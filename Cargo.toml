--- conflicted
+++ resolved
@@ -46,11 +46,8 @@
 rand = "0.8"
 atty = "0.2"
 md5 = "0.7"
-<<<<<<< HEAD
 syn = { version = "2.0", features = ["full", "visit"] }
-=======
 signal-hook = "0.3"
->>>>>>> c7c313eb
 
 [dev-dependencies]
 assert_cmd = "2.0"
