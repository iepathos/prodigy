# Prodigy Project Status

## Current State: 100%

A workflow orchestration tool that executes Claude commands through structured YAML workflows with session state management and parallel execution through MapReduce patterns.

## What Exists

### Core Features ✅
- **Workflow Execution**: Sequential and parallel command execution
- **Session Management**: Persistent state tracking with timing
- **Claude Integration**: Direct Claude Code CLI integration
- **Shell Commands**: Full shell command support
- **MapReduce Processing**: Parallel execution across multiple agents with setup phase ✅
- **Foreach Iteration**: Simple parallel iteration without MapReduce complexity ✅
- **Error Handling**: Comprehensive failure recovery patterns
- **Retry Strategies**: Enhanced retry with configurable backoff, jitter, and circuit breakers ✅
- **Git Integration**: Worktree management and commit tracking
- **Goal-Seeking Primitives**: Iterative refinement with validation ✅
- **Worktree Pool Management**: Sophisticated worktree pooling with allocation strategies ✅
- **Workflow Composition**: Build complex workflows from reusable components ✅
- **Environment Management**: Comprehensive environment variable and working directory control ✅
- **Real-time Streaming Infrastructure**: Line-by-line output capture with stream processors ✅

### Command Types ✅
- `claude:` - Execute Claude commands via Claude Code CLI
- `shell:` - Run shell commands with environment context
- `goal_seek:` - Iterative refinement with validation feedback ✅
- `foreach:` - Simple parallel iteration over items ✅
- `test:` - Test execution (deprecated, use shell instead)

### Storage Architecture ✅
- **Global Storage**: Centralized event and state management in `~/.prodigy/`
- **Event Tracking**: Cross-worktree event aggregation
- **Dead Letter Queue**: Failed item tracking and recovery
- **Session Persistence**: Session state and timing data

### CLI Commands ✅
- `prodigy run` - Execute workflows (simplified alias for cook) ✅
- `prodigy exec` - Execute single command with retry support ✅
- `prodigy batch` - Process multiple files in parallel ✅
- `prodigy resume` - Resume interrupted workflows with checkpoint recovery ✅
- `prodigy resume-job` - Resume MapReduce jobs with detailed progress reporting ✅
- `prodigy cook` - Execute workflows (original command)
- `prodigy goal-seek` - Standalone goal-seeking operations ✅
- `prodigy worktree` - Git worktree management
- `prodigy init` - Claude command initialization
- `prodigy events` - Event viewing and analysis
- `prodigy dlq` - Failed item management
- `prodigy sessions` - Session management
- `prodigy analytics` - Claude session correlation and analytics ✅
- **Man Pages**: Comprehensive Unix-style documentation for all commands ✅

## Recent Additions

<<<<<<< HEAD
### CLI Documentation (Man Pages) ✅
- **Comprehensive Man Pages**: Auto-generated man pages for all commands and subcommands
- **Standard Unix Format**: Follows groff/nroff conventions with proper sections
- **Automatic Generation**: Build-time generation from CLI definitions using clap_mangen
- **Installation Script**: Easy installation to system or user man directories
- **Complete Coverage**: NAME, SYNOPSIS, DESCRIPTION, OPTIONS, EXAMPLES, ENVIRONMENT, EXIT STATUS
- **Compressed Support**: Both uncompressed and gzipped versions generated
- **Cross-Reference**: SEE ALSO sections link related commands
=======
### Real-time Streaming Infrastructure ✅
- **Line-by-Line Output Capture**: Process command output as it arrives
- **Stream Processors**: JSON line parsing, pattern matching, logging
- **Backpressure Management**: Handle fast producers with configurable strategies
- **Full Backward Compatibility**: Opt-in streaming, batch mode remains default
- **Integration with CommandRunner**: Seamless ExecutionContext configuration
- **Rate Limiting**: Prevent downstream system overload
- **Buffer Management**: Memory-efficient line buffering
>>>>>>> 29029931

### Claude Session Analytics ✅
- **Session Correlation**: Extract and correlate session IDs with JSONL files
- **Analytics Engine**: Calculate costs, tool usage, and performance metrics
- **Session Replay**: Step through session history with bookmarks and playback
- **Cost Tracking**: Token usage and cost projections based on Claude pricing
- **Performance Analysis**: Identify bottlenecks and optimization opportunities
- **Tool Usage Statistics**: Analyze tool invocation patterns and success rates
- **Optimization Recommendations**: Automated suggestions for cost and performance

### Enhanced Retry Strategies ✅
- **Multiple Backoff Strategies**: Fixed, linear, exponential, fibonacci, custom
- **Configurable Jitter**: Prevents thundering herd with randomized delays
- **Selective Retry**: Retry only on specific error types (network, timeout, rate limit)
- **Retry Budget**: Maximum total time limit for retries
- **Circuit Breaker**: Automatic failure protection with recovery timeout
- **Per-Step Configuration**: Override global retry defaults at step level
- **Retry Metrics**: Detailed tracking of attempts and delays

### Step-Level On-Failure Handlers ✅
- **Single Command Handlers**: Execute a single recovery command on failure
- **Multiple Command Handlers**: Execute a sequence of recovery commands
- **Detailed Handler Configuration**: Strategy, timeout, and error handling options
- **Handler Strategies**: Recovery, fallback, cleanup, or custom approaches
- **Error Context Variables**: Access to error.message, error.exit_code, error.step
- **Recovery Detection**: Successful recovery handlers mark steps as recovered
- **Continue on Error**: Optionally continue execution after handler failures
- **Handler Timeouts**: Configurable timeout for handler execution

### Foreach Parallel Iteration ✅
- **Simple Iteration**: Alternative to MapReduce for simpler parallel operations
- **Command or List Input**: Execute command or iterate static list
- **Parallel Configuration**: Boolean or numeric parallel count
- **Do Block Execution**: Nested commands executed per item
- **Variable Interpolation**: ${item} available in nested commands
- **Continue on Error**: Optional failure tolerance
- **Progress Tracking**: Status updates during execution

### MapReduce Setup Phase ✅
- **Setup Command Execution**: Sequential setup commands before map phase
- **Dynamic Work Item Generation**: Setup can generate input files for map phase
- **Variable Capture and Passing**: Variables from setup available in map phase
- **File Creation Detection**: Automatic detection of generated work-items.json
- **Setup Failure Prevention**: Failed setup prevents map phase execution
- **Main Worktree Execution**: Setup runs in main worktree for consistency

### Workflow Resume Capability ✅
- **Checkpoint-Based Recovery**: Automatic checkpoint creation at configurable intervals
- **Step-Level Granularity**: Resume from exact point of failure
- **Variable State Preservation**: Full context restoration on resume
- **MapReduce Resume Support**: Partial completion handling for parallel jobs
- **Atomic Checkpoint Writes**: Corruption-resistant checkpoint persistence
- **Resume Options**: Force resume, step selection, failure reset
- **Checkpoint Management**: List, load, and delete checkpoint operations

### Simplified CLI Interface ✅
- **`prodigy run`**: Intuitive alias for cook command
- **`prodigy exec`**: Single command execution with retry support
- **`prodigy batch`**: Parallel file processing with MapReduce
- **`prodigy resume`**: Resume interrupted workflows with full state recovery
- **Workflow Generation**: Automatic YAML generation for simple operations
- **Smart Defaults**: Sensible retry, timeout, and parallelism settings

### Goal-Seeking System ✅
- **Iterative Refinement Engine**: Multi-attempt execution with validation
- **Built-in Validators**: Test pass, spec coverage, output quality validators
- **CLI Integration**: `prodigy goal-seek` command for standalone usage
- **Workflow Integration**: `goal_seek:` command type in YAML workflows
- **Context Passing**: Environment variables for attempt history
- **Convergence Detection**: Automatic stopping when no improvement
- **Flexible Validation**: JSON and text score extraction

### Workflow Composition and Reusability ✅
- **Import Workflows**: Import workflows from other files with aliasing
- **Template System**: Define and use reusable workflow templates
- **Parameter Support**: Parameterize workflows with type-safe inputs
- **Sub-Workflows**: Compose workflows from sub-workflow components
- **Template Registry**: Store and retrieve workflow templates
- **Inheritance**: Extend base workflows with overrides
- **Selective Imports**: Import specific components from workflows
- **Circular Dependency Detection**: Validate composition dependencies

### Worktree Pool Management ✅
- **Pool Allocation Strategies**: OnDemand, Pooled, Reuse, and Dedicated modes
- **Named Worktrees**: Support for experiment-specific named worktrees
- **Resource Limits**: Configurable disk, memory, and CPU limits per worktree
- **Cleanup Policies**: Automatic cleanup with idle timeout and age limits
- **Worktree Reuse**: Intelligent reuse based on branch prefix and usage patterns
- **Pool Metrics**: Tracking of creation, reuse, and utilization statistics
- **Handle-Based Access**: Automatic release with RAII pattern
- **Cross-Job Sharing**: Worktree pools can be shared across MapReduce jobs

### Environment Variables and Working Directory Control ✅
- **Global Environment Variables**: Workflow-wide environment configuration
- **Per-Step Environment Override**: Step-specific environment variables
- **Working Directory Control**: Per-step working directory specification
- **Dynamic Environment Values**: Command-based value computation with caching
- **Conditional Environment**: Environment based on expressions and conditions
- **Secret Management**: Secure handling with masking in logs
- **Environment Profiles**: Named profiles for different contexts (dev, test, prod)
- **Environment Files**: Support for .env file loading
- **Path Expansion**: Cross-platform path resolution with variable expansion
- **Environment Inheritance**: Configurable parent process inheritance
- **Temporary Environments**: Restore after step completion

### MapReduce Job Resumption ✅
- **Job Status Reporting**: Detailed progress and completion statistics
- **Checkpoint-Based Recovery**: Resume MapReduce jobs from exact failure point
- **Progress Monitoring**: Real-time tracking of agent execution status
- **Failed Item Reprocessing**: Automatic retry of failed work items
- **Force Resume Option**: Override complete status to reprocess items
- **DLQ Integration**: Direct access to Dead Letter Queue for failed items
- **Verbose Status Display**: Comprehensive job state visualization
- **Enhanced Resume Manager**: Robust state restoration and work item management ✅
- **Cross-Worktree Synchronization**: Event log continuation and agent coordination ✅
- **Phase-Based Resume**: Resume from setup, map, or reduce phases ✅
- **Environment Validation**: Consistency checks during resume ✅

## Architecture

### Core Modules
- `cli/`: CLI command handlers and workflow generation ✅
- `cli/workflow_generator/`: Dynamic workflow generation for simple commands ✅
- `cook/`: Workflow orchestration and execution
- `cook/goal_seek/`: Goal-seeking primitives and validators ✅
- `cook/execution/`: Command execution and MapReduce processing
- `cook/workflow/`: Workflow parsing and step management
- `cook/workflow/checkpoint/`: Checkpoint creation and persistence ✅
- `cook/workflow/resume/`: Resume execution from checkpoints ✅
- `config/`: Configuration management and command discovery
- `session/`: Session state and timing tracking
- `worktree/`: Git worktree management and pooling ✅
- `worktree/pool.rs`: Worktree pool allocation and lifecycle ✅

### Key Traits
- `CommandExecutor`: Pluggable command execution
- `Validator`: Goal-seeking validation framework ✅
- `SubprocessExecutor`: Shell command execution
- `SessionManager`: Session lifecycle management

## Capabilities

### Workflow Features
- Variable interpolation (`${var}`, `${shell.output}`)
- Conditional execution and error handling
- Output capture and cross-step communication
- Timeout configuration and resource limits
- Commit requirements and git integration

### Goal-Seeking Features ✅
- Score-based validation (0-100 range)
- Multiple termination conditions (success, timeout, convergence, max attempts)
- Environment context for refinement attempts
- Built-in and custom validator support
- CLI and YAML workflow integration

### Quality Assurance
- Comprehensive test suite with 1000+ tests
- Input module testing with 30 tests (27 passing)
- CLI integration tests covering all commands ✅
- Continuous integration pipeline
- Code coverage tracking (CLI module now 60%+) ✅
- Linting and formatting enforcement

## Usage Patterns

### Simplified CLI Commands ✅
```bash
# Run a workflow
prodigy run workflow.yml

# Execute single command with retries
prodigy exec "claude: /refactor app.py" --retry 3

# Process files in parallel
prodigy batch "*.py" --command "claude: /add-types" --parallel 5

# Resume interrupted workflow
prodigy resume workflow-123
```

### Basic Workflow
```yaml
- claude: "/implement-feature"
  commit_required: true
- shell: "cargo test"
  timeout: 300
```

### Workflow with Retry Strategies ✅
```yaml
# Global retry defaults for all steps
retry_defaults:
  attempts: 3
  backoff: exponential
  initial_delay: 2s
  max_delay: 30s
  jitter: true

steps:
  - shell: "curl https://api.example.com/data"
    retry:
      attempts: 5
      backoff:
        exponential:
          base: 2.0
      retry_on: [network, timeout, rate_limit]
      retry_budget: 2m

  - claude: "/process-critical-data"
    retry:
      attempts: 1  # No retry for critical operations
```

### Workflow with On-Failure Handlers ✅
```yaml
# Simple handler
- shell: "npm run build"
  on_failure: "npm cache clean --force && npm install"

# Multiple commands
- shell: "cargo test"
  on_failure:
    - "cargo clean"
    - "cargo build"
    - "cargo test"

# Detailed configuration with recovery strategy
- shell: "deploy.sh production"
  on_failure:
    strategy: recovery
    commands:
      - shell: "rollback.sh"
      - shell: "validate-rollback.sh"
    timeout: 300
    fail_workflow: false

# Using error context variables
- shell: "critical-operation"
  on_failure:
    - "echo 'Operation failed with exit code: ${error.exit_code}'"
    - "send-alert '${error.step} failed: ${error.message}'"
```

### Goal-Seeking Workflow ✅
```yaml
- goal_seek:
    goal: "Fix all failing tests"
    command: "claude: /debug-test-failure"
    validate: "cargo test && echo 'score: 100' || echo 'score: 0'"
    threshold: 100
    max_attempts: 5
```

### Foreach Workflow ✅
```yaml
- foreach:
    foreach: "find . -name '*.js'"
    parallel: 10
    do:
      - shell: "cp ${item} ${item}.backup"
      - claude: "/convert-to-typescript ${item}"
    continue_on_error: true
```

### MapReduce with Setup Phase ✅
```yaml
setup:
  - shell: "npm run analyze"
  - shell: "generate-work-items > work-items.json"

map:
  input: work-items.json
  json_path: "$[*]"
  agent_template:
    commands:
      - claude: "/process-item ${item}"

reduce:
  commands:
    - claude: "/aggregate-results ${map.results}"
```

### Worktree Pool Configuration ✅
```yaml
# Global worktree pool configuration
worktree_config:
  parallel_worktrees: 20
  allocation_strategy: pooled
  cleanup_policy:
    idle_timeout_secs: 300
    max_age_secs: 3600
    cleanup_on_complete: true
    keep_failed: false
  resource_limits:
    max_disk_mb: 1000
    max_memory_mb: 512

# Named worktrees for experiments
tasks:
  - name: "Experiment A"
    worktree: "experiment-a"  # Named worktree
    commands:
      - claude: "/approach-a"

  - name: "Experiment B"
    worktree: "experiment-b"  # Different named worktree
    commands:
      - claude: "/approach-b"
```

### Environment Configuration ✅
```yaml
# Global environment configuration
env:
  NODE_ENV: production
  API_URL: https://api.example.com
  WORKERS:
    command: "nproc"
    cache: true

secrets:
  API_KEY: ${vault:api/keys/production}
  DB_PASSWORD: ${env:SECRET_DB_PASS}

env_files:
  - .env.production

profiles:
  development:
    NODE_ENV: development
    API_URL: http://localhost:3000

# Step with environment override
steps:
  - shell: "npm run build"
    env:
      BUILD_TARGET: production
    working_dir: ./frontend

  - shell: "pytest"
    working_dir: ./backend
    env:
      PYTHONPATH: ./src:./tests
    temporary: true  # Restore environment after step
```

## Technical Debt

### Known Issues
- DLQ reprocessing not yet implemented (command exists but returns error)
- Context directory feature planned but not implemented

### Performance Optimizations Needed
- Event log cleanup and archival
- Session state compression
- Parallel validation in goal-seeking

## Dependencies

### Core Dependencies
- `clap`: Command-line parsing
- `serde`/`serde_yaml`: Configuration serialization
- `tokio`: Async runtime
- `anyhow`: Error handling
- `tracing`: Logging and observability

### Goal-Seeking Dependencies ✅
- `regex`: Score extraction from text
- `serde_json`: JSON validation parsing

## Development Status

The project is feature-complete for core workflow orchestration with the recent addition of goal-seeking primitives. Current focus is on stability, performance optimization, and expanding the built-in validator library.<|MERGE_RESOLUTION|>--- conflicted
+++ resolved
@@ -53,7 +53,6 @@
 
 ## Recent Additions
 
-<<<<<<< HEAD
 ### CLI Documentation (Man Pages) ✅
 - **Comprehensive Man Pages**: Auto-generated man pages for all commands and subcommands
 - **Standard Unix Format**: Follows groff/nroff conventions with proper sections
@@ -62,7 +61,7 @@
 - **Complete Coverage**: NAME, SYNOPSIS, DESCRIPTION, OPTIONS, EXAMPLES, ENVIRONMENT, EXIT STATUS
 - **Compressed Support**: Both uncompressed and gzipped versions generated
 - **Cross-Reference**: SEE ALSO sections link related commands
-=======
+
 ### Real-time Streaming Infrastructure ✅
 - **Line-by-Line Output Capture**: Process command output as it arrives
 - **Stream Processors**: JSON line parsing, pattern matching, logging
@@ -71,7 +70,6 @@
 - **Integration with CommandRunner**: Seamless ExecutionContext configuration
 - **Rate Limiting**: Prevent downstream system overload
 - **Buffer Management**: Memory-efficient line buffering
->>>>>>> 29029931
 
 ### Claude Session Analytics ✅
 - **Session Correlation**: Extract and correlate session IDs with JSONL files
