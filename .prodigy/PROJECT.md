# Prodigy Project Status

## Current State: 100%

A workflow orchestration tool that executes Claude commands through structured YAML workflows with session state management and parallel execution through MapReduce patterns.

## What Exists

### Core Features ✅
- **Workflow Execution**: Sequential and parallel command execution
- **Session Management**: Persistent state tracking with timing
- **Claude Integration**: Direct Claude Code CLI integration
- **Shell Commands**: Full shell command support
- **MapReduce Processing**: Parallel execution across multiple agents with setup phase ✅
- **Foreach Iteration**: Simple parallel iteration without MapReduce complexity ✅
- **Error Handling**: Comprehensive failure recovery patterns
- **Retry Strategies**: Enhanced retry with configurable backoff, jitter, and circuit breakers ✅
- **Git Integration**: Worktree management and commit tracking
- **Goal-Seeking Primitives**: Iterative refinement with validation ✅
- **Worktree Pool Management**: Sophisticated worktree pooling with allocation strategies ✅
- **Workflow Composition**: Build complex workflows from reusable components ✅
- **Environment Management**: Comprehensive environment variable and working directory control ✅

### Command Types ✅
- `claude:` - Execute Claude commands via Claude Code CLI
- `shell:` - Run shell commands with environment context
- `goal_seek:` - Iterative refinement with validation feedback ✅
- `foreach:` - Simple parallel iteration over items ✅
- `test:` - Test execution (deprecated, use shell instead)

### Storage Architecture ✅
- **Global Storage**: Centralized event and state management in `~/.prodigy/`
- **Event Tracking**: Cross-worktree event aggregation
- **Dead Letter Queue**: Failed item tracking and recovery
- **Session Persistence**: Session state and timing data

### CLI Commands ✅
- `prodigy run` - Execute workflows (simplified alias for cook) ✅
- `prodigy exec` - Execute single command with retry support ✅
- `prodigy batch` - Process multiple files in parallel ✅
- `prodigy resume` - Resume interrupted workflows with checkpoint recovery ✅
- `prodigy resume-job` - Resume MapReduce jobs with detailed progress reporting ✅
- `prodigy cook` - Execute workflows (original command)
- `prodigy goal-seek` - Standalone goal-seeking operations ✅
- `prodigy worktree` - Git worktree management
- `prodigy init` - Claude command initialization
- `prodigy events` - Event viewing and analysis
- `prodigy dlq` - Failed item management
- `prodigy sessions` - Session management

## Recent Additions

### Enhanced Retry Strategies ✅
- **Multiple Backoff Strategies**: Fixed, linear, exponential, fibonacci, custom
- **Configurable Jitter**: Prevents thundering herd with randomized delays
- **Selective Retry**: Retry only on specific error types (network, timeout, rate limit)
- **Retry Budget**: Maximum total time limit for retries
- **Circuit Breaker**: Automatic failure protection with recovery timeout
- **Per-Step Configuration**: Override global retry defaults at step level
- **Retry Metrics**: Detailed tracking of attempts and delays

### Step-Level On-Failure Handlers ✅
- **Single Command Handlers**: Execute a single recovery command on failure
- **Multiple Command Handlers**: Execute a sequence of recovery commands
- **Detailed Handler Configuration**: Strategy, timeout, and error handling options
- **Handler Strategies**: Recovery, fallback, cleanup, or custom approaches
- **Error Context Variables**: Access to error.message, error.exit_code, error.step
- **Recovery Detection**: Successful recovery handlers mark steps as recovered
- **Continue on Error**: Optionally continue execution after handler failures
- **Handler Timeouts**: Configurable timeout for handler execution

### Foreach Parallel Iteration ✅
- **Simple Iteration**: Alternative to MapReduce for simpler parallel operations
- **Command or List Input**: Execute command or iterate static list
- **Parallel Configuration**: Boolean or numeric parallel count
- **Do Block Execution**: Nested commands executed per item
- **Variable Interpolation**: ${item} available in nested commands
- **Continue on Error**: Optional failure tolerance
- **Progress Tracking**: Status updates during execution

### MapReduce Setup Phase ✅
- **Setup Command Execution**: Sequential setup commands before map phase
- **Dynamic Work Item Generation**: Setup can generate input files for map phase
- **Variable Capture and Passing**: Variables from setup available in map phase
- **File Creation Detection**: Automatic detection of generated work-items.json
- **Setup Failure Prevention**: Failed setup prevents map phase execution
- **Main Worktree Execution**: Setup runs in main worktree for consistency

### Workflow Resume Capability ✅
- **Checkpoint-Based Recovery**: Automatic checkpoint creation at configurable intervals
- **Step-Level Granularity**: Resume from exact point of failure
- **Variable State Preservation**: Full context restoration on resume
- **MapReduce Resume Support**: Partial completion handling for parallel jobs
- **Atomic Checkpoint Writes**: Corruption-resistant checkpoint persistence
- **Resume Options**: Force resume, step selection, failure reset
- **Checkpoint Management**: List, load, and delete checkpoint operations

### Simplified CLI Interface ✅
- **`prodigy run`**: Intuitive alias for cook command
- **`prodigy exec`**: Single command execution with retry support
- **`prodigy batch`**: Parallel file processing with MapReduce
- **`prodigy resume`**: Resume interrupted workflows with full state recovery
- **Workflow Generation**: Automatic YAML generation for simple operations
- **Smart Defaults**: Sensible retry, timeout, and parallelism settings

### Goal-Seeking System ✅
- **Iterative Refinement Engine**: Multi-attempt execution with validation
- **Built-in Validators**: Test pass, spec coverage, output quality validators
- **CLI Integration**: `prodigy goal-seek` command for standalone usage
- **Workflow Integration**: `goal_seek:` command type in YAML workflows
- **Context Passing**: Environment variables for attempt history
- **Convergence Detection**: Automatic stopping when no improvement
- **Flexible Validation**: JSON and text score extraction

### Workflow Composition and Reusability ✅
- **Import Workflows**: Import workflows from other files with aliasing
- **Template System**: Define and use reusable workflow templates
- **Parameter Support**: Parameterize workflows with type-safe inputs
- **Sub-Workflows**: Compose workflows from sub-workflow components
- **Template Registry**: Store and retrieve workflow templates
- **Inheritance**: Extend base workflows with overrides
- **Selective Imports**: Import specific components from workflows
- **Circular Dependency Detection**: Validate composition dependencies

### Worktree Pool Management ✅
- **Pool Allocation Strategies**: OnDemand, Pooled, Reuse, and Dedicated modes
- **Named Worktrees**: Support for experiment-specific named worktrees
- **Resource Limits**: Configurable disk, memory, and CPU limits per worktree
- **Cleanup Policies**: Automatic cleanup with idle timeout and age limits
- **Worktree Reuse**: Intelligent reuse based on branch prefix and usage patterns
- **Pool Metrics**: Tracking of creation, reuse, and utilization statistics
- **Handle-Based Access**: Automatic release with RAII pattern
- **Cross-Job Sharing**: Worktree pools can be shared across MapReduce jobs

### Environment Variables and Working Directory Control ✅
- **Global Environment Variables**: Workflow-wide environment configuration
- **Per-Step Environment Override**: Step-specific environment variables
- **Working Directory Control**: Per-step working directory specification
- **Dynamic Environment Values**: Command-based value computation with caching
- **Conditional Environment**: Environment based on expressions and conditions
- **Secret Management**: Secure handling with masking in logs
- **Environment Profiles**: Named profiles for different contexts (dev, test, prod)
- **Environment Files**: Support for .env file loading
- **Path Expansion**: Cross-platform path resolution with variable expansion
- **Environment Inheritance**: Configurable parent process inheritance
- **Temporary Environments**: Restore after step completion

### MapReduce Job Resumption ✅
- **Job Status Reporting**: Detailed progress and completion statistics
- **Checkpoint-Based Recovery**: Resume MapReduce jobs from exact failure point
- **Progress Monitoring**: Real-time tracking of agent execution status
- **Failed Item Reprocessing**: Automatic retry of failed work items
- **Force Resume Option**: Override complete status to reprocess items
- **DLQ Integration**: Direct access to Dead Letter Queue for failed items
- **Verbose Status Display**: Comprehensive job state visualization

## Architecture

### Core Modules
- `cli/`: CLI command handlers and workflow generation ✅
- `cli/workflow_generator/`: Dynamic workflow generation for simple commands ✅
- `cook/`: Workflow orchestration and execution
- `cook/goal_seek/`: Goal-seeking primitives and validators ✅
- `cook/execution/`: Command execution and MapReduce processing
- `cook/workflow/`: Workflow parsing and step management
- `cook/workflow/checkpoint/`: Checkpoint creation and persistence ✅
- `cook/workflow/resume/`: Resume execution from checkpoints ✅
- `config/`: Configuration management and command discovery
- `session/`: Session state and timing tracking
- `worktree/`: Git worktree management and pooling ✅
- `worktree/pool.rs`: Worktree pool allocation and lifecycle ✅

### Key Traits
- `CommandExecutor`: Pluggable command execution
- `Validator`: Goal-seeking validation framework ✅
- `SubprocessExecutor`: Shell command execution
- `SessionManager`: Session lifecycle management

## Capabilities

### Workflow Features
- Variable interpolation (`${var}`, `${shell.output}`)
- Conditional execution and error handling
- Output capture and cross-step communication
- Timeout configuration and resource limits
- Commit requirements and git integration

### Goal-Seeking Features ✅
- Score-based validation (0-100 range)
- Multiple termination conditions (success, timeout, convergence, max attempts)
- Environment context for refinement attempts
- Built-in and custom validator support
- CLI and YAML workflow integration

### Quality Assurance
- Comprehensive test suite with 1000+ tests
<<<<<<< HEAD
- Input module testing with 30 tests (27 passing)
=======
- CLI integration tests covering all commands ✅
>>>>>>> d55fc420
- Continuous integration pipeline
- Code coverage tracking (CLI module now 60%+) ✅
- Linting and formatting enforcement

## Usage Patterns

### Simplified CLI Commands ✅
```bash
# Run a workflow
prodigy run workflow.yml

# Execute single command with retries
prodigy exec "claude: /refactor app.py" --retry 3

# Process files in parallel
prodigy batch "*.py" --command "claude: /add-types" --parallel 5

# Resume interrupted workflow
prodigy resume workflow-123
```

### Basic Workflow
```yaml
- claude: "/implement-feature"
  commit_required: true
- shell: "cargo test"
  timeout: 300
```

### Workflow with Retry Strategies ✅
```yaml
# Global retry defaults for all steps
retry_defaults:
  attempts: 3
  backoff: exponential
  initial_delay: 2s
  max_delay: 30s
  jitter: true

steps:
  - shell: "curl https://api.example.com/data"
    retry:
      attempts: 5
      backoff:
        exponential:
          base: 2.0
      retry_on: [network, timeout, rate_limit]
      retry_budget: 2m

  - claude: "/process-critical-data"
    retry:
      attempts: 1  # No retry for critical operations
```

### Workflow with On-Failure Handlers ✅
```yaml
# Simple handler
- shell: "npm run build"
  on_failure: "npm cache clean --force && npm install"

# Multiple commands
- shell: "cargo test"
  on_failure:
    - "cargo clean"
    - "cargo build"
    - "cargo test"

# Detailed configuration with recovery strategy
- shell: "deploy.sh production"
  on_failure:
    strategy: recovery
    commands:
      - shell: "rollback.sh"
      - shell: "validate-rollback.sh"
    timeout: 300
    fail_workflow: false

# Using error context variables
- shell: "critical-operation"
  on_failure:
    - "echo 'Operation failed with exit code: ${error.exit_code}'"
    - "send-alert '${error.step} failed: ${error.message}'"
```

### Goal-Seeking Workflow ✅
```yaml
- goal_seek:
    goal: "Fix all failing tests"
    command: "claude: /debug-test-failure"
    validate: "cargo test && echo 'score: 100' || echo 'score: 0'"
    threshold: 100
    max_attempts: 5
```

### Foreach Workflow ✅
```yaml
- foreach:
    foreach: "find . -name '*.js'"
    parallel: 10
    do:
      - shell: "cp ${item} ${item}.backup"
      - claude: "/convert-to-typescript ${item}"
    continue_on_error: true
```

### MapReduce with Setup Phase ✅
```yaml
setup:
  - shell: "npm run analyze"
  - shell: "generate-work-items > work-items.json"

map:
  input: work-items.json
  json_path: "$[*]"
  agent_template:
    commands:
      - claude: "/process-item ${item}"

reduce:
  commands:
    - claude: "/aggregate-results ${map.results}"
```

### Worktree Pool Configuration ✅
```yaml
# Global worktree pool configuration
worktree_config:
  parallel_worktrees: 20
  allocation_strategy: pooled
  cleanup_policy:
    idle_timeout_secs: 300
    max_age_secs: 3600
    cleanup_on_complete: true
    keep_failed: false
  resource_limits:
    max_disk_mb: 1000
    max_memory_mb: 512

# Named worktrees for experiments
tasks:
  - name: "Experiment A"
    worktree: "experiment-a"  # Named worktree
    commands:
      - claude: "/approach-a"

  - name: "Experiment B"
    worktree: "experiment-b"  # Different named worktree
    commands:
      - claude: "/approach-b"
```

### Environment Configuration ✅
```yaml
# Global environment configuration
env:
  NODE_ENV: production
  API_URL: https://api.example.com
  WORKERS:
    command: "nproc"
    cache: true

secrets:
  API_KEY: ${vault:api/keys/production}
  DB_PASSWORD: ${env:SECRET_DB_PASS}

env_files:
  - .env.production

profiles:
  development:
    NODE_ENV: development
    API_URL: http://localhost:3000

# Step with environment override
steps:
  - shell: "npm run build"
    env:
      BUILD_TARGET: production
    working_dir: ./frontend

  - shell: "pytest"
    working_dir: ./backend
    env:
      PYTHONPATH: ./src:./tests
    temporary: true  # Restore environment after step
```

## Technical Debt

### Known Issues
- DLQ reprocessing not yet implemented (command exists but returns error)
- Context directory feature planned but not implemented

### Performance Optimizations Needed
- Event log cleanup and archival
- Session state compression
- Parallel validation in goal-seeking

## Dependencies

### Core Dependencies
- `clap`: Command-line parsing
- `serde`/`serde_yaml`: Configuration serialization
- `tokio`: Async runtime
- `anyhow`: Error handling
- `tracing`: Logging and observability

### Goal-Seeking Dependencies ✅
- `regex`: Score extraction from text
- `serde_json`: JSON validation parsing

## Development Status

The project is feature-complete for core workflow orchestration with the recent addition of goal-seeking primitives. Current focus is on stability, performance optimization, and expanding the built-in validator library.<|MERGE_RESOLUTION|>--- conflicted
+++ resolved
@@ -194,11 +194,8 @@
 
 ### Quality Assurance
 - Comprehensive test suite with 1000+ tests
-<<<<<<< HEAD
 - Input module testing with 30 tests (27 passing)
-=======
 - CLI integration tests covering all commands ✅
->>>>>>> d55fc420
 - Continuous integration pipeline
 - Code coverage tracking (CLI module now 60%+) ✅
 - Linting and formatting enforcement
