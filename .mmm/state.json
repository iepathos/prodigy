{
  "version": "1.0",
  "project_id": "1a5828bd-fd92-4960-a4cf-a7ed3a56439a",
<<<<<<< HEAD
  "current_score": 5.0621176,
  "last_run": "2025-07-27T05:36:06.247736Z",
=======
  "current_score": 5.1679997,
  "last_run": "2025-07-27T06:34:15.898668Z",
>>>>>>> 35c6ac80
  "total_runs": 3
}<|MERGE_RESOLUTION|>--- conflicted
+++ resolved
@@ -1,12 +1,7 @@
 {
   "version": "1.0",
   "project_id": "1a5828bd-fd92-4960-a4cf-a7ed3a56439a",
-<<<<<<< HEAD
-  "current_score": 5.0621176,
-  "last_run": "2025-07-27T05:36:06.247736Z",
-=======
   "current_score": 5.1679997,
   "last_run": "2025-07-27T06:34:15.898668Z",
->>>>>>> 35c6ac80
   "total_runs": 3
 }