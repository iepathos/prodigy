{
  "statistics": {
    "total_items": 243,
    "by_type": {
<<<<<<< HEAD
      "Complexity": 70,
=======
>>>>>>> bf57a708
      "Fixme": 11,
      "Deprecated": 5,
      "Hack": 7,
<<<<<<< HEAD
      "Duplication": 100,
      "Todo": 50
=======
      "Todo": 50,
      "Deprecated": 5,
      "Complexity": 70,
      "Duplication": 100
>>>>>>> bf57a708
    },
    "by_impact": {
      "Medium": 176,
      "High": 17,
<<<<<<< HEAD
      "Low": 50
=======
      "Low": 50,
      "Medium": 176
>>>>>>> bf57a708
    },
    "avg_impact": 5.362139917695473,
    "avg_effort": 3.9876543209876543
  },
  "high_priority_items": [
    {
<<<<<<< HEAD
      "id": "Deprecated_/Users/glen/.mmm/worktrees/mmm/session-ebb83884-237c-4b21-8eda-bc2e450d140f/src/context/debt.rs_L57",
      "title": "Deprecated comment",
      "description": "No description provided",
      "location": "/Users/glen/.mmm/worktrees/mmm/session-ebb83884-237c-4b21-8eda-bc2e450d140f/src/context/debt.rs",
=======
      "id": "Deprecated_/Users/glen/.mmm/worktrees/mmm/session-4315e545-1dc6-4dd9-ae1c-7a987ac5a4c8/src/context/debt.rs_L57",
      "title": "Deprecated comment",
      "description": "No description provided",
      "location": "/Users/glen/.mmm/worktrees/mmm/session-4315e545-1dc6-4dd9-ae1c-7a987ac5a4c8/src/context/debt.rs",
>>>>>>> bf57a708
      "line_number": 57,
      "debt_type": "Deprecated",
      "impact": 8,
      "effort": 3,
      "tags": [
        "comment"
      ]
    },
    {
<<<<<<< HEAD
      "id": "Deprecated_/Users/glen/.mmm/worktrees/mmm/session-ebb83884-237c-4b21-8eda-bc2e450d140f/src/context/debt.rs_L219",
      "title": "Deprecated comment",
      "description": "\") || line_upper.contains(\"@DEPRECATED\") {",
      "location": "/Users/glen/.mmm/worktrees/mmm/session-ebb83884-237c-4b21-8eda-bc2e450d140f/src/context/debt.rs",
=======
      "id": "Deprecated_/Users/glen/.mmm/worktrees/mmm/session-4315e545-1dc6-4dd9-ae1c-7a987ac5a4c8/src/context/debt.rs_L219",
      "title": "Deprecated comment",
      "description": "\") || line_upper.contains(\"@DEPRECATED\") {",
      "location": "/Users/glen/.mmm/worktrees/mmm/session-4315e545-1dc6-4dd9-ae1c-7a987ac5a4c8/src/context/debt.rs",
>>>>>>> bf57a708
      "line_number": 219,
      "debt_type": "Deprecated",
      "impact": 8,
      "effort": 3,
      "tags": [
        "comment"
      ]
    },
    {
<<<<<<< HEAD
      "id": "Deprecated_/Users/glen/.mmm/worktrees/mmm/session-ebb83884-237c-4b21-8eda-bc2e450d140f/src/context/debt.rs_L220",
      "title": "Deprecated comment",
      "description": "\")",
      "location": "/Users/glen/.mmm/worktrees/mmm/session-ebb83884-237c-4b21-8eda-bc2e450d140f/src/context/debt.rs",
=======
      "id": "Deprecated_/Users/glen/.mmm/worktrees/mmm/session-4315e545-1dc6-4dd9-ae1c-7a987ac5a4c8/src/context/debt.rs_L220",
      "title": "Deprecated comment",
      "description": "\")",
      "location": "/Users/glen/.mmm/worktrees/mmm/session-4315e545-1dc6-4dd9-ae1c-7a987ac5a4c8/src/context/debt.rs",
>>>>>>> bf57a708
      "line_number": 220,
      "debt_type": "Deprecated",
      "impact": 8,
      "effort": 3,
      "tags": [
        "comment"
      ]
    },
    {
<<<<<<< HEAD
      "id": "Deprecated_/Users/glen/.mmm/worktrees/mmm/session-ebb83884-237c-4b21-8eda-bc2e450d140f/src/context/debt.rs_L238",
      "title": "Deprecated comment",
      "description": "No description provided",
      "location": "/Users/glen/.mmm/worktrees/mmm/session-ebb83884-237c-4b21-8eda-bc2e450d140f/src/context/debt.rs",
=======
      "id": "Deprecated_/Users/glen/.mmm/worktrees/mmm/session-4315e545-1dc6-4dd9-ae1c-7a987ac5a4c8/src/context/debt.rs_L238",
      "title": "Deprecated comment",
      "description": "No description provided",
      "location": "/Users/glen/.mmm/worktrees/mmm/session-4315e545-1dc6-4dd9-ae1c-7a987ac5a4c8/src/context/debt.rs",
>>>>>>> bf57a708
      "line_number": 238,
      "debt_type": "Deprecated",
      "impact": 8,
      "effort": 3,
      "tags": [
        "comment"
      ]
    },
    {
<<<<<<< HEAD
      "id": "Deprecated_/Users/glen/.mmm/worktrees/mmm/session-ebb83884-237c-4b21-8eda-bc2e450d140f/src/main.rs_L174",
      "title": "Deprecated comment",
      "description": "No description provided",
      "location": "/Users/glen/.mmm/worktrees/mmm/session-ebb83884-237c-4b21-8eda-bc2e450d140f/src/main.rs",
=======
      "id": "Deprecated_/Users/glen/.mmm/worktrees/mmm/session-4315e545-1dc6-4dd9-ae1c-7a987ac5a4c8/src/main.rs_L174",
      "title": "Deprecated comment",
      "description": "No description provided",
      "location": "/Users/glen/.mmm/worktrees/mmm/session-4315e545-1dc6-4dd9-ae1c-7a987ac5a4c8/src/main.rs",
>>>>>>> bf57a708
      "line_number": 174,
      "debt_type": "Deprecated",
      "impact": 8,
      "effort": 3,
      "tags": [
        "comment"
      ]
    },
    {
<<<<<<< HEAD
      "id": "Fixme_/Users/glen/.mmm/worktrees/mmm/session-ebb83884-237c-4b21-8eda-bc2e450d140f/src/context/debt.rs_L55",
      "title": "Fixme comment",
      "description": "No description provided",
      "location": "/Users/glen/.mmm/worktrees/mmm/session-ebb83884-237c-4b21-8eda-bc2e450d140f/src/context/debt.rs",
=======
      "id": "Fixme_/Users/glen/.mmm/worktrees/mmm/session-4315e545-1dc6-4dd9-ae1c-7a987ac5a4c8/src/context/debt.rs_L55",
      "title": "Fixme comment",
      "description": "No description provided",
      "location": "/Users/glen/.mmm/worktrees/mmm/session-4315e545-1dc6-4dd9-ae1c-7a987ac5a4c8/src/context/debt.rs",
>>>>>>> bf57a708
      "line_number": 55,
      "debt_type": "Fixme",
      "impact": 7,
      "effort": 3,
      "tags": [
        "comment"
      ]
    },
    {
<<<<<<< HEAD
      "id": "Fixme_/Users/glen/.mmm/worktrees/mmm/session-ebb83884-237c-4b21-8eda-bc2e450d140f/src/context/debt.rs_L213",
      "title": "Fixme comment",
      "description": "\") {",
      "location": "/Users/glen/.mmm/worktrees/mmm/session-ebb83884-237c-4b21-8eda-bc2e450d140f/src/context/debt.rs",
=======
      "id": "Fixme_/Users/glen/.mmm/worktrees/mmm/session-4315e545-1dc6-4dd9-ae1c-7a987ac5a4c8/src/context/debt.rs_L213",
      "title": "Fixme comment",
      "description": "\") {",
      "location": "/Users/glen/.mmm/worktrees/mmm/session-4315e545-1dc6-4dd9-ae1c-7a987ac5a4c8/src/context/debt.rs",
>>>>>>> bf57a708
      "line_number": 213,
      "debt_type": "Fixme",
      "impact": 7,
      "effort": 3,
      "tags": [
        "comment"
      ]
    },
    {
<<<<<<< HEAD
      "id": "Fixme_/Users/glen/.mmm/worktrees/mmm/session-ebb83884-237c-4b21-8eda-bc2e450d140f/src/context/debt.rs_L214",
      "title": "Fixme comment",
      "description": "\")",
      "location": "/Users/glen/.mmm/worktrees/mmm/session-ebb83884-237c-4b21-8eda-bc2e450d140f/src/context/debt.rs",
=======
      "id": "Fixme_/Users/glen/.mmm/worktrees/mmm/session-4315e545-1dc6-4dd9-ae1c-7a987ac5a4c8/src/context/debt.rs_L214",
      "title": "Fixme comment",
      "description": "\")",
      "location": "/Users/glen/.mmm/worktrees/mmm/session-4315e545-1dc6-4dd9-ae1c-7a987ac5a4c8/src/context/debt.rs",
>>>>>>> bf57a708
      "line_number": 214,
      "debt_type": "Fixme",
      "impact": 7,
      "effort": 3,
      "tags": [
        "comment"
      ]
    },
    {
<<<<<<< HEAD
      "id": "Fixme_/Users/glen/.mmm/worktrees/mmm/session-ebb83884-237c-4b21-8eda-bc2e450d140f/src/context/debt.rs_L217",
      "title": "Fixme comment",
      "description": "\") {",
      "location": "/Users/glen/.mmm/worktrees/mmm/session-ebb83884-237c-4b21-8eda-bc2e450d140f/src/context/debt.rs",
=======
      "id": "Fixme_/Users/glen/.mmm/worktrees/mmm/session-4315e545-1dc6-4dd9-ae1c-7a987ac5a4c8/src/context/debt.rs_L217",
      "title": "Fixme comment",
      "description": "\") {",
      "location": "/Users/glen/.mmm/worktrees/mmm/session-4315e545-1dc6-4dd9-ae1c-7a987ac5a4c8/src/context/debt.rs",
>>>>>>> bf57a708
      "line_number": 217,
      "debt_type": "Fixme",
      "impact": 7,
      "effort": 3,
      "tags": [
        "comment"
      ]
    },
    {
<<<<<<< HEAD
      "id": "Fixme_/Users/glen/.mmm/worktrees/mmm/session-ebb83884-237c-4b21-8eda-bc2e450d140f/src/context/debt.rs_L218",
      "title": "Fixme comment",
      "description": "No description provided",
      "location": "/Users/glen/.mmm/worktrees/mmm/session-ebb83884-237c-4b21-8eda-bc2e450d140f/src/context/debt.rs",
=======
      "id": "Fixme_/Users/glen/.mmm/worktrees/mmm/session-4315e545-1dc6-4dd9-ae1c-7a987ac5a4c8/src/context/debt.rs_L218",
      "title": "Fixme comment",
      "description": "No description provided",
      "location": "/Users/glen/.mmm/worktrees/mmm/session-4315e545-1dc6-4dd9-ae1c-7a987ac5a4c8/src/context/debt.rs",
>>>>>>> bf57a708
      "line_number": 218,
      "debt_type": "Fixme",
      "impact": 7,
      "effort": 3,
      "tags": [
        "comment"
      ]
    },
    {
<<<<<<< HEAD
      "id": "Fixme_/Users/glen/.mmm/worktrees/mmm/session-ebb83884-237c-4b21-8eda-bc2e450d140f/src/context/debt.rs_L236",
      "title": "Fixme comment",
      "description": "No description provided",
      "location": "/Users/glen/.mmm/worktrees/mmm/session-ebb83884-237c-4b21-8eda-bc2e450d140f/src/context/debt.rs",
=======
      "id": "Fixme_/Users/glen/.mmm/worktrees/mmm/session-4315e545-1dc6-4dd9-ae1c-7a987ac5a4c8/src/context/debt.rs_L236",
      "title": "Fixme comment",
      "description": "No description provided",
      "location": "/Users/glen/.mmm/worktrees/mmm/session-4315e545-1dc6-4dd9-ae1c-7a987ac5a4c8/src/context/debt.rs",
>>>>>>> bf57a708
      "line_number": 236,
      "debt_type": "Fixme",
      "impact": 7,
      "effort": 3,
      "tags": [
        "comment"
      ]
    },
    {
<<<<<<< HEAD
      "id": "Fixme_/Users/glen/.mmm/worktrees/mmm/session-ebb83884-237c-4b21-8eda-bc2e450d140f/src/context/debt.rs_L831",
      "title": "Fixme comment",
      "description": "This is a hack",
      "location": "/Users/glen/.mmm/worktrees/mmm/session-ebb83884-237c-4b21-8eda-bc2e450d140f/src/context/debt.rs",
=======
      "id": "Fixme_/Users/glen/.mmm/worktrees/mmm/session-4315e545-1dc6-4dd9-ae1c-7a987ac5a4c8/src/context/debt.rs_L831",
      "title": "Fixme comment",
      "description": "This is a hack",
      "location": "/Users/glen/.mmm/worktrees/mmm/session-4315e545-1dc6-4dd9-ae1c-7a987ac5a4c8/src/context/debt.rs",
>>>>>>> bf57a708
      "line_number": 831,
      "debt_type": "Fixme",
      "impact": 7,
      "effort": 3,
      "tags": [
        "comment"
      ]
    },
    {
<<<<<<< HEAD
      "id": "Fixme_/Users/glen/.mmm/worktrees/mmm/session-ebb83884-237c-4b21-8eda-bc2e450d140f/src/context/debt.rs_L836",
      "title": "Fixme comment",
      "description": "This needs review",
      "location": "/Users/glen/.mmm/worktrees/mmm/session-ebb83884-237c-4b21-8eda-bc2e450d140f/src/context/debt.rs",
=======
      "id": "Fixme_/Users/glen/.mmm/worktrees/mmm/session-4315e545-1dc6-4dd9-ae1c-7a987ac5a4c8/src/context/debt.rs_L836",
      "title": "Fixme comment",
      "description": "This needs review",
      "location": "/Users/glen/.mmm/worktrees/mmm/session-4315e545-1dc6-4dd9-ae1c-7a987ac5a4c8/src/context/debt.rs",
>>>>>>> bf57a708
      "line_number": 836,
      "debt_type": "Fixme",
      "impact": 7,
      "effort": 3,
      "tags": [
        "comment"
      ]
    },
    {
<<<<<<< HEAD
      "id": "Fixme_/Users/glen/.mmm/worktrees/mmm/session-ebb83884-237c-4b21-8eda-bc2e450d140f/src/context/debt.rs_L850",
      "title": "Fixme comment",
      "description": "No description provided",
      "location": "/Users/glen/.mmm/worktrees/mmm/session-ebb83884-237c-4b21-8eda-bc2e450d140f/src/context/debt.rs",
=======
      "id": "Fixme_/Users/glen/.mmm/worktrees/mmm/session-4315e545-1dc6-4dd9-ae1c-7a987ac5a4c8/src/context/debt.rs_L850",
      "title": "Fixme comment",
      "description": "No description provided",
      "location": "/Users/glen/.mmm/worktrees/mmm/session-4315e545-1dc6-4dd9-ae1c-7a987ac5a4c8/src/context/debt.rs",
>>>>>>> bf57a708
      "line_number": 850,
      "debt_type": "Fixme",
      "impact": 7,
      "effort": 3,
      "tags": [
        "comment"
      ]
    },
    {
<<<<<<< HEAD
      "id": "Fixme_/Users/glen/.mmm/worktrees/mmm/session-ebb83884-237c-4b21-8eda-bc2e450d140f/src/context/debt.rs_L956",
      "title": "Fixme comment",
      "description": "No description provided",
      "location": "/Users/glen/.mmm/worktrees/mmm/session-ebb83884-237c-4b21-8eda-bc2e450d140f/src/context/debt.rs",
=======
      "id": "Fixme_/Users/glen/.mmm/worktrees/mmm/session-4315e545-1dc6-4dd9-ae1c-7a987ac5a4c8/src/context/debt.rs_L956",
      "title": "Fixme comment",
      "description": "No description provided",
      "location": "/Users/glen/.mmm/worktrees/mmm/session-4315e545-1dc6-4dd9-ae1c-7a987ac5a4c8/src/context/debt.rs",
>>>>>>> bf57a708
      "line_number": 956,
      "debt_type": "Fixme",
      "impact": 7,
      "effort": 3,
      "tags": [
        "comment"
      ]
    },
    {
<<<<<<< HEAD
      "id": "Fixme_/Users/glen/.mmm/worktrees/mmm/session-ebb83884-237c-4b21-8eda-bc2e450d140f/src/context/debt.rs_L990",
      "title": "Fixme comment",
      "description": "This can panic",
      "location": "/Users/glen/.mmm/worktrees/mmm/session-ebb83884-237c-4b21-8eda-bc2e450d140f/src/context/debt.rs",
=======
      "id": "Fixme_/Users/glen/.mmm/worktrees/mmm/session-4315e545-1dc6-4dd9-ae1c-7a987ac5a4c8/src/context/debt.rs_L990",
      "title": "Fixme comment",
      "description": "This can panic",
      "location": "/Users/glen/.mmm/worktrees/mmm/session-4315e545-1dc6-4dd9-ae1c-7a987ac5a4c8/src/context/debt.rs",
>>>>>>> bf57a708
      "line_number": 990,
      "debt_type": "Fixme",
      "impact": 7,
      "effort": 3,
      "tags": [
        "comment"
      ]
    },
    {
<<<<<<< HEAD
      "id": "COMPLEX_/Users/glen/.mmm/worktrees/mmm/session-ebb83884-237c-4b21-8eda-bc2e450d140f/src/context/mod.rs_save_analysis_with_commit",
      "title": "High complexity in save_analysis_with_commit",
      "description": "Function has cyclomatic complexity of 28",
      "location": "/Users/glen/.mmm/worktrees/mmm/session-ebb83884-237c-4b21-8eda-bc2e450d140f/src/context/mod.rs",
=======
      "id": "COMPLEX_/Users/glen/.mmm/worktrees/mmm/session-4315e545-1dc6-4dd9-ae1c-7a987ac5a4c8/src/context/mod.rs_save_analysis_with_commit",
      "title": "High complexity in save_analysis_with_commit",
      "description": "Function has cyclomatic complexity of 28",
      "location": "/Users/glen/.mmm/worktrees/mmm/session-4315e545-1dc6-4dd9-ae1c-7a987ac5a4c8/src/context/mod.rs",
>>>>>>> bf57a708
      "line_number": null,
      "debt_type": "Complexity",
      "impact": 8,
      "effort": 5,
      "tags": [
        "complexity"
      ]
    },
    {
<<<<<<< HEAD
      "id": "COMPLEX_/Users/glen/.mmm/worktrees/mmm/session-ebb83884-237c-4b21-8eda-bc2e450d140f/src/context/debt.rs_count_match_arms",
      "title": "High complexity in count_match_arms",
      "description": "Function has cyclomatic complexity of 49",
      "location": "/Users/glen/.mmm/worktrees/mmm/session-ebb83884-237c-4b21-8eda-bc2e450d140f/src/context/debt.rs",
=======
      "id": "COMPLEX_/Users/glen/.mmm/worktrees/mmm/session-4315e545-1dc6-4dd9-ae1c-7a987ac5a4c8/src/context/debt.rs_count_match_arms",
      "title": "High complexity in count_match_arms",
      "description": "Function has cyclomatic complexity of 49",
      "location": "/Users/glen/.mmm/worktrees/mmm/session-4315e545-1dc6-4dd9-ae1c-7a987ac5a4c8/src/context/debt.rs",
>>>>>>> bf57a708
      "line_number": null,
      "debt_type": "Complexity",
      "impact": 8,
      "effort": 5,
      "tags": [
        "complexity"
      ]
    },
    {
<<<<<<< HEAD
      "id": "COMPLEX_/Users/glen/.mmm/worktrees/mmm/session-ebb83884-237c-4b21-8eda-bc2e450d140f/src/context/conventions.rs_extract_type_names_internal",
      "title": "High complexity in extract_type_names_internal",
      "description": "Function has cyclomatic complexity of 21",
      "location": "/Users/glen/.mmm/worktrees/mmm/session-ebb83884-237c-4b21-8eda-bc2e450d140f/src/context/conventions.rs",
=======
      "id": "COMPLEX_/Users/glen/.mmm/worktrees/mmm/session-4315e545-1dc6-4dd9-ae1c-7a987ac5a4c8/src/context/conventions.rs_extract_type_names_internal",
      "title": "High complexity in extract_type_names_internal",
      "description": "Function has cyclomatic complexity of 21",
      "location": "/Users/glen/.mmm/worktrees/mmm/session-4315e545-1dc6-4dd9-ae1c-7a987ac5a4c8/src/context/conventions.rs",
>>>>>>> bf57a708
      "line_number": null,
      "debt_type": "Complexity",
      "impact": 8,
      "effort": 5,
      "tags": [
        "complexity"
      ]
    },
    {
<<<<<<< HEAD
      "id": "COMPLEX_/Users/glen/.mmm/worktrees/mmm/session-ebb83884-237c-4b21-8eda-bc2e450d140f/src/subprocess/runner.rs_run",
      "title": "High complexity in run",
      "description": "Function has cyclomatic complexity of 32",
      "location": "/Users/glen/.mmm/worktrees/mmm/session-ebb83884-237c-4b21-8eda-bc2e450d140f/src/subprocess/runner.rs",
=======
      "id": "COMPLEX_/Users/glen/.mmm/worktrees/mmm/session-4315e545-1dc6-4dd9-ae1c-7a987ac5a4c8/src/subprocess/runner.rs_run",
      "title": "High complexity in run",
      "description": "Function has cyclomatic complexity of 32",
      "location": "/Users/glen/.mmm/worktrees/mmm/session-4315e545-1dc6-4dd9-ae1c-7a987ac5a4c8/src/subprocess/runner.rs",
>>>>>>> bf57a708
      "line_number": null,
      "debt_type": "Complexity",
      "impact": 8,
      "effort": 5,
      "tags": [
        "complexity"
      ]
    }
  ],
  "hotspot_summary": [
    {
<<<<<<< HEAD
      "file": "/Users/glen/.mmm/worktrees/mmm/session-ebb83884-237c-4b21-8eda-bc2e450d140f/src/context/debt.rs",
=======
      "file": "/Users/glen/.mmm/worktrees/mmm/session-4315e545-1dc6-4dd9-ae1c-7a987ac5a4c8/src/context/debt.rs",
>>>>>>> bf57a708
      "total_issues": 38,
      "max_complexity": 49,
      "primary_issue_type": "Fixme"
    },
    {
      "file": "/Users/glen/.mmm/worktrees/mmm/session-ebb83884-237c-4b21-8eda-bc2e450d140f/src/config/mod.rs",
      "total_issues": 22,
      "max_complexity": 0,
      "primary_issue_type": "Todo"
    },
    {
<<<<<<< HEAD
      "file": "/Users/glen/.mmm/worktrees/mmm/session-ebb83884-237c-4b21-8eda-bc2e450d140f/src/cook/mod_old.rs",
=======
      "file": "/Users/glen/.mmm/worktrees/mmm/session-4315e545-1dc6-4dd9-ae1c-7a987ac5a4c8/src/config/mod.rs",
      "total_issues": 22,
      "max_complexity": 0,
      "primary_issue_type": "Todo"
    },
    {
      "file": "/Users/glen/.mmm/worktrees/mmm/session-4315e545-1dc6-4dd9-ae1c-7a987ac5a4c8/src/cook/mod_old.rs",
>>>>>>> bf57a708
      "total_issues": 15,
      "max_complexity": 22,
      "primary_issue_type": "Complexity"
    },
    {
<<<<<<< HEAD
      "file": "/Users/glen/.mmm/worktrees/mmm/session-ebb83884-237c-4b21-8eda-bc2e450d140f/src/cook/orchestrator.rs",
      "total_issues": 12,
      "max_complexity": 33,
      "primary_issue_type": "Duplication"
    },
    {
      "file": "/Users/glen/.mmm/worktrees/mmm/session-ebb83884-237c-4b21-8eda-bc2e450d140f/src/config/command_validator.rs",
      "total_issues": 11,
      "max_complexity": 17,
      "primary_issue_type": "Duplication"
    },
    {
      "file": "/Users/glen/.mmm/worktrees/mmm/session-ebb83884-237c-4b21-8eda-bc2e450d140f/src/abstractions/claude.rs",
      "total_issues": 10,
      "max_complexity": 20,
      "primary_issue_type": "Duplication"
    },
    {
      "file": "/Users/glen/.mmm/worktrees/mmm/session-ebb83884-237c-4b21-8eda-bc2e450d140f/src/abstractions/git.rs",
      "total_issues": 7,
      "max_complexity": 0,
      "primary_issue_type": "Duplication"
    },
    {
      "file": "/Users/glen/.mmm/worktrees/mmm/session-ebb83884-237c-4b21-8eda-bc2e450d140f/src/worktree/test_state.rs",
      "total_issues": 7,
      "max_complexity": 11,
      "primary_issue_type": "Duplication"
    },
    {
      "file": "/Users/glen/.mmm/worktrees/mmm/session-ebb83884-237c-4b21-8eda-bc2e450d140f/src/context/tarpaulin_coverage.rs",
      "total_issues": 6,
      "max_complexity": 19,
      "primary_issue_type": "Complexity"
    },
    {
      "file": "/Users/glen/.mmm/worktrees/mmm/session-ebb83884-237c-4b21-8eda-bc2e450d140f/tests/subprocess_tests.rs",
      "total_issues": 6,
      "max_complexity": 0,
      "primary_issue_type": "Todo"
=======
      "file": "/Users/glen/.mmm/worktrees/mmm/session-4315e545-1dc6-4dd9-ae1c-7a987ac5a4c8/src/config/command_validator.rs",
      "total_issues": 11,
      "max_complexity": 17,
      "primary_issue_type": "Duplication"
    },
    {
      "file": "/Users/glen/.mmm/worktrees/mmm/session-4315e545-1dc6-4dd9-ae1c-7a987ac5a4c8/src/abstractions/claude.rs",
      "total_issues": 10,
      "max_complexity": 20,
      "primary_issue_type": "Duplication"
    },
    {
      "file": "/Users/glen/.mmm/worktrees/mmm/session-4315e545-1dc6-4dd9-ae1c-7a987ac5a4c8/src/cook/orchestrator.rs",
      "total_issues": 10,
      "max_complexity": 33,
      "primary_issue_type": "Complexity"
    },
    {
      "file": "/Users/glen/.mmm/worktrees/mmm/session-4315e545-1dc6-4dd9-ae1c-7a987ac5a4c8/src/abstractions/git.rs",
      "total_issues": 8,
      "max_complexity": 0,
      "primary_issue_type": "Duplication"
    },
    {
      "file": "/Users/glen/.mmm/worktrees/mmm/session-4315e545-1dc6-4dd9-ae1c-7a987ac5a4c8/src/worktree/test_state.rs",
      "total_issues": 7,
      "max_complexity": 11,
      "primary_issue_type": "Duplication"
    },
    {
      "file": "/Users/glen/.mmm/worktrees/mmm/session-4315e545-1dc6-4dd9-ae1c-7a987ac5a4c8/tests/subprocess_tests.rs",
      "total_issues": 6,
      "max_complexity": 0,
      "primary_issue_type": "Todo"
    },
    {
      "file": "/Users/glen/.mmm/worktrees/mmm/session-4315e545-1dc6-4dd9-ae1c-7a987ac5a4c8/tests/cook_iteration_tests.rs",
      "total_issues": 6,
      "max_complexity": 13,
      "primary_issue_type": "Duplication"
>>>>>>> bf57a708
    }
  ],
  "duplication_summary": {
    "total_duplicate_blocks": 100,
    "total_duplicate_lines": 4685,
    "files_with_duplication": 98,
    "largest_duplicate_lines": 50
  }
}<|MERGE_RESOLUTION|>--- conflicted
+++ resolved
@@ -2,49 +2,27 @@
   "statistics": {
     "total_items": 243,
     "by_type": {
-<<<<<<< HEAD
-      "Complexity": 70,
-=======
->>>>>>> bf57a708
       "Fixme": 11,
-      "Deprecated": 5,
       "Hack": 7,
-<<<<<<< HEAD
-      "Duplication": 100,
-      "Todo": 50
-=======
       "Todo": 50,
       "Deprecated": 5,
       "Complexity": 70,
       "Duplication": 100
->>>>>>> bf57a708
     },
     "by_impact": {
-      "Medium": 176,
       "High": 17,
-<<<<<<< HEAD
-      "Low": 50
-=======
       "Low": 50,
       "Medium": 176
->>>>>>> bf57a708
     },
     "avg_impact": 5.362139917695473,
     "avg_effort": 3.9876543209876543
   },
   "high_priority_items": [
     {
-<<<<<<< HEAD
-      "id": "Deprecated_/Users/glen/.mmm/worktrees/mmm/session-ebb83884-237c-4b21-8eda-bc2e450d140f/src/context/debt.rs_L57",
-      "title": "Deprecated comment",
-      "description": "No description provided",
-      "location": "/Users/glen/.mmm/worktrees/mmm/session-ebb83884-237c-4b21-8eda-bc2e450d140f/src/context/debt.rs",
-=======
       "id": "Deprecated_/Users/glen/.mmm/worktrees/mmm/session-4315e545-1dc6-4dd9-ae1c-7a987ac5a4c8/src/context/debt.rs_L57",
       "title": "Deprecated comment",
       "description": "No description provided",
       "location": "/Users/glen/.mmm/worktrees/mmm/session-4315e545-1dc6-4dd9-ae1c-7a987ac5a4c8/src/context/debt.rs",
->>>>>>> bf57a708
       "line_number": 57,
       "debt_type": "Deprecated",
       "impact": 8,
@@ -54,17 +32,10 @@
       ]
     },
     {
-<<<<<<< HEAD
-      "id": "Deprecated_/Users/glen/.mmm/worktrees/mmm/session-ebb83884-237c-4b21-8eda-bc2e450d140f/src/context/debt.rs_L219",
+      "id": "Deprecated_/Users/glen/.mmm/worktrees/mmm/session-4315e545-1dc6-4dd9-ae1c-7a987ac5a4c8/src/context/debt.rs_L219",
       "title": "Deprecated comment",
       "description": "\") || line_upper.contains(\"@DEPRECATED\") {",
-      "location": "/Users/glen/.mmm/worktrees/mmm/session-ebb83884-237c-4b21-8eda-bc2e450d140f/src/context/debt.rs",
-=======
-      "id": "Deprecated_/Users/glen/.mmm/worktrees/mmm/session-4315e545-1dc6-4dd9-ae1c-7a987ac5a4c8/src/context/debt.rs_L219",
-      "title": "Deprecated comment",
-      "description": "\") || line_upper.contains(\"@DEPRECATED\") {",
-      "location": "/Users/glen/.mmm/worktrees/mmm/session-4315e545-1dc6-4dd9-ae1c-7a987ac5a4c8/src/context/debt.rs",
->>>>>>> bf57a708
+      "location": "/Users/glen/.mmm/worktrees/mmm/session-4315e545-1dc6-4dd9-ae1c-7a987ac5a4c8/src/context/debt.rs",
       "line_number": 219,
       "debt_type": "Deprecated",
       "impact": 8,
@@ -74,137 +45,88 @@
       ]
     },
     {
-<<<<<<< HEAD
-      "id": "Deprecated_/Users/glen/.mmm/worktrees/mmm/session-ebb83884-237c-4b21-8eda-bc2e450d140f/src/context/debt.rs_L220",
+      "id": "Deprecated_/Users/glen/.mmm/worktrees/mmm/session-4315e545-1dc6-4dd9-ae1c-7a987ac5a4c8/src/context/debt.rs_L220",
       "title": "Deprecated comment",
       "description": "\")",
-      "location": "/Users/glen/.mmm/worktrees/mmm/session-ebb83884-237c-4b21-8eda-bc2e450d140f/src/context/debt.rs",
-=======
-      "id": "Deprecated_/Users/glen/.mmm/worktrees/mmm/session-4315e545-1dc6-4dd9-ae1c-7a987ac5a4c8/src/context/debt.rs_L220",
-      "title": "Deprecated comment",
+      "location": "/Users/glen/.mmm/worktrees/mmm/session-4315e545-1dc6-4dd9-ae1c-7a987ac5a4c8/src/context/debt.rs",
+      "line_number": 220,
+      "debt_type": "Deprecated",
+      "impact": 8,
+      "effort": 3,
+      "tags": [
+        "comment"
+      ]
+    },
+    {
+      "id": "Deprecated_/Users/glen/.mmm/worktrees/mmm/session-4315e545-1dc6-4dd9-ae1c-7a987ac5a4c8/src/context/debt.rs_L238",
+      "title": "Deprecated comment",
+      "description": "No description provided",
+      "location": "/Users/glen/.mmm/worktrees/mmm/session-4315e545-1dc6-4dd9-ae1c-7a987ac5a4c8/src/context/debt.rs",
+      "line_number": 238,
+      "debt_type": "Deprecated",
+      "impact": 8,
+      "effort": 3,
+      "tags": [
+        "comment"
+      ]
+    },
+    {
+      "id": "Deprecated_/Users/glen/.mmm/worktrees/mmm/session-4315e545-1dc6-4dd9-ae1c-7a987ac5a4c8/src/main.rs_L174",
+      "title": "Deprecated comment",
+      "description": "No description provided",
+      "location": "/Users/glen/.mmm/worktrees/mmm/session-4315e545-1dc6-4dd9-ae1c-7a987ac5a4c8/src/main.rs",
+      "line_number": 174,
+      "debt_type": "Deprecated",
+      "impact": 8,
+      "effort": 3,
+      "tags": [
+        "comment"
+      ]
+    },
+    {
+      "id": "Fixme_/Users/glen/.mmm/worktrees/mmm/session-4315e545-1dc6-4dd9-ae1c-7a987ac5a4c8/src/context/debt.rs_L55",
+      "title": "Fixme comment",
+      "description": "No description provided",
+      "location": "/Users/glen/.mmm/worktrees/mmm/session-4315e545-1dc6-4dd9-ae1c-7a987ac5a4c8/src/context/debt.rs",
+      "line_number": 55,
+      "debt_type": "Fixme",
+      "impact": 7,
+      "effort": 3,
+      "tags": [
+        "comment"
+      ]
+    },
+    {
+      "id": "Fixme_/Users/glen/.mmm/worktrees/mmm/session-4315e545-1dc6-4dd9-ae1c-7a987ac5a4c8/src/context/debt.rs_L213",
+      "title": "Fixme comment",
+      "description": "\") {",
+      "location": "/Users/glen/.mmm/worktrees/mmm/session-4315e545-1dc6-4dd9-ae1c-7a987ac5a4c8/src/context/debt.rs",
+      "line_number": 213,
+      "debt_type": "Fixme",
+      "impact": 7,
+      "effort": 3,
+      "tags": [
+        "comment"
+      ]
+    },
+    {
+      "id": "Fixme_/Users/glen/.mmm/worktrees/mmm/session-4315e545-1dc6-4dd9-ae1c-7a987ac5a4c8/src/context/debt.rs_L214",
+      "title": "Fixme comment",
       "description": "\")",
       "location": "/Users/glen/.mmm/worktrees/mmm/session-4315e545-1dc6-4dd9-ae1c-7a987ac5a4c8/src/context/debt.rs",
->>>>>>> bf57a708
-      "line_number": 220,
-      "debt_type": "Deprecated",
-      "impact": 8,
-      "effort": 3,
-      "tags": [
-        "comment"
-      ]
-    },
-    {
-<<<<<<< HEAD
-      "id": "Deprecated_/Users/glen/.mmm/worktrees/mmm/session-ebb83884-237c-4b21-8eda-bc2e450d140f/src/context/debt.rs_L238",
-      "title": "Deprecated comment",
-      "description": "No description provided",
-      "location": "/Users/glen/.mmm/worktrees/mmm/session-ebb83884-237c-4b21-8eda-bc2e450d140f/src/context/debt.rs",
-=======
-      "id": "Deprecated_/Users/glen/.mmm/worktrees/mmm/session-4315e545-1dc6-4dd9-ae1c-7a987ac5a4c8/src/context/debt.rs_L238",
-      "title": "Deprecated comment",
-      "description": "No description provided",
-      "location": "/Users/glen/.mmm/worktrees/mmm/session-4315e545-1dc6-4dd9-ae1c-7a987ac5a4c8/src/context/debt.rs",
->>>>>>> bf57a708
-      "line_number": 238,
-      "debt_type": "Deprecated",
-      "impact": 8,
-      "effort": 3,
-      "tags": [
-        "comment"
-      ]
-    },
-    {
-<<<<<<< HEAD
-      "id": "Deprecated_/Users/glen/.mmm/worktrees/mmm/session-ebb83884-237c-4b21-8eda-bc2e450d140f/src/main.rs_L174",
-      "title": "Deprecated comment",
-      "description": "No description provided",
-      "location": "/Users/glen/.mmm/worktrees/mmm/session-ebb83884-237c-4b21-8eda-bc2e450d140f/src/main.rs",
-=======
-      "id": "Deprecated_/Users/glen/.mmm/worktrees/mmm/session-4315e545-1dc6-4dd9-ae1c-7a987ac5a4c8/src/main.rs_L174",
-      "title": "Deprecated comment",
-      "description": "No description provided",
-      "location": "/Users/glen/.mmm/worktrees/mmm/session-4315e545-1dc6-4dd9-ae1c-7a987ac5a4c8/src/main.rs",
->>>>>>> bf57a708
-      "line_number": 174,
-      "debt_type": "Deprecated",
-      "impact": 8,
-      "effort": 3,
-      "tags": [
-        "comment"
-      ]
-    },
-    {
-<<<<<<< HEAD
-      "id": "Fixme_/Users/glen/.mmm/worktrees/mmm/session-ebb83884-237c-4b21-8eda-bc2e450d140f/src/context/debt.rs_L55",
-      "title": "Fixme comment",
-      "description": "No description provided",
-      "location": "/Users/glen/.mmm/worktrees/mmm/session-ebb83884-237c-4b21-8eda-bc2e450d140f/src/context/debt.rs",
-=======
-      "id": "Fixme_/Users/glen/.mmm/worktrees/mmm/session-4315e545-1dc6-4dd9-ae1c-7a987ac5a4c8/src/context/debt.rs_L55",
-      "title": "Fixme comment",
-      "description": "No description provided",
-      "location": "/Users/glen/.mmm/worktrees/mmm/session-4315e545-1dc6-4dd9-ae1c-7a987ac5a4c8/src/context/debt.rs",
->>>>>>> bf57a708
-      "line_number": 55,
-      "debt_type": "Fixme",
-      "impact": 7,
-      "effort": 3,
-      "tags": [
-        "comment"
-      ]
-    },
-    {
-<<<<<<< HEAD
-      "id": "Fixme_/Users/glen/.mmm/worktrees/mmm/session-ebb83884-237c-4b21-8eda-bc2e450d140f/src/context/debt.rs_L213",
+      "line_number": 214,
+      "debt_type": "Fixme",
+      "impact": 7,
+      "effort": 3,
+      "tags": [
+        "comment"
+      ]
+    },
+    {
+      "id": "Fixme_/Users/glen/.mmm/worktrees/mmm/session-4315e545-1dc6-4dd9-ae1c-7a987ac5a4c8/src/context/debt.rs_L217",
       "title": "Fixme comment",
       "description": "\") {",
-      "location": "/Users/glen/.mmm/worktrees/mmm/session-ebb83884-237c-4b21-8eda-bc2e450d140f/src/context/debt.rs",
-=======
-      "id": "Fixme_/Users/glen/.mmm/worktrees/mmm/session-4315e545-1dc6-4dd9-ae1c-7a987ac5a4c8/src/context/debt.rs_L213",
-      "title": "Fixme comment",
-      "description": "\") {",
-      "location": "/Users/glen/.mmm/worktrees/mmm/session-4315e545-1dc6-4dd9-ae1c-7a987ac5a4c8/src/context/debt.rs",
->>>>>>> bf57a708
-      "line_number": 213,
-      "debt_type": "Fixme",
-      "impact": 7,
-      "effort": 3,
-      "tags": [
-        "comment"
-      ]
-    },
-    {
-<<<<<<< HEAD
-      "id": "Fixme_/Users/glen/.mmm/worktrees/mmm/session-ebb83884-237c-4b21-8eda-bc2e450d140f/src/context/debt.rs_L214",
-      "title": "Fixme comment",
-      "description": "\")",
-      "location": "/Users/glen/.mmm/worktrees/mmm/session-ebb83884-237c-4b21-8eda-bc2e450d140f/src/context/debt.rs",
-=======
-      "id": "Fixme_/Users/glen/.mmm/worktrees/mmm/session-4315e545-1dc6-4dd9-ae1c-7a987ac5a4c8/src/context/debt.rs_L214",
-      "title": "Fixme comment",
-      "description": "\")",
-      "location": "/Users/glen/.mmm/worktrees/mmm/session-4315e545-1dc6-4dd9-ae1c-7a987ac5a4c8/src/context/debt.rs",
->>>>>>> bf57a708
-      "line_number": 214,
-      "debt_type": "Fixme",
-      "impact": 7,
-      "effort": 3,
-      "tags": [
-        "comment"
-      ]
-    },
-    {
-<<<<<<< HEAD
-      "id": "Fixme_/Users/glen/.mmm/worktrees/mmm/session-ebb83884-237c-4b21-8eda-bc2e450d140f/src/context/debt.rs_L217",
-      "title": "Fixme comment",
-      "description": "\") {",
-      "location": "/Users/glen/.mmm/worktrees/mmm/session-ebb83884-237c-4b21-8eda-bc2e450d140f/src/context/debt.rs",
-=======
-      "id": "Fixme_/Users/glen/.mmm/worktrees/mmm/session-4315e545-1dc6-4dd9-ae1c-7a987ac5a4c8/src/context/debt.rs_L217",
-      "title": "Fixme comment",
-      "description": "\") {",
-      "location": "/Users/glen/.mmm/worktrees/mmm/session-4315e545-1dc6-4dd9-ae1c-7a987ac5a4c8/src/context/debt.rs",
->>>>>>> bf57a708
+      "location": "/Users/glen/.mmm/worktrees/mmm/session-4315e545-1dc6-4dd9-ae1c-7a987ac5a4c8/src/context/debt.rs",
       "line_number": 217,
       "debt_type": "Fixme",
       "impact": 7,
@@ -214,17 +136,10 @@
       ]
     },
     {
-<<<<<<< HEAD
-      "id": "Fixme_/Users/glen/.mmm/worktrees/mmm/session-ebb83884-237c-4b21-8eda-bc2e450d140f/src/context/debt.rs_L218",
-      "title": "Fixme comment",
-      "description": "No description provided",
-      "location": "/Users/glen/.mmm/worktrees/mmm/session-ebb83884-237c-4b21-8eda-bc2e450d140f/src/context/debt.rs",
-=======
       "id": "Fixme_/Users/glen/.mmm/worktrees/mmm/session-4315e545-1dc6-4dd9-ae1c-7a987ac5a4c8/src/context/debt.rs_L218",
       "title": "Fixme comment",
       "description": "No description provided",
       "location": "/Users/glen/.mmm/worktrees/mmm/session-4315e545-1dc6-4dd9-ae1c-7a987ac5a4c8/src/context/debt.rs",
->>>>>>> bf57a708
       "line_number": 218,
       "debt_type": "Fixme",
       "impact": 7,
@@ -234,17 +149,10 @@
       ]
     },
     {
-<<<<<<< HEAD
-      "id": "Fixme_/Users/glen/.mmm/worktrees/mmm/session-ebb83884-237c-4b21-8eda-bc2e450d140f/src/context/debt.rs_L236",
-      "title": "Fixme comment",
-      "description": "No description provided",
-      "location": "/Users/glen/.mmm/worktrees/mmm/session-ebb83884-237c-4b21-8eda-bc2e450d140f/src/context/debt.rs",
-=======
       "id": "Fixme_/Users/glen/.mmm/worktrees/mmm/session-4315e545-1dc6-4dd9-ae1c-7a987ac5a4c8/src/context/debt.rs_L236",
       "title": "Fixme comment",
       "description": "No description provided",
       "location": "/Users/glen/.mmm/worktrees/mmm/session-4315e545-1dc6-4dd9-ae1c-7a987ac5a4c8/src/context/debt.rs",
->>>>>>> bf57a708
       "line_number": 236,
       "debt_type": "Fixme",
       "impact": 7,
@@ -254,17 +162,10 @@
       ]
     },
     {
-<<<<<<< HEAD
-      "id": "Fixme_/Users/glen/.mmm/worktrees/mmm/session-ebb83884-237c-4b21-8eda-bc2e450d140f/src/context/debt.rs_L831",
+      "id": "Fixme_/Users/glen/.mmm/worktrees/mmm/session-4315e545-1dc6-4dd9-ae1c-7a987ac5a4c8/src/context/debt.rs_L831",
       "title": "Fixme comment",
       "description": "This is a hack",
-      "location": "/Users/glen/.mmm/worktrees/mmm/session-ebb83884-237c-4b21-8eda-bc2e450d140f/src/context/debt.rs",
-=======
-      "id": "Fixme_/Users/glen/.mmm/worktrees/mmm/session-4315e545-1dc6-4dd9-ae1c-7a987ac5a4c8/src/context/debt.rs_L831",
-      "title": "Fixme comment",
-      "description": "This is a hack",
-      "location": "/Users/glen/.mmm/worktrees/mmm/session-4315e545-1dc6-4dd9-ae1c-7a987ac5a4c8/src/context/debt.rs",
->>>>>>> bf57a708
+      "location": "/Users/glen/.mmm/worktrees/mmm/session-4315e545-1dc6-4dd9-ae1c-7a987ac5a4c8/src/context/debt.rs",
       "line_number": 831,
       "debt_type": "Fixme",
       "impact": 7,
@@ -274,17 +175,10 @@
       ]
     },
     {
-<<<<<<< HEAD
-      "id": "Fixme_/Users/glen/.mmm/worktrees/mmm/session-ebb83884-237c-4b21-8eda-bc2e450d140f/src/context/debt.rs_L836",
+      "id": "Fixme_/Users/glen/.mmm/worktrees/mmm/session-4315e545-1dc6-4dd9-ae1c-7a987ac5a4c8/src/context/debt.rs_L836",
       "title": "Fixme comment",
       "description": "This needs review",
-      "location": "/Users/glen/.mmm/worktrees/mmm/session-ebb83884-237c-4b21-8eda-bc2e450d140f/src/context/debt.rs",
-=======
-      "id": "Fixme_/Users/glen/.mmm/worktrees/mmm/session-4315e545-1dc6-4dd9-ae1c-7a987ac5a4c8/src/context/debt.rs_L836",
-      "title": "Fixme comment",
-      "description": "This needs review",
-      "location": "/Users/glen/.mmm/worktrees/mmm/session-4315e545-1dc6-4dd9-ae1c-7a987ac5a4c8/src/context/debt.rs",
->>>>>>> bf57a708
+      "location": "/Users/glen/.mmm/worktrees/mmm/session-4315e545-1dc6-4dd9-ae1c-7a987ac5a4c8/src/context/debt.rs",
       "line_number": 836,
       "debt_type": "Fixme",
       "impact": 7,
@@ -294,17 +188,10 @@
       ]
     },
     {
-<<<<<<< HEAD
-      "id": "Fixme_/Users/glen/.mmm/worktrees/mmm/session-ebb83884-237c-4b21-8eda-bc2e450d140f/src/context/debt.rs_L850",
-      "title": "Fixme comment",
-      "description": "No description provided",
-      "location": "/Users/glen/.mmm/worktrees/mmm/session-ebb83884-237c-4b21-8eda-bc2e450d140f/src/context/debt.rs",
-=======
       "id": "Fixme_/Users/glen/.mmm/worktrees/mmm/session-4315e545-1dc6-4dd9-ae1c-7a987ac5a4c8/src/context/debt.rs_L850",
       "title": "Fixme comment",
       "description": "No description provided",
       "location": "/Users/glen/.mmm/worktrees/mmm/session-4315e545-1dc6-4dd9-ae1c-7a987ac5a4c8/src/context/debt.rs",
->>>>>>> bf57a708
       "line_number": 850,
       "debt_type": "Fixme",
       "impact": 7,
@@ -314,17 +201,10 @@
       ]
     },
     {
-<<<<<<< HEAD
-      "id": "Fixme_/Users/glen/.mmm/worktrees/mmm/session-ebb83884-237c-4b21-8eda-bc2e450d140f/src/context/debt.rs_L956",
-      "title": "Fixme comment",
-      "description": "No description provided",
-      "location": "/Users/glen/.mmm/worktrees/mmm/session-ebb83884-237c-4b21-8eda-bc2e450d140f/src/context/debt.rs",
-=======
       "id": "Fixme_/Users/glen/.mmm/worktrees/mmm/session-4315e545-1dc6-4dd9-ae1c-7a987ac5a4c8/src/context/debt.rs_L956",
       "title": "Fixme comment",
       "description": "No description provided",
       "location": "/Users/glen/.mmm/worktrees/mmm/session-4315e545-1dc6-4dd9-ae1c-7a987ac5a4c8/src/context/debt.rs",
->>>>>>> bf57a708
       "line_number": 956,
       "debt_type": "Fixme",
       "impact": 7,
@@ -334,17 +214,10 @@
       ]
     },
     {
-<<<<<<< HEAD
-      "id": "Fixme_/Users/glen/.mmm/worktrees/mmm/session-ebb83884-237c-4b21-8eda-bc2e450d140f/src/context/debt.rs_L990",
+      "id": "Fixme_/Users/glen/.mmm/worktrees/mmm/session-4315e545-1dc6-4dd9-ae1c-7a987ac5a4c8/src/context/debt.rs_L990",
       "title": "Fixme comment",
       "description": "This can panic",
-      "location": "/Users/glen/.mmm/worktrees/mmm/session-ebb83884-237c-4b21-8eda-bc2e450d140f/src/context/debt.rs",
-=======
-      "id": "Fixme_/Users/glen/.mmm/worktrees/mmm/session-4315e545-1dc6-4dd9-ae1c-7a987ac5a4c8/src/context/debt.rs_L990",
-      "title": "Fixme comment",
-      "description": "This can panic",
-      "location": "/Users/glen/.mmm/worktrees/mmm/session-4315e545-1dc6-4dd9-ae1c-7a987ac5a4c8/src/context/debt.rs",
->>>>>>> bf57a708
+      "location": "/Users/glen/.mmm/worktrees/mmm/session-4315e545-1dc6-4dd9-ae1c-7a987ac5a4c8/src/context/debt.rs",
       "line_number": 990,
       "debt_type": "Fixme",
       "impact": 7,
@@ -354,17 +227,10 @@
       ]
     },
     {
-<<<<<<< HEAD
-      "id": "COMPLEX_/Users/glen/.mmm/worktrees/mmm/session-ebb83884-237c-4b21-8eda-bc2e450d140f/src/context/mod.rs_save_analysis_with_commit",
-      "title": "High complexity in save_analysis_with_commit",
-      "description": "Function has cyclomatic complexity of 28",
-      "location": "/Users/glen/.mmm/worktrees/mmm/session-ebb83884-237c-4b21-8eda-bc2e450d140f/src/context/mod.rs",
-=======
       "id": "COMPLEX_/Users/glen/.mmm/worktrees/mmm/session-4315e545-1dc6-4dd9-ae1c-7a987ac5a4c8/src/context/mod.rs_save_analysis_with_commit",
       "title": "High complexity in save_analysis_with_commit",
       "description": "Function has cyclomatic complexity of 28",
       "location": "/Users/glen/.mmm/worktrees/mmm/session-4315e545-1dc6-4dd9-ae1c-7a987ac5a4c8/src/context/mod.rs",
->>>>>>> bf57a708
       "line_number": null,
       "debt_type": "Complexity",
       "impact": 8,
@@ -374,17 +240,10 @@
       ]
     },
     {
-<<<<<<< HEAD
-      "id": "COMPLEX_/Users/glen/.mmm/worktrees/mmm/session-ebb83884-237c-4b21-8eda-bc2e450d140f/src/context/debt.rs_count_match_arms",
-      "title": "High complexity in count_match_arms",
-      "description": "Function has cyclomatic complexity of 49",
-      "location": "/Users/glen/.mmm/worktrees/mmm/session-ebb83884-237c-4b21-8eda-bc2e450d140f/src/context/debt.rs",
-=======
       "id": "COMPLEX_/Users/glen/.mmm/worktrees/mmm/session-4315e545-1dc6-4dd9-ae1c-7a987ac5a4c8/src/context/debt.rs_count_match_arms",
       "title": "High complexity in count_match_arms",
       "description": "Function has cyclomatic complexity of 49",
       "location": "/Users/glen/.mmm/worktrees/mmm/session-4315e545-1dc6-4dd9-ae1c-7a987ac5a4c8/src/context/debt.rs",
->>>>>>> bf57a708
       "line_number": null,
       "debt_type": "Complexity",
       "impact": 8,
@@ -394,17 +253,10 @@
       ]
     },
     {
-<<<<<<< HEAD
-      "id": "COMPLEX_/Users/glen/.mmm/worktrees/mmm/session-ebb83884-237c-4b21-8eda-bc2e450d140f/src/context/conventions.rs_extract_type_names_internal",
-      "title": "High complexity in extract_type_names_internal",
-      "description": "Function has cyclomatic complexity of 21",
-      "location": "/Users/glen/.mmm/worktrees/mmm/session-ebb83884-237c-4b21-8eda-bc2e450d140f/src/context/conventions.rs",
-=======
       "id": "COMPLEX_/Users/glen/.mmm/worktrees/mmm/session-4315e545-1dc6-4dd9-ae1c-7a987ac5a4c8/src/context/conventions.rs_extract_type_names_internal",
       "title": "High complexity in extract_type_names_internal",
       "description": "Function has cyclomatic complexity of 21",
       "location": "/Users/glen/.mmm/worktrees/mmm/session-4315e545-1dc6-4dd9-ae1c-7a987ac5a4c8/src/context/conventions.rs",
->>>>>>> bf57a708
       "line_number": null,
       "debt_type": "Complexity",
       "impact": 8,
@@ -414,17 +266,10 @@
       ]
     },
     {
-<<<<<<< HEAD
-      "id": "COMPLEX_/Users/glen/.mmm/worktrees/mmm/session-ebb83884-237c-4b21-8eda-bc2e450d140f/src/subprocess/runner.rs_run",
-      "title": "High complexity in run",
-      "description": "Function has cyclomatic complexity of 32",
-      "location": "/Users/glen/.mmm/worktrees/mmm/session-ebb83884-237c-4b21-8eda-bc2e450d140f/src/subprocess/runner.rs",
-=======
       "id": "COMPLEX_/Users/glen/.mmm/worktrees/mmm/session-4315e545-1dc6-4dd9-ae1c-7a987ac5a4c8/src/subprocess/runner.rs_run",
       "title": "High complexity in run",
       "description": "Function has cyclomatic complexity of 32",
       "location": "/Users/glen/.mmm/worktrees/mmm/session-4315e545-1dc6-4dd9-ae1c-7a987ac5a4c8/src/subprocess/runner.rs",
->>>>>>> bf57a708
       "line_number": null,
       "debt_type": "Complexity",
       "impact": 8,
@@ -436,25 +281,12 @@
   ],
   "hotspot_summary": [
     {
-<<<<<<< HEAD
-      "file": "/Users/glen/.mmm/worktrees/mmm/session-ebb83884-237c-4b21-8eda-bc2e450d140f/src/context/debt.rs",
-=======
       "file": "/Users/glen/.mmm/worktrees/mmm/session-4315e545-1dc6-4dd9-ae1c-7a987ac5a4c8/src/context/debt.rs",
->>>>>>> bf57a708
       "total_issues": 38,
       "max_complexity": 49,
-      "primary_issue_type": "Fixme"
-    },
-    {
-      "file": "/Users/glen/.mmm/worktrees/mmm/session-ebb83884-237c-4b21-8eda-bc2e450d140f/src/config/mod.rs",
-      "total_issues": 22,
-      "max_complexity": 0,
       "primary_issue_type": "Todo"
     },
     {
-<<<<<<< HEAD
-      "file": "/Users/glen/.mmm/worktrees/mmm/session-ebb83884-237c-4b21-8eda-bc2e450d140f/src/cook/mod_old.rs",
-=======
       "file": "/Users/glen/.mmm/worktrees/mmm/session-4315e545-1dc6-4dd9-ae1c-7a987ac5a4c8/src/config/mod.rs",
       "total_issues": 22,
       "max_complexity": 0,
@@ -462,54 +294,11 @@
     },
     {
       "file": "/Users/glen/.mmm/worktrees/mmm/session-4315e545-1dc6-4dd9-ae1c-7a987ac5a4c8/src/cook/mod_old.rs",
->>>>>>> bf57a708
       "total_issues": 15,
       "max_complexity": 22,
       "primary_issue_type": "Complexity"
     },
     {
-<<<<<<< HEAD
-      "file": "/Users/glen/.mmm/worktrees/mmm/session-ebb83884-237c-4b21-8eda-bc2e450d140f/src/cook/orchestrator.rs",
-      "total_issues": 12,
-      "max_complexity": 33,
-      "primary_issue_type": "Duplication"
-    },
-    {
-      "file": "/Users/glen/.mmm/worktrees/mmm/session-ebb83884-237c-4b21-8eda-bc2e450d140f/src/config/command_validator.rs",
-      "total_issues": 11,
-      "max_complexity": 17,
-      "primary_issue_type": "Duplication"
-    },
-    {
-      "file": "/Users/glen/.mmm/worktrees/mmm/session-ebb83884-237c-4b21-8eda-bc2e450d140f/src/abstractions/claude.rs",
-      "total_issues": 10,
-      "max_complexity": 20,
-      "primary_issue_type": "Duplication"
-    },
-    {
-      "file": "/Users/glen/.mmm/worktrees/mmm/session-ebb83884-237c-4b21-8eda-bc2e450d140f/src/abstractions/git.rs",
-      "total_issues": 7,
-      "max_complexity": 0,
-      "primary_issue_type": "Duplication"
-    },
-    {
-      "file": "/Users/glen/.mmm/worktrees/mmm/session-ebb83884-237c-4b21-8eda-bc2e450d140f/src/worktree/test_state.rs",
-      "total_issues": 7,
-      "max_complexity": 11,
-      "primary_issue_type": "Duplication"
-    },
-    {
-      "file": "/Users/glen/.mmm/worktrees/mmm/session-ebb83884-237c-4b21-8eda-bc2e450d140f/src/context/tarpaulin_coverage.rs",
-      "total_issues": 6,
-      "max_complexity": 19,
-      "primary_issue_type": "Complexity"
-    },
-    {
-      "file": "/Users/glen/.mmm/worktrees/mmm/session-ebb83884-237c-4b21-8eda-bc2e450d140f/tests/subprocess_tests.rs",
-      "total_issues": 6,
-      "max_complexity": 0,
-      "primary_issue_type": "Todo"
-=======
       "file": "/Users/glen/.mmm/worktrees/mmm/session-4315e545-1dc6-4dd9-ae1c-7a987ac5a4c8/src/config/command_validator.rs",
       "total_issues": 11,
       "max_complexity": 17,
@@ -550,7 +339,6 @@
       "total_issues": 6,
       "max_complexity": 13,
       "primary_issue_type": "Duplication"
->>>>>>> bf57a708
     }
   ],
   "duplication_summary": {
