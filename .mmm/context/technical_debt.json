{
  "statistics": {
    "total_items": 20,
    "by_type": {
      "Complexity": 2,
      "Deprecated": 6,
      "Fixme": 12
    },
    "by_impact": {
      "Medium": 12,
      "High": 8
    },
    "avg_impact": 7.4,
    "avg_effort": 3.2
  },
  "high_priority_items": [
    {
      "id": "Deprecated_/Users/glen/memento-mori/mmm/src/context/hybrid_coverage.rs_L3",
      "title": "Deprecated comment",
      "description": "**: This module has been replaced by the unified scoring system in `src/scoring/mod.rs`.",
      "location": "/Users/glen/memento-mori/mmm/src/context/hybrid_coverage.rs",
      "line_number": 3,
      "debt_type": "Deprecated",
      "impact": 8,
      "effort": 3,
      "tags": [
        "comment"
      ]
    },
    {
      "id": "Deprecated_/Users/glen/memento-mori/mmm/src/context/debt.rs_L57",
      "title": "Deprecated comment",
      "description": "No description provided",
      "location": "/Users/glen/memento-mori/mmm/src/context/debt.rs",
      "line_number": 57,
      "debt_type": "Deprecated",
      "impact": 8,
      "effort": 3,
      "tags": [
        "comment"
      ]
    },
    {
      "id": "Deprecated_/Users/glen/memento-mori/mmm/src/context/debt.rs_L219",
      "title": "Deprecated comment",
      "description": "\") || line_upper.contains(\"@DEPRECATED\") {",
      "location": "/Users/glen/memento-mori/mmm/src/context/debt.rs",
      "line_number": 219,
      "debt_type": "Deprecated",
      "impact": 8,
      "effort": 3,
      "tags": [
        "comment"
      ]
    },
    {
      "id": "Deprecated_/Users/glen/memento-mori/mmm/src/context/debt.rs_L220",
      "title": "Deprecated comment",
      "description": "\")",
      "location": "/Users/glen/memento-mori/mmm/src/context/debt.rs",
      "line_number": 220,
      "debt_type": "Deprecated",
      "impact": 8,
      "effort": 3,
      "tags": [
        "comment"
      ]
    },
    {
      "id": "Deprecated_/Users/glen/memento-mori/mmm/src/context/debt.rs_L238",
      "title": "Deprecated comment",
      "description": "No description provided",
      "location": "/Users/glen/memento-mori/mmm/src/context/debt.rs",
      "line_number": 238,
      "debt_type": "Deprecated",
      "impact": 8,
      "effort": 3,
      "tags": [
        "comment"
      ]
    },
    {
      "id": "Deprecated_/Users/glen/memento-mori/mmm/src/main.rs_L178",
      "title": "Deprecated comment",
      "description": "No description provided",
      "location": "/Users/glen/memento-mori/mmm/src/main.rs",
      "line_number": 178,
      "debt_type": "Deprecated",
      "impact": 8,
      "effort": 3,
      "tags": [
        "comment"
      ]
    },
    {
      "id": "Fixme_/Users/glen/memento-mori/mmm/src/context/debt.rs_L55",
      "title": "Fixme comment",
      "description": "No description provided",
      "location": "/Users/glen/memento-mori/mmm/src/context/debt.rs",
      "line_number": 55,
      "debt_type": "Fixme",
      "impact": 7,
      "effort": 3,
      "tags": [
        "comment"
      ]
    },
    {
      "id": "Fixme_/Users/glen/memento-mori/mmm/src/context/debt.rs_L213",
      "title": "Fixme comment",
      "description": "\") {",
      "location": "/Users/glen/memento-mori/mmm/src/context/debt.rs",
      "line_number": 213,
      "debt_type": "Fixme",
      "impact": 7,
      "effort": 3,
      "tags": [
        "comment"
      ]
    },
    {
      "id": "Fixme_/Users/glen/memento-mori/mmm/src/context/debt.rs_L214",
      "title": "Fixme comment",
      "description": "\")",
      "location": "/Users/glen/memento-mori/mmm/src/context/debt.rs",
      "line_number": 214,
      "debt_type": "Fixme",
      "impact": 7,
      "effort": 3,
      "tags": [
        "comment"
      ]
    },
    {
      "id": "Fixme_/Users/glen/memento-mori/mmm/src/context/debt.rs_L217",
      "title": "Fixme comment",
      "description": "\") {",
      "location": "/Users/glen/memento-mori/mmm/src/context/debt.rs",
      "line_number": 217,
      "debt_type": "Fixme",
      "impact": 7,
      "effort": 3,
      "tags": [
        "comment"
      ]
    },
    {
      "id": "Fixme_/Users/glen/memento-mori/mmm/src/context/debt.rs_L218",
      "title": "Fixme comment",
      "description": "No description provided",
      "location": "/Users/glen/memento-mori/mmm/src/context/debt.rs",
      "line_number": 218,
      "debt_type": "Fixme",
      "impact": 7,
      "effort": 3,
      "tags": [
        "comment"
      ]
    },
    {
      "id": "Fixme_/Users/glen/memento-mori/mmm/src/context/debt.rs_L236",
      "title": "Fixme comment",
      "description": "No description provided",
      "location": "/Users/glen/memento-mori/mmm/src/context/debt.rs",
      "line_number": 236,
      "debt_type": "Fixme",
      "impact": 7,
      "effort": 3,
      "tags": [
        "comment"
      ]
    },
    {
      "id": "Fixme_/Users/glen/memento-mori/mmm/src/context/debt.rs_L831",
      "title": "Fixme comment",
      "description": "This is a hack",
      "location": "/Users/glen/memento-mori/mmm/src/context/debt.rs",
      "line_number": 831,
      "debt_type": "Fixme",
      "impact": 7,
      "effort": 3,
      "tags": [
        "comment"
      ]
    },
    {
      "id": "Fixme_/Users/glen/memento-mori/mmm/src/context/debt.rs_L836",
      "title": "Fixme comment",
      "description": "This needs review",
      "location": "/Users/glen/memento-mori/mmm/src/context/debt.rs",
      "line_number": 836,
      "debt_type": "Fixme",
      "impact": 7,
      "effort": 3,
      "tags": [
        "comment"
      ]
    },
    {
      "id": "Fixme_/Users/glen/memento-mori/mmm/src/context/debt.rs_L850",
      "title": "Fixme comment",
      "description": "No description provided",
      "location": "/Users/glen/memento-mori/mmm/src/context/debt.rs",
      "line_number": 850,
      "debt_type": "Fixme",
      "impact": 7,
      "effort": 3,
      "tags": [
        "comment"
      ]
    },
    {
      "id": "Fixme_/Users/glen/memento-mori/mmm/src/context/debt.rs_L956",
      "title": "Fixme comment",
      "description": "No description provided",
      "location": "/Users/glen/memento-mori/mmm/src/context/debt.rs",
      "line_number": 956,
      "debt_type": "Fixme",
      "impact": 7,
      "effort": 3,
      "tags": [
        "comment"
      ]
    },
    {
      "id": "Fixme_/Users/glen/memento-mori/mmm/src/context/debt.rs_L990",
      "title": "Fixme comment",
      "description": "This can panic",
      "location": "/Users/glen/memento-mori/mmm/src/context/debt.rs",
      "line_number": 990,
      "debt_type": "Fixme",
      "impact": 7,
      "effort": 3,
      "tags": [
        "comment"
      ]
    },
    {
      "id": "Fixme_/Users/glen/memento-mori/mmm/src/scoring/mod.rs_L153",
      "title": "Fixme comment",
      "description": "No description provided",
      "location": "/Users/glen/memento-mori/mmm/src/scoring/mod.rs",
      "line_number": 153,
      "debt_type": "Fixme",
      "impact": 7,
      "effort": 3,
      "tags": [
        "comment"
      ]
    },
    {
      "id": "COMPLEX_/Users/glen/memento-mori/mmm/src/context/mod.rs_save_analysis_with_commit",
      "title": "High complexity in save_analysis_with_commit",
      "description": "Function has cyclomatic complexity of 24",
      "location": "/Users/glen/memento-mori/mmm/src/context/mod.rs",
      "line_number": null,
      "debt_type": "Complexity",
      "impact": 8,
      "effort": 5,
      "tags": [
        "complexity"
      ]
    },
    {
      "id": "COMPLEX_/Users/glen/memento-mori/mmm/src/context/debt.rs_count_match_arms",
      "title": "High complexity in count_match_arms",
      "description": "Function has cyclomatic complexity of 49",
      "location": "/Users/glen/memento-mori/mmm/src/context/debt.rs",
      "line_number": null,
      "debt_type": "Complexity",
      "impact": 8,
      "effort": 5,
      "tags": [
        "complexity"
      ]
    }
  ],
  "hotspot_summary": [
    {
      "file": "/Users/glen/memento-mori/mmm/src/context/debt.rs",
      "total_issues": 16,
      "max_complexity": 0,
      "primary_issue_type": "Fixme"
    },
    {
<<<<<<< HEAD
      "file": "/Users/glen/memento-mori/mmm/src/context/mod.rs",
=======
      "file": "/Users/glen/memento-mori/mmm/src/main.rs",
>>>>>>> ebd59570
      "total_issues": 1,
      "max_complexity": 0,
      "primary_issue_type": "Complexity"
    },
    {
      "file": "/Users/glen/memento-mori/mmm/src/main.rs",
      "total_issues": 1,
      "max_complexity": 0,
      "primary_issue_type": "Deprecated"
    },
    {
      "file": "/Users/glen/memento-mori/mmm/src/context/hybrid_coverage.rs",
      "total_issues": 1,
      "max_complexity": 0,
      "primary_issue_type": "Deprecated"
    },
    {
<<<<<<< HEAD
      "file": "/Users/glen/memento-mori/mmm/src/scoring/mod.rs",
=======
      "file": "/Users/glen/memento-mori/mmm/src/context/hybrid_coverage.rs",
>>>>>>> ebd59570
      "total_issues": 1,
      "max_complexity": 0,
      "primary_issue_type": "Fixme"
    }
  ],
  "duplication_summary": {
    "total_duplicate_blocks": 0,
    "total_duplicate_lines": 0,
    "files_with_duplication": 0,
    "largest_duplicate_lines": 0
  }
}<|MERGE_RESOLUTION|>--- conflicted
+++ resolved
@@ -283,36 +283,28 @@
       "primary_issue_type": "Fixme"
     },
     {
-<<<<<<< HEAD
-      "file": "/Users/glen/memento-mori/mmm/src/context/mod.rs",
-=======
-      "file": "/Users/glen/memento-mori/mmm/src/main.rs",
->>>>>>> ebd59570
-      "total_issues": 1,
-      "max_complexity": 0,
-      "primary_issue_type": "Complexity"
-    },
-    {
       "file": "/Users/glen/memento-mori/mmm/src/main.rs",
       "total_issues": 1,
       "max_complexity": 0,
       "primary_issue_type": "Deprecated"
     },
     {
+      "file": "/Users/glen/memento-mori/mmm/src/scoring/mod.rs",
+      "total_issues": 1,
+      "max_complexity": 0,
+      "primary_issue_type": "Fixme"
+    },
+    {
+      "file": "/Users/glen/memento-mori/mmm/src/context/mod.rs",
+      "total_issues": 1,
+      "max_complexity": 0,
+      "primary_issue_type": "Complexity"
+    },
+    {
       "file": "/Users/glen/memento-mori/mmm/src/context/hybrid_coverage.rs",
       "total_issues": 1,
       "max_complexity": 0,
       "primary_issue_type": "Deprecated"
-    },
-    {
-<<<<<<< HEAD
-      "file": "/Users/glen/memento-mori/mmm/src/scoring/mod.rs",
-=======
-      "file": "/Users/glen/memento-mori/mmm/src/context/hybrid_coverage.rs",
->>>>>>> ebd59570
-      "total_issues": 1,
-      "max_complexity": 0,
-      "primary_issue_type": "Fixme"
     }
   ],
   "duplication_summary": {
