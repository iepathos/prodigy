{
  "statistics": {
    "total_items": 211,
    "by_type": {
<<<<<<< HEAD
      "Todo": 18,
      "Fixme": 11,
      "Hack": 7,
      "Duplication": 100,
      "Deprecated": 5,
      "Complexity": 70
=======
      "Complexity": 70,
      "Deprecated": 5,
      "Fixme": 11,
      "Hack": 7,
      "Duplication": 100,
      "Todo": 18
>>>>>>> 9638f69a
    },
    "by_impact": {
      "High": 17,
      "Low": 18,
      "Medium": 176
    },
    "avg_impact": 5.568720379146919,
    "avg_effort": 4.137440758293839
  },
  "high_priority_items": [
    {
      "id": "Deprecated_/Users/glen/.mmm/worktrees/mmm/session-572d311f-4a76-4d35-b4df-abb20c854459/src/context/debt.rs_L57",
      "title": "Deprecated comment",
      "description": "No description provided",
      "location": "/Users/glen/.mmm/worktrees/mmm/session-572d311f-4a76-4d35-b4df-abb20c854459/src/context/debt.rs",
      "line_number": 57,
      "debt_type": "Deprecated",
      "impact": 8,
      "effort": 3,
      "tags": [
        "comment"
      ]
    },
    {
      "id": "Deprecated_/Users/glen/.mmm/worktrees/mmm/session-572d311f-4a76-4d35-b4df-abb20c854459/src/context/debt.rs_L219",
      "title": "Deprecated comment",
      "description": "\") || line_upper.contains(\"@DEPRECATED\") {",
      "location": "/Users/glen/.mmm/worktrees/mmm/session-572d311f-4a76-4d35-b4df-abb20c854459/src/context/debt.rs",
      "line_number": 219,
      "debt_type": "Deprecated",
      "impact": 8,
      "effort": 3,
      "tags": [
        "comment"
      ]
    },
    {
      "id": "Deprecated_/Users/glen/.mmm/worktrees/mmm/session-572d311f-4a76-4d35-b4df-abb20c854459/src/context/debt.rs_L220",
      "title": "Deprecated comment",
      "description": "\")",
      "location": "/Users/glen/.mmm/worktrees/mmm/session-572d311f-4a76-4d35-b4df-abb20c854459/src/context/debt.rs",
      "line_number": 220,
      "debt_type": "Deprecated",
      "impact": 8,
      "effort": 3,
      "tags": [
        "comment"
      ]
    },
    {
      "id": "Deprecated_/Users/glen/.mmm/worktrees/mmm/session-572d311f-4a76-4d35-b4df-abb20c854459/src/context/debt.rs_L238",
      "title": "Deprecated comment",
      "description": "No description provided",
      "location": "/Users/glen/.mmm/worktrees/mmm/session-572d311f-4a76-4d35-b4df-abb20c854459/src/context/debt.rs",
      "line_number": 238,
      "debt_type": "Deprecated",
      "impact": 8,
      "effort": 3,
      "tags": [
        "comment"
      ]
    },
    {
      "id": "Deprecated_/Users/glen/.mmm/worktrees/mmm/session-572d311f-4a76-4d35-b4df-abb20c854459/src/main.rs_L174",
      "title": "Deprecated comment",
      "description": "No description provided",
      "location": "/Users/glen/.mmm/worktrees/mmm/session-572d311f-4a76-4d35-b4df-abb20c854459/src/main.rs",
      "line_number": 174,
      "debt_type": "Deprecated",
      "impact": 8,
      "effort": 3,
      "tags": [
        "comment"
      ]
    },
    {
      "id": "Fixme_/Users/glen/.mmm/worktrees/mmm/session-572d311f-4a76-4d35-b4df-abb20c854459/src/context/debt.rs_L55",
      "title": "Fixme comment",
      "description": "No description provided",
      "location": "/Users/glen/.mmm/worktrees/mmm/session-572d311f-4a76-4d35-b4df-abb20c854459/src/context/debt.rs",
      "line_number": 55,
      "debt_type": "Fixme",
      "impact": 7,
      "effort": 3,
      "tags": [
        "comment"
      ]
    },
    {
      "id": "Fixme_/Users/glen/.mmm/worktrees/mmm/session-572d311f-4a76-4d35-b4df-abb20c854459/src/context/debt.rs_L213",
      "title": "Fixme comment",
      "description": "\") {",
      "location": "/Users/glen/.mmm/worktrees/mmm/session-572d311f-4a76-4d35-b4df-abb20c854459/src/context/debt.rs",
      "line_number": 213,
      "debt_type": "Fixme",
      "impact": 7,
      "effort": 3,
      "tags": [
        "comment"
      ]
    },
    {
      "id": "Fixme_/Users/glen/.mmm/worktrees/mmm/session-572d311f-4a76-4d35-b4df-abb20c854459/src/context/debt.rs_L214",
      "title": "Fixme comment",
      "description": "\")",
      "location": "/Users/glen/.mmm/worktrees/mmm/session-572d311f-4a76-4d35-b4df-abb20c854459/src/context/debt.rs",
      "line_number": 214,
      "debt_type": "Fixme",
      "impact": 7,
      "effort": 3,
      "tags": [
        "comment"
      ]
    },
    {
      "id": "Fixme_/Users/glen/.mmm/worktrees/mmm/session-572d311f-4a76-4d35-b4df-abb20c854459/src/context/debt.rs_L217",
      "title": "Fixme comment",
      "description": "\") {",
      "location": "/Users/glen/.mmm/worktrees/mmm/session-572d311f-4a76-4d35-b4df-abb20c854459/src/context/debt.rs",
      "line_number": 217,
      "debt_type": "Fixme",
      "impact": 7,
      "effort": 3,
      "tags": [
        "comment"
      ]
    },
    {
      "id": "Fixme_/Users/glen/.mmm/worktrees/mmm/session-572d311f-4a76-4d35-b4df-abb20c854459/src/context/debt.rs_L218",
      "title": "Fixme comment",
      "description": "No description provided",
      "location": "/Users/glen/.mmm/worktrees/mmm/session-572d311f-4a76-4d35-b4df-abb20c854459/src/context/debt.rs",
      "line_number": 218,
      "debt_type": "Fixme",
      "impact": 7,
      "effort": 3,
      "tags": [
        "comment"
      ]
    },
    {
      "id": "Fixme_/Users/glen/.mmm/worktrees/mmm/session-572d311f-4a76-4d35-b4df-abb20c854459/src/context/debt.rs_L236",
      "title": "Fixme comment",
      "description": "No description provided",
      "location": "/Users/glen/.mmm/worktrees/mmm/session-572d311f-4a76-4d35-b4df-abb20c854459/src/context/debt.rs",
      "line_number": 236,
      "debt_type": "Fixme",
      "impact": 7,
      "effort": 3,
      "tags": [
        "comment"
      ]
    },
    {
      "id": "Fixme_/Users/glen/.mmm/worktrees/mmm/session-572d311f-4a76-4d35-b4df-abb20c854459/src/context/debt.rs_L831",
      "title": "Fixme comment",
      "description": "This is a hack",
      "location": "/Users/glen/.mmm/worktrees/mmm/session-572d311f-4a76-4d35-b4df-abb20c854459/src/context/debt.rs",
      "line_number": 831,
      "debt_type": "Fixme",
      "impact": 7,
      "effort": 3,
      "tags": [
        "comment"
      ]
    },
    {
      "id": "Fixme_/Users/glen/.mmm/worktrees/mmm/session-572d311f-4a76-4d35-b4df-abb20c854459/src/context/debt.rs_L836",
      "title": "Fixme comment",
      "description": "This needs review",
      "location": "/Users/glen/.mmm/worktrees/mmm/session-572d311f-4a76-4d35-b4df-abb20c854459/src/context/debt.rs",
      "line_number": 836,
      "debt_type": "Fixme",
      "impact": 7,
      "effort": 3,
      "tags": [
        "comment"
      ]
    },
    {
      "id": "Fixme_/Users/glen/.mmm/worktrees/mmm/session-572d311f-4a76-4d35-b4df-abb20c854459/src/context/debt.rs_L850",
      "title": "Fixme comment",
      "description": "No description provided",
      "location": "/Users/glen/.mmm/worktrees/mmm/session-572d311f-4a76-4d35-b4df-abb20c854459/src/context/debt.rs",
      "line_number": 850,
      "debt_type": "Fixme",
      "impact": 7,
      "effort": 3,
      "tags": [
        "comment"
      ]
    },
    {
      "id": "Fixme_/Users/glen/.mmm/worktrees/mmm/session-572d311f-4a76-4d35-b4df-abb20c854459/src/context/debt.rs_L956",
      "title": "Fixme comment",
      "description": "No description provided",
      "location": "/Users/glen/.mmm/worktrees/mmm/session-572d311f-4a76-4d35-b4df-abb20c854459/src/context/debt.rs",
      "line_number": 956,
      "debt_type": "Fixme",
      "impact": 7,
      "effort": 3,
      "tags": [
        "comment"
      ]
    },
    {
      "id": "Fixme_/Users/glen/.mmm/worktrees/mmm/session-572d311f-4a76-4d35-b4df-abb20c854459/src/context/debt.rs_L990",
      "title": "Fixme comment",
      "description": "This can panic",
      "location": "/Users/glen/.mmm/worktrees/mmm/session-572d311f-4a76-4d35-b4df-abb20c854459/src/context/debt.rs",
      "line_number": 990,
      "debt_type": "Fixme",
      "impact": 7,
      "effort": 3,
      "tags": [
        "comment"
      ]
    },
    {
      "id": "COMPLEX_/Users/glen/.mmm/worktrees/mmm/session-572d311f-4a76-4d35-b4df-abb20c854459/src/context/mod.rs_save_analysis_with_commit",
      "title": "High complexity in save_analysis_with_commit",
      "description": "Function has cyclomatic complexity of 28",
      "location": "/Users/glen/.mmm/worktrees/mmm/session-572d311f-4a76-4d35-b4df-abb20c854459/src/context/mod.rs",
      "line_number": null,
      "debt_type": "Complexity",
      "impact": 8,
      "effort": 5,
      "tags": [
        "complexity"
      ]
    },
    {
      "id": "COMPLEX_/Users/glen/.mmm/worktrees/mmm/session-572d311f-4a76-4d35-b4df-abb20c854459/src/context/debt.rs_count_match_arms",
      "title": "High complexity in count_match_arms",
      "description": "Function has cyclomatic complexity of 49",
      "location": "/Users/glen/.mmm/worktrees/mmm/session-572d311f-4a76-4d35-b4df-abb20c854459/src/context/debt.rs",
      "line_number": null,
      "debt_type": "Complexity",
      "impact": 8,
      "effort": 5,
      "tags": [
        "complexity"
      ]
    },
    {
      "id": "COMPLEX_/Users/glen/.mmm/worktrees/mmm/session-572d311f-4a76-4d35-b4df-abb20c854459/src/context/conventions.rs_extract_type_names_internal",
      "title": "High complexity in extract_type_names_internal",
      "description": "Function has cyclomatic complexity of 21",
      "location": "/Users/glen/.mmm/worktrees/mmm/session-572d311f-4a76-4d35-b4df-abb20c854459/src/context/conventions.rs",
      "line_number": null,
      "debt_type": "Complexity",
      "impact": 8,
      "effort": 5,
      "tags": [
        "complexity"
      ]
    },
    {
      "id": "COMPLEX_/Users/glen/.mmm/worktrees/mmm/session-572d311f-4a76-4d35-b4df-abb20c854459/src/subprocess/runner.rs_run",
      "title": "High complexity in run",
      "description": "Function has cyclomatic complexity of 32",
      "location": "/Users/glen/.mmm/worktrees/mmm/session-572d311f-4a76-4d35-b4df-abb20c854459/src/subprocess/runner.rs",
      "line_number": null,
      "debt_type": "Complexity",
      "impact": 8,
      "effort": 5,
      "tags": [
        "complexity"
      ]
    }
  ],
  "hotspot_summary": [
    {
      "file": "/Users/glen/.mmm/worktrees/mmm/session-572d311f-4a76-4d35-b4df-abb20c854459/src/context/debt.rs",
      "total_issues": 38,
      "max_complexity": 49,
      "primary_issue_type": "Todo"
    },
    {
      "file": "/Users/glen/.mmm/worktrees/mmm/session-572d311f-4a76-4d35-b4df-abb20c854459/src/cook/mod_old.rs",
      "total_issues": 14,
      "max_complexity": 22,
      "primary_issue_type": "Complexity"
    },
    {
      "file": "/Users/glen/.mmm/worktrees/mmm/session-572d311f-4a76-4d35-b4df-abb20c854459/src/config/command_validator.rs",
      "total_issues": 11,
      "max_complexity": 17,
      "primary_issue_type": "Duplication"
    },
    {
<<<<<<< HEAD
      "file": "/Users/glen/memento-mori/mmm/src/cook/orchestrator.rs",
      "total_issues": 10,
      "max_complexity": 46,
=======
      "file": "/Users/glen/.mmm/worktrees/mmm/session-572d311f-4a76-4d35-b4df-abb20c854459/src/abstractions/claude.rs",
      "total_issues": 11,
      "max_complexity": 20,
>>>>>>> 9638f69a
      "primary_issue_type": "Duplication"
    },
    {
      "file": "/Users/glen/.mmm/worktrees/mmm/session-572d311f-4a76-4d35-b4df-abb20c854459/src/cook/orchestrator.rs",
      "total_issues": 11,
      "max_complexity": 46,
      "primary_issue_type": "Duplication"
    },
    {
      "file": "/Users/glen/.mmm/worktrees/mmm/session-572d311f-4a76-4d35-b4df-abb20c854459/src/abstractions/git.rs",
      "total_issues": 8,
      "max_complexity": 0,
      "primary_issue_type": "Duplication"
    },
    {
<<<<<<< HEAD
      "file": "/Users/glen/memento-mori/mmm/src/worktree/test_state.rs",
      "total_issues": 7,
      "max_complexity": 11,
      "primary_issue_type": "Duplication"
    },
    {
      "file": "/Users/glen/memento-mori/mmm/tests/cook_iteration_tests.rs",
      "total_issues": 7,
      "max_complexity": 13,
=======
      "file": "/Users/glen/.mmm/worktrees/mmm/session-572d311f-4a76-4d35-b4df-abb20c854459/tests/cook_iteration_tests.rs",
      "total_issues": 7,
      "max_complexity": 13,
      "primary_issue_type": "Duplication"
    },
    {
      "file": "/Users/glen/.mmm/worktrees/mmm/session-572d311f-4a76-4d35-b4df-abb20c854459/src/worktree/test_state.rs",
      "total_issues": 7,
      "max_complexity": 11,
>>>>>>> 9638f69a
      "primary_issue_type": "Duplication"
    },
    {
      "file": "/Users/glen/.mmm/worktrees/mmm/session-572d311f-4a76-4d35-b4df-abb20c854459/src/git/scenario.rs",
      "total_issues": 5,
      "max_complexity": 11,
      "primary_issue_type": "Duplication"
    },
    {
<<<<<<< HEAD
      "file": "/Users/glen/memento-mori/mmm/src/init/mod.rs",
      "total_issues": 5,
      "max_complexity": 11,
      "primary_issue_type": "Duplication"
=======
      "file": "/Users/glen/.mmm/worktrees/mmm/session-572d311f-4a76-4d35-b4df-abb20c854459/src/config/dynamic_registry.rs",
      "total_issues": 5,
      "max_complexity": 17,
      "primary_issue_type": "Complexity"
>>>>>>> 9638f69a
    }
  ],
  "duplication_summary": {
    "total_duplicate_blocks": 100,
    "total_duplicate_lines": 4675,
    "files_with_duplication": 98,
    "largest_duplicate_lines": 50
  }
}<|MERGE_RESOLUTION|>--- conflicted
+++ resolved
@@ -2,21 +2,12 @@
   "statistics": {
     "total_items": 211,
     "by_type": {
-<<<<<<< HEAD
       "Todo": 18,
       "Fixme": 11,
       "Hack": 7,
       "Duplication": 100,
       "Deprecated": 5,
       "Complexity": 70
-=======
-      "Complexity": 70,
-      "Deprecated": 5,
-      "Fixme": 11,
-      "Hack": 7,
-      "Duplication": 100,
-      "Todo": 18
->>>>>>> 9638f69a
     },
     "by_impact": {
       "High": 17,
@@ -308,21 +299,9 @@
       "primary_issue_type": "Duplication"
     },
     {
-<<<<<<< HEAD
       "file": "/Users/glen/memento-mori/mmm/src/cook/orchestrator.rs",
       "total_issues": 10,
       "max_complexity": 46,
-=======
-      "file": "/Users/glen/.mmm/worktrees/mmm/session-572d311f-4a76-4d35-b4df-abb20c854459/src/abstractions/claude.rs",
-      "total_issues": 11,
-      "max_complexity": 20,
->>>>>>> 9638f69a
-      "primary_issue_type": "Duplication"
-    },
-    {
-      "file": "/Users/glen/.mmm/worktrees/mmm/session-572d311f-4a76-4d35-b4df-abb20c854459/src/cook/orchestrator.rs",
-      "total_issues": 11,
-      "max_complexity": 46,
       "primary_issue_type": "Duplication"
     },
     {
@@ -332,7 +311,6 @@
       "primary_issue_type": "Duplication"
     },
     {
-<<<<<<< HEAD
       "file": "/Users/glen/memento-mori/mmm/src/worktree/test_state.rs",
       "total_issues": 7,
       "max_complexity": 11,
@@ -342,37 +320,25 @@
       "file": "/Users/glen/memento-mori/mmm/tests/cook_iteration_tests.rs",
       "total_issues": 7,
       "max_complexity": 13,
-=======
-      "file": "/Users/glen/.mmm/worktrees/mmm/session-572d311f-4a76-4d35-b4df-abb20c854459/tests/cook_iteration_tests.rs",
-      "total_issues": 7,
-      "max_complexity": 13,
       "primary_issue_type": "Duplication"
     },
     {
       "file": "/Users/glen/.mmm/worktrees/mmm/session-572d311f-4a76-4d35-b4df-abb20c854459/src/worktree/test_state.rs",
       "total_issues": 7,
       "max_complexity": 11,
->>>>>>> 9638f69a
-      "primary_issue_type": "Duplication"
-    },
-    {
-      "file": "/Users/glen/.mmm/worktrees/mmm/session-572d311f-4a76-4d35-b4df-abb20c854459/src/git/scenario.rs",
-      "total_issues": 5,
-      "max_complexity": 11,
-      "primary_issue_type": "Duplication"
-    },
-    {
-<<<<<<< HEAD
+      "primary_issue_type": "Duplication"
+    },
+    {
       "file": "/Users/glen/memento-mori/mmm/src/init/mod.rs",
       "total_issues": 5,
       "max_complexity": 11,
       "primary_issue_type": "Duplication"
-=======
+    },
+    {
       "file": "/Users/glen/.mmm/worktrees/mmm/session-572d311f-4a76-4d35-b4df-abb20c854459/src/config/dynamic_registry.rs",
       "total_issues": 5,
       "max_complexity": 17,
       "primary_issue_type": "Complexity"
->>>>>>> 9638f69a
     }
   ],
   "duplication_summary": {
