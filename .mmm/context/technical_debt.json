{
  "statistics": {
<<<<<<< HEAD
    "total_items": 212,
    "by_type": {
      "Hack": 7,
      "Deprecated": 5,
      "Duplication": 100,
      "Fixme": 11,
      "Complexity": 71,
      "Todo": 18
    },
    "by_impact": {
      "Low": 18,
      "High": 17,
      "Medium": 177
    },
    "avg_impact": 5.570754716981132,
    "avg_effort": 4.1415094339622645
=======
    "total_items": 211,
    "by_type": {
      "Todo": 18,
      "Duplication": 100,
      "Fixme": 11,
      "Deprecated": 5,
      "Complexity": 70,
      "Hack": 7
    },
    "by_impact": {
      "Low": 18,
      "Medium": 176,
      "High": 17
    },
    "avg_impact": 5.568720379146919,
    "avg_effort": 4.137440758293839
>>>>>>> 41cdfb4c
  },
  "high_priority_items": [
    {
      "id": "Deprecated_/Users/glen/.mmm/worktrees/mmm/session-dbe8a7d4-ca8a-499e-9f4e-9fd00cab6c81/src/context/debt.rs_L57",
      "title": "Deprecated comment",
      "description": "No description provided",
      "location": "/Users/glen/.mmm/worktrees/mmm/session-dbe8a7d4-ca8a-499e-9f4e-9fd00cab6c81/src/context/debt.rs",
      "line_number": 57,
      "debt_type": "Deprecated",
      "impact": 8,
      "effort": 3,
      "tags": [
        "comment"
      ]
    },
    {
      "id": "Deprecated_/Users/glen/.mmm/worktrees/mmm/session-dbe8a7d4-ca8a-499e-9f4e-9fd00cab6c81/src/context/debt.rs_L219",
      "title": "Deprecated comment",
      "description": "\") || line_upper.contains(\"@DEPRECATED\") {",
      "location": "/Users/glen/.mmm/worktrees/mmm/session-dbe8a7d4-ca8a-499e-9f4e-9fd00cab6c81/src/context/debt.rs",
      "line_number": 219,
      "debt_type": "Deprecated",
      "impact": 8,
      "effort": 3,
      "tags": [
        "comment"
      ]
    },
    {
      "id": "Deprecated_/Users/glen/.mmm/worktrees/mmm/session-dbe8a7d4-ca8a-499e-9f4e-9fd00cab6c81/src/context/debt.rs_L220",
      "title": "Deprecated comment",
      "description": "\")",
      "location": "/Users/glen/.mmm/worktrees/mmm/session-dbe8a7d4-ca8a-499e-9f4e-9fd00cab6c81/src/context/debt.rs",
      "line_number": 220,
      "debt_type": "Deprecated",
      "impact": 8,
      "effort": 3,
      "tags": [
        "comment"
      ]
    },
    {
      "id": "Deprecated_/Users/glen/.mmm/worktrees/mmm/session-dbe8a7d4-ca8a-499e-9f4e-9fd00cab6c81/src/context/debt.rs_L238",
      "title": "Deprecated comment",
      "description": "No description provided",
      "location": "/Users/glen/.mmm/worktrees/mmm/session-dbe8a7d4-ca8a-499e-9f4e-9fd00cab6c81/src/context/debt.rs",
      "line_number": 238,
      "debt_type": "Deprecated",
      "impact": 8,
      "effort": 3,
      "tags": [
        "comment"
      ]
    },
    {
      "id": "Deprecated_/Users/glen/.mmm/worktrees/mmm/session-dbe8a7d4-ca8a-499e-9f4e-9fd00cab6c81/src/main.rs_L179",
      "title": "Deprecated comment",
      "description": "No description provided",
      "location": "/Users/glen/.mmm/worktrees/mmm/session-dbe8a7d4-ca8a-499e-9f4e-9fd00cab6c81/src/main.rs",
      "line_number": 179,
      "debt_type": "Deprecated",
      "impact": 8,
      "effort": 3,
      "tags": [
        "comment"
      ]
    },
    {
      "id": "Fixme_/Users/glen/.mmm/worktrees/mmm/session-dbe8a7d4-ca8a-499e-9f4e-9fd00cab6c81/src/context/debt.rs_L55",
      "title": "Fixme comment",
      "description": "No description provided",
      "location": "/Users/glen/.mmm/worktrees/mmm/session-dbe8a7d4-ca8a-499e-9f4e-9fd00cab6c81/src/context/debt.rs",
      "line_number": 55,
      "debt_type": "Fixme",
      "impact": 7,
      "effort": 3,
      "tags": [
        "comment"
      ]
    },
    {
      "id": "Fixme_/Users/glen/.mmm/worktrees/mmm/session-dbe8a7d4-ca8a-499e-9f4e-9fd00cab6c81/src/context/debt.rs_L213",
      "title": "Fixme comment",
      "description": "\") {",
      "location": "/Users/glen/.mmm/worktrees/mmm/session-dbe8a7d4-ca8a-499e-9f4e-9fd00cab6c81/src/context/debt.rs",
      "line_number": 213,
      "debt_type": "Fixme",
      "impact": 7,
      "effort": 3,
      "tags": [
        "comment"
      ]
    },
    {
      "id": "Fixme_/Users/glen/.mmm/worktrees/mmm/session-dbe8a7d4-ca8a-499e-9f4e-9fd00cab6c81/src/context/debt.rs_L214",
      "title": "Fixme comment",
      "description": "\")",
      "location": "/Users/glen/.mmm/worktrees/mmm/session-dbe8a7d4-ca8a-499e-9f4e-9fd00cab6c81/src/context/debt.rs",
      "line_number": 214,
      "debt_type": "Fixme",
      "impact": 7,
      "effort": 3,
      "tags": [
        "comment"
      ]
    },
    {
      "id": "Fixme_/Users/glen/.mmm/worktrees/mmm/session-dbe8a7d4-ca8a-499e-9f4e-9fd00cab6c81/src/context/debt.rs_L217",
      "title": "Fixme comment",
      "description": "\") {",
      "location": "/Users/glen/.mmm/worktrees/mmm/session-dbe8a7d4-ca8a-499e-9f4e-9fd00cab6c81/src/context/debt.rs",
      "line_number": 217,
      "debt_type": "Fixme",
      "impact": 7,
      "effort": 3,
      "tags": [
        "comment"
      ]
    },
    {
      "id": "Fixme_/Users/glen/.mmm/worktrees/mmm/session-dbe8a7d4-ca8a-499e-9f4e-9fd00cab6c81/src/context/debt.rs_L218",
      "title": "Fixme comment",
      "description": "No description provided",
      "location": "/Users/glen/.mmm/worktrees/mmm/session-dbe8a7d4-ca8a-499e-9f4e-9fd00cab6c81/src/context/debt.rs",
      "line_number": 218,
      "debt_type": "Fixme",
      "impact": 7,
      "effort": 3,
      "tags": [
        "comment"
      ]
    },
    {
      "id": "Fixme_/Users/glen/.mmm/worktrees/mmm/session-dbe8a7d4-ca8a-499e-9f4e-9fd00cab6c81/src/context/debt.rs_L236",
      "title": "Fixme comment",
      "description": "No description provided",
      "location": "/Users/glen/.mmm/worktrees/mmm/session-dbe8a7d4-ca8a-499e-9f4e-9fd00cab6c81/src/context/debt.rs",
      "line_number": 236,
      "debt_type": "Fixme",
      "impact": 7,
      "effort": 3,
      "tags": [
        "comment"
      ]
    },
    {
      "id": "Fixme_/Users/glen/.mmm/worktrees/mmm/session-dbe8a7d4-ca8a-499e-9f4e-9fd00cab6c81/src/context/debt.rs_L831",
      "title": "Fixme comment",
      "description": "This is a hack",
      "location": "/Users/glen/.mmm/worktrees/mmm/session-dbe8a7d4-ca8a-499e-9f4e-9fd00cab6c81/src/context/debt.rs",
      "line_number": 831,
      "debt_type": "Fixme",
      "impact": 7,
      "effort": 3,
      "tags": [
        "comment"
      ]
    },
    {
      "id": "Fixme_/Users/glen/.mmm/worktrees/mmm/session-dbe8a7d4-ca8a-499e-9f4e-9fd00cab6c81/src/context/debt.rs_L836",
      "title": "Fixme comment",
      "description": "This needs review",
      "location": "/Users/glen/.mmm/worktrees/mmm/session-dbe8a7d4-ca8a-499e-9f4e-9fd00cab6c81/src/context/debt.rs",
      "line_number": 836,
      "debt_type": "Fixme",
      "impact": 7,
      "effort": 3,
      "tags": [
        "comment"
      ]
    },
    {
      "id": "Fixme_/Users/glen/.mmm/worktrees/mmm/session-dbe8a7d4-ca8a-499e-9f4e-9fd00cab6c81/src/context/debt.rs_L850",
      "title": "Fixme comment",
      "description": "No description provided",
      "location": "/Users/glen/.mmm/worktrees/mmm/session-dbe8a7d4-ca8a-499e-9f4e-9fd00cab6c81/src/context/debt.rs",
      "line_number": 850,
      "debt_type": "Fixme",
      "impact": 7,
      "effort": 3,
      "tags": [
        "comment"
      ]
    },
    {
      "id": "Fixme_/Users/glen/.mmm/worktrees/mmm/session-dbe8a7d4-ca8a-499e-9f4e-9fd00cab6c81/src/context/debt.rs_L956",
      "title": "Fixme comment",
      "description": "No description provided",
      "location": "/Users/glen/.mmm/worktrees/mmm/session-dbe8a7d4-ca8a-499e-9f4e-9fd00cab6c81/src/context/debt.rs",
      "line_number": 956,
      "debt_type": "Fixme",
      "impact": 7,
      "effort": 3,
      "tags": [
        "comment"
      ]
    },
    {
      "id": "Fixme_/Users/glen/.mmm/worktrees/mmm/session-dbe8a7d4-ca8a-499e-9f4e-9fd00cab6c81/src/context/debt.rs_L990",
      "title": "Fixme comment",
      "description": "This can panic",
      "location": "/Users/glen/.mmm/worktrees/mmm/session-dbe8a7d4-ca8a-499e-9f4e-9fd00cab6c81/src/context/debt.rs",
      "line_number": 990,
      "debt_type": "Fixme",
      "impact": 7,
      "effort": 3,
      "tags": [
        "comment"
      ]
    },
    {
<<<<<<< HEAD
      "id": "COMPLEX_/Users/glen/memento-mori/mmm/src/context/mod.rs_save_analysis_with_commit",
      "title": "High complexity in save_analysis_with_commit",
      "description": "Function has cyclomatic complexity of 28",
      "location": "/Users/glen/memento-mori/mmm/src/context/mod.rs",
=======
      "id": "COMPLEX_/Users/glen/.mmm/worktrees/mmm/session-dbe8a7d4-ca8a-499e-9f4e-9fd00cab6c81/src/context/mod.rs_save_analysis",
      "title": "High complexity in save_analysis",
      "description": "Function has cyclomatic complexity of 21",
      "location": "/Users/glen/.mmm/worktrees/mmm/session-dbe8a7d4-ca8a-499e-9f4e-9fd00cab6c81/src/context/mod.rs",
>>>>>>> 41cdfb4c
      "line_number": null,
      "debt_type": "Complexity",
      "impact": 8,
      "effort": 5,
      "tags": [
        "complexity"
      ]
    },
    {
      "id": "COMPLEX_/Users/glen/.mmm/worktrees/mmm/session-dbe8a7d4-ca8a-499e-9f4e-9fd00cab6c81/src/context/debt.rs_count_match_arms",
      "title": "High complexity in count_match_arms",
      "description": "Function has cyclomatic complexity of 49",
      "location": "/Users/glen/.mmm/worktrees/mmm/session-dbe8a7d4-ca8a-499e-9f4e-9fd00cab6c81/src/context/debt.rs",
      "line_number": null,
      "debt_type": "Complexity",
      "impact": 8,
      "effort": 5,
      "tags": [
        "complexity"
      ]
    },
    {
      "id": "COMPLEX_/Users/glen/.mmm/worktrees/mmm/session-dbe8a7d4-ca8a-499e-9f4e-9fd00cab6c81/src/context/conventions.rs_extract_type_names_internal",
      "title": "High complexity in extract_type_names_internal",
      "description": "Function has cyclomatic complexity of 21",
      "location": "/Users/glen/.mmm/worktrees/mmm/session-dbe8a7d4-ca8a-499e-9f4e-9fd00cab6c81/src/context/conventions.rs",
      "line_number": null,
      "debt_type": "Complexity",
      "impact": 8,
      "effort": 5,
      "tags": [
        "complexity"
      ]
    },
    {
<<<<<<< HEAD
      "id": "COMPLEX_/Users/glen/memento-mori/mmm/src/subprocess/runner.rs_run",
      "title": "High complexity in run",
      "description": "Function has cyclomatic complexity of 32",
      "location": "/Users/glen/memento-mori/mmm/src/subprocess/runner.rs",
=======
      "id": "COMPLEX_/Users/glen/.mmm/worktrees/mmm/session-dbe8a7d4-ca8a-499e-9f4e-9fd00cab6c81/src/subprocess/runner.rs_run",
      "title": "High complexity in run",
      "description": "Function has cyclomatic complexity of 32",
      "location": "/Users/glen/.mmm/worktrees/mmm/session-dbe8a7d4-ca8a-499e-9f4e-9fd00cab6c81/src/subprocess/runner.rs",
>>>>>>> 41cdfb4c
      "line_number": null,
      "debt_type": "Complexity",
      "impact": 8,
      "effort": 5,
      "tags": [
        "complexity"
      ]
    }
  ],
  "hotspot_summary": [
    {
      "file": "/Users/glen/.mmm/worktrees/mmm/session-dbe8a7d4-ca8a-499e-9f4e-9fd00cab6c81/src/context/debt.rs",
      "total_issues": 38,
      "max_complexity": 49,
      "primary_issue_type": "Fixme"
    },
    {
      "file": "/Users/glen/.mmm/worktrees/mmm/session-dbe8a7d4-ca8a-499e-9f4e-9fd00cab6c81/src/cook/mod_old.rs",
      "total_issues": 15,
      "max_complexity": 22,
      "primary_issue_type": "Complexity"
    },
    {
      "file": "/Users/glen/.mmm/worktrees/mmm/session-dbe8a7d4-ca8a-499e-9f4e-9fd00cab6c81/src/config/command_validator.rs",
      "total_issues": 11,
      "max_complexity": 17,
      "primary_issue_type": "Duplication"
    },
    {
<<<<<<< HEAD
      "file": "/Users/glen/memento-mori/mmm/src/cook/orchestrator.rs",
      "total_issues": 10,
      "max_complexity": 44,
      "primary_issue_type": "Complexity"
    },
    {
      "file": "/Users/glen/memento-mori/mmm/src/abstractions/git.rs",
      "total_issues": 9,
      "max_complexity": 0,
      "primary_issue_type": "Duplication"
    },
    {
      "file": "/Users/glen/memento-mori/mmm/src/abstractions/claude.rs",
      "total_issues": 9,
      "max_complexity": 20,
      "primary_issue_type": "Duplication"
    },
    {
      "file": "/Users/glen/memento-mori/mmm/src/context/tarpaulin_coverage.rs",
      "total_issues": 5,
      "max_complexity": 19,
      "primary_issue_type": "Complexity"
    },
    {
      "file": "/Users/glen/memento-mori/mmm/src/config/dynamic_registry.rs",
      "total_issues": 5,
      "max_complexity": 17,
      "primary_issue_type": "Complexity"
    },
    {
      "file": "/Users/glen/memento-mori/mmm/tests/cook_iteration_tests.rs",
      "total_issues": 5,
      "max_complexity": 17,
      "primary_issue_type": "Complexity"
    },
    {
      "file": "/Users/glen/memento-mori/mmm/src/git/scenario.rs",
      "total_issues": 5,
=======
      "file": "/Users/glen/.mmm/worktrees/mmm/session-dbe8a7d4-ca8a-499e-9f4e-9fd00cab6c81/src/cook/orchestrator.rs",
      "total_issues": 11,
      "max_complexity": 44,
      "primary_issue_type": "Duplication"
    },
    {
      "file": "/Users/glen/.mmm/worktrees/mmm/session-dbe8a7d4-ca8a-499e-9f4e-9fd00cab6c81/src/abstractions/claude.rs",
      "total_issues": 10,
      "max_complexity": 20,
      "primary_issue_type": "Duplication"
    },
    {
      "file": "/Users/glen/.mmm/worktrees/mmm/session-dbe8a7d4-ca8a-499e-9f4e-9fd00cab6c81/src/worktree/test_state.rs",
      "total_issues": 7,
      "max_complexity": 11,
      "primary_issue_type": "Duplication"
    },
    {
      "file": "/Users/glen/.mmm/worktrees/mmm/session-dbe8a7d4-ca8a-499e-9f4e-9fd00cab6c81/src/abstractions/git.rs",
      "total_issues": 6,
      "max_complexity": 0,
      "primary_issue_type": "Duplication"
    },
    {
      "file": "/Users/glen/.mmm/worktrees/mmm/session-dbe8a7d4-ca8a-499e-9f4e-9fd00cab6c81/src/context/tarpaulin_coverage.rs",
      "total_issues": 6,
      "max_complexity": 19,
      "primary_issue_type": "Duplication"
    },
    {
      "file": "/Users/glen/.mmm/worktrees/mmm/session-dbe8a7d4-ca8a-499e-9f4e-9fd00cab6c81/src/config/dynamic_registry.rs",
      "total_issues": 5,
      "max_complexity": 17,
      "primary_issue_type": "Complexity"
    },
    {
      "file": "/Users/glen/.mmm/worktrees/mmm/session-dbe8a7d4-ca8a-499e-9f4e-9fd00cab6c81/src/init/mod.rs",
      "total_issues": 5,
>>>>>>> 41cdfb4c
      "max_complexity": 11,
      "primary_issue_type": "Duplication"
    }
  ],
  "duplication_summary": {
    "total_duplicate_blocks": 100,
<<<<<<< HEAD
    "total_duplicate_lines": 4713,
=======
    "total_duplicate_lines": 4710,
>>>>>>> 41cdfb4c
    "files_with_duplication": 98,
    "largest_duplicate_lines": 50
  }
}<|MERGE_RESOLUTION|>--- conflicted
+++ resolved
@@ -1,23 +1,5 @@
 {
   "statistics": {
-<<<<<<< HEAD
-    "total_items": 212,
-    "by_type": {
-      "Hack": 7,
-      "Deprecated": 5,
-      "Duplication": 100,
-      "Fixme": 11,
-      "Complexity": 71,
-      "Todo": 18
-    },
-    "by_impact": {
-      "Low": 18,
-      "High": 17,
-      "Medium": 177
-    },
-    "avg_impact": 5.570754716981132,
-    "avg_effort": 4.1415094339622645
-=======
     "total_items": 211,
     "by_type": {
       "Todo": 18,
@@ -34,7 +16,6 @@
     },
     "avg_impact": 5.568720379146919,
     "avg_effort": 4.137440758293839
->>>>>>> 41cdfb4c
   },
   "high_priority_items": [
     {
@@ -246,17 +227,10 @@
       ]
     },
     {
-<<<<<<< HEAD
-      "id": "COMPLEX_/Users/glen/memento-mori/mmm/src/context/mod.rs_save_analysis_with_commit",
-      "title": "High complexity in save_analysis_with_commit",
-      "description": "Function has cyclomatic complexity of 28",
-      "location": "/Users/glen/memento-mori/mmm/src/context/mod.rs",
-=======
       "id": "COMPLEX_/Users/glen/.mmm/worktrees/mmm/session-dbe8a7d4-ca8a-499e-9f4e-9fd00cab6c81/src/context/mod.rs_save_analysis",
       "title": "High complexity in save_analysis",
       "description": "Function has cyclomatic complexity of 21",
       "location": "/Users/glen/.mmm/worktrees/mmm/session-dbe8a7d4-ca8a-499e-9f4e-9fd00cab6c81/src/context/mod.rs",
->>>>>>> 41cdfb4c
       "line_number": null,
       "debt_type": "Complexity",
       "impact": 8,
@@ -292,17 +266,10 @@
       ]
     },
     {
-<<<<<<< HEAD
-      "id": "COMPLEX_/Users/glen/memento-mori/mmm/src/subprocess/runner.rs_run",
-      "title": "High complexity in run",
-      "description": "Function has cyclomatic complexity of 32",
-      "location": "/Users/glen/memento-mori/mmm/src/subprocess/runner.rs",
-=======
       "id": "COMPLEX_/Users/glen/.mmm/worktrees/mmm/session-dbe8a7d4-ca8a-499e-9f4e-9fd00cab6c81/src/subprocess/runner.rs_run",
       "title": "High complexity in run",
       "description": "Function has cyclomatic complexity of 32",
       "location": "/Users/glen/.mmm/worktrees/mmm/session-dbe8a7d4-ca8a-499e-9f4e-9fd00cab6c81/src/subprocess/runner.rs",
->>>>>>> 41cdfb4c
       "line_number": null,
       "debt_type": "Complexity",
       "impact": 8,
@@ -332,46 +299,6 @@
       "primary_issue_type": "Duplication"
     },
     {
-<<<<<<< HEAD
-      "file": "/Users/glen/memento-mori/mmm/src/cook/orchestrator.rs",
-      "total_issues": 10,
-      "max_complexity": 44,
-      "primary_issue_type": "Complexity"
-    },
-    {
-      "file": "/Users/glen/memento-mori/mmm/src/abstractions/git.rs",
-      "total_issues": 9,
-      "max_complexity": 0,
-      "primary_issue_type": "Duplication"
-    },
-    {
-      "file": "/Users/glen/memento-mori/mmm/src/abstractions/claude.rs",
-      "total_issues": 9,
-      "max_complexity": 20,
-      "primary_issue_type": "Duplication"
-    },
-    {
-      "file": "/Users/glen/memento-mori/mmm/src/context/tarpaulin_coverage.rs",
-      "total_issues": 5,
-      "max_complexity": 19,
-      "primary_issue_type": "Complexity"
-    },
-    {
-      "file": "/Users/glen/memento-mori/mmm/src/config/dynamic_registry.rs",
-      "total_issues": 5,
-      "max_complexity": 17,
-      "primary_issue_type": "Complexity"
-    },
-    {
-      "file": "/Users/glen/memento-mori/mmm/tests/cook_iteration_tests.rs",
-      "total_issues": 5,
-      "max_complexity": 17,
-      "primary_issue_type": "Complexity"
-    },
-    {
-      "file": "/Users/glen/memento-mori/mmm/src/git/scenario.rs",
-      "total_issues": 5,
-=======
       "file": "/Users/glen/.mmm/worktrees/mmm/session-dbe8a7d4-ca8a-499e-9f4e-9fd00cab6c81/src/cook/orchestrator.rs",
       "total_issues": 11,
       "max_complexity": 44,
@@ -410,18 +337,13 @@
     {
       "file": "/Users/glen/.mmm/worktrees/mmm/session-dbe8a7d4-ca8a-499e-9f4e-9fd00cab6c81/src/init/mod.rs",
       "total_issues": 5,
->>>>>>> 41cdfb4c
       "max_complexity": 11,
       "primary_issue_type": "Duplication"
     }
   ],
   "duplication_summary": {
     "total_duplicate_blocks": 100,
-<<<<<<< HEAD
-    "total_duplicate_lines": 4713,
-=======
     "total_duplicate_lines": 4710,
->>>>>>> 41cdfb4c
     "files_with_duplication": 98,
     "largest_duplicate_lines": 50
   }
