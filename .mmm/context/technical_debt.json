--- conflicted
+++ resolved
@@ -2,19 +2,6 @@
   "statistics": {
     "total_items": 240,
     "by_type": {
-<<<<<<< HEAD
-      "Todo": 52,
-      "Fixme": 12,
-      "Hack": 7,
-      "Duplication": 100,
-      "Complexity": 63,
-      "Deprecated": 6
-    },
-    "by_impact": {
-      "Low": 52,
-      "High": 16,
-      "Medium": 172
-=======
       "Hack": 7,
       "Duplication": 100,
       "Deprecated": 6,
@@ -26,24 +13,16 @@
       "Low": 52,
       "Medium": 172,
       "High": 16
->>>>>>> 9f563896
     },
     "avg_impact": 5.333333333333333,
     "avg_effort": 3.941666666666667
   },
   "high_priority_items": [
     {
-<<<<<<< HEAD
-      "id": "Deprecated_/Users/glen/memento-mori/mmm/src/context/hybrid_coverage.rs_L3",
-      "title": "Deprecated comment",
-      "description": "**: This module has been replaced by the unified scoring system in `src/scoring/mod.rs`.",
-      "location": "/Users/glen/memento-mori/mmm/src/context/hybrid_coverage.rs",
-=======
       "id": "Deprecated_/Users/glen/.mmm/worktrees/mmm/session-017b0c4a-26ec-42d6-8f6a-8d80d6a34a79/src/context/hybrid_coverage.rs_L3",
       "title": "Deprecated comment",
       "description": "**: This module has been replaced by the unified scoring system in `src/scoring/mod.rs`.",
       "location": "/Users/glen/.mmm/worktrees/mmm/session-017b0c4a-26ec-42d6-8f6a-8d80d6a34a79/src/context/hybrid_coverage.rs",
->>>>>>> 9f563896
       "line_number": 3,
       "debt_type": "Deprecated",
       "impact": 8,
@@ -53,17 +32,10 @@
       ]
     },
     {
-<<<<<<< HEAD
-      "id": "Deprecated_/Users/glen/memento-mori/mmm/src/context/debt.rs_L57",
-      "title": "Deprecated comment",
-      "description": "No description provided",
-      "location": "/Users/glen/memento-mori/mmm/src/context/debt.rs",
-=======
       "id": "Deprecated_/Users/glen/.mmm/worktrees/mmm/session-017b0c4a-26ec-42d6-8f6a-8d80d6a34a79/src/context/debt.rs_L57",
       "title": "Deprecated comment",
       "description": "No description provided",
       "location": "/Users/glen/.mmm/worktrees/mmm/session-017b0c4a-26ec-42d6-8f6a-8d80d6a34a79/src/context/debt.rs",
->>>>>>> 9f563896
       "line_number": 57,
       "debt_type": "Deprecated",
       "impact": 8,
@@ -73,17 +45,10 @@
       ]
     },
     {
-<<<<<<< HEAD
-      "id": "Deprecated_/Users/glen/memento-mori/mmm/src/context/debt.rs_L219",
+      "id": "Deprecated_/Users/glen/.mmm/worktrees/mmm/session-017b0c4a-26ec-42d6-8f6a-8d80d6a34a79/src/context/debt.rs_L219",
       "title": "Deprecated comment",
       "description": "\") || line_upper.contains(\"@DEPRECATED\") {",
-      "location": "/Users/glen/memento-mori/mmm/src/context/debt.rs",
-=======
-      "id": "Deprecated_/Users/glen/.mmm/worktrees/mmm/session-017b0c4a-26ec-42d6-8f6a-8d80d6a34a79/src/context/debt.rs_L219",
-      "title": "Deprecated comment",
-      "description": "\") || line_upper.contains(\"@DEPRECATED\") {",
-      "location": "/Users/glen/.mmm/worktrees/mmm/session-017b0c4a-26ec-42d6-8f6a-8d80d6a34a79/src/context/debt.rs",
->>>>>>> 9f563896
+      "location": "/Users/glen/.mmm/worktrees/mmm/session-017b0c4a-26ec-42d6-8f6a-8d80d6a34a79/src/context/debt.rs",
       "line_number": 219,
       "debt_type": "Deprecated",
       "impact": 8,
@@ -93,137 +58,88 @@
       ]
     },
     {
-<<<<<<< HEAD
-      "id": "Deprecated_/Users/glen/memento-mori/mmm/src/context/debt.rs_L220",
+      "id": "Deprecated_/Users/glen/.mmm/worktrees/mmm/session-017b0c4a-26ec-42d6-8f6a-8d80d6a34a79/src/context/debt.rs_L220",
       "title": "Deprecated comment",
       "description": "\")",
-      "location": "/Users/glen/memento-mori/mmm/src/context/debt.rs",
-=======
-      "id": "Deprecated_/Users/glen/.mmm/worktrees/mmm/session-017b0c4a-26ec-42d6-8f6a-8d80d6a34a79/src/context/debt.rs_L220",
-      "title": "Deprecated comment",
+      "location": "/Users/glen/.mmm/worktrees/mmm/session-017b0c4a-26ec-42d6-8f6a-8d80d6a34a79/src/context/debt.rs",
+      "line_number": 220,
+      "debt_type": "Deprecated",
+      "impact": 8,
+      "effort": 3,
+      "tags": [
+        "comment"
+      ]
+    },
+    {
+      "id": "Deprecated_/Users/glen/.mmm/worktrees/mmm/session-017b0c4a-26ec-42d6-8f6a-8d80d6a34a79/src/context/debt.rs_L238",
+      "title": "Deprecated comment",
+      "description": "No description provided",
+      "location": "/Users/glen/.mmm/worktrees/mmm/session-017b0c4a-26ec-42d6-8f6a-8d80d6a34a79/src/context/debt.rs",
+      "line_number": 238,
+      "debt_type": "Deprecated",
+      "impact": 8,
+      "effort": 3,
+      "tags": [
+        "comment"
+      ]
+    },
+    {
+      "id": "Deprecated_/Users/glen/.mmm/worktrees/mmm/session-017b0c4a-26ec-42d6-8f6a-8d80d6a34a79/src/main.rs_L174",
+      "title": "Deprecated comment",
+      "description": "No description provided",
+      "location": "/Users/glen/.mmm/worktrees/mmm/session-017b0c4a-26ec-42d6-8f6a-8d80d6a34a79/src/main.rs",
+      "line_number": 174,
+      "debt_type": "Deprecated",
+      "impact": 8,
+      "effort": 3,
+      "tags": [
+        "comment"
+      ]
+    },
+    {
+      "id": "Fixme_/Users/glen/.mmm/worktrees/mmm/session-017b0c4a-26ec-42d6-8f6a-8d80d6a34a79/src/context/debt.rs_L55",
+      "title": "Fixme comment",
+      "description": "No description provided",
+      "location": "/Users/glen/.mmm/worktrees/mmm/session-017b0c4a-26ec-42d6-8f6a-8d80d6a34a79/src/context/debt.rs",
+      "line_number": 55,
+      "debt_type": "Fixme",
+      "impact": 7,
+      "effort": 3,
+      "tags": [
+        "comment"
+      ]
+    },
+    {
+      "id": "Fixme_/Users/glen/.mmm/worktrees/mmm/session-017b0c4a-26ec-42d6-8f6a-8d80d6a34a79/src/context/debt.rs_L213",
+      "title": "Fixme comment",
+      "description": "\") {",
+      "location": "/Users/glen/.mmm/worktrees/mmm/session-017b0c4a-26ec-42d6-8f6a-8d80d6a34a79/src/context/debt.rs",
+      "line_number": 213,
+      "debt_type": "Fixme",
+      "impact": 7,
+      "effort": 3,
+      "tags": [
+        "comment"
+      ]
+    },
+    {
+      "id": "Fixme_/Users/glen/.mmm/worktrees/mmm/session-017b0c4a-26ec-42d6-8f6a-8d80d6a34a79/src/context/debt.rs_L214",
+      "title": "Fixme comment",
       "description": "\")",
       "location": "/Users/glen/.mmm/worktrees/mmm/session-017b0c4a-26ec-42d6-8f6a-8d80d6a34a79/src/context/debt.rs",
->>>>>>> 9f563896
-      "line_number": 220,
-      "debt_type": "Deprecated",
-      "impact": 8,
-      "effort": 3,
-      "tags": [
-        "comment"
-      ]
-    },
-    {
-<<<<<<< HEAD
-      "id": "Deprecated_/Users/glen/memento-mori/mmm/src/context/debt.rs_L238",
-      "title": "Deprecated comment",
-      "description": "No description provided",
-      "location": "/Users/glen/memento-mori/mmm/src/context/debt.rs",
-=======
-      "id": "Deprecated_/Users/glen/.mmm/worktrees/mmm/session-017b0c4a-26ec-42d6-8f6a-8d80d6a34a79/src/context/debt.rs_L238",
-      "title": "Deprecated comment",
-      "description": "No description provided",
-      "location": "/Users/glen/.mmm/worktrees/mmm/session-017b0c4a-26ec-42d6-8f6a-8d80d6a34a79/src/context/debt.rs",
->>>>>>> 9f563896
-      "line_number": 238,
-      "debt_type": "Deprecated",
-      "impact": 8,
-      "effort": 3,
-      "tags": [
-        "comment"
-      ]
-    },
-    {
-<<<<<<< HEAD
-      "id": "Deprecated_/Users/glen/memento-mori/mmm/src/main.rs_L174",
-      "title": "Deprecated comment",
-      "description": "No description provided",
-      "location": "/Users/glen/memento-mori/mmm/src/main.rs",
-=======
-      "id": "Deprecated_/Users/glen/.mmm/worktrees/mmm/session-017b0c4a-26ec-42d6-8f6a-8d80d6a34a79/src/main.rs_L174",
-      "title": "Deprecated comment",
-      "description": "No description provided",
-      "location": "/Users/glen/.mmm/worktrees/mmm/session-017b0c4a-26ec-42d6-8f6a-8d80d6a34a79/src/main.rs",
->>>>>>> 9f563896
-      "line_number": 174,
-      "debt_type": "Deprecated",
-      "impact": 8,
-      "effort": 3,
-      "tags": [
-        "comment"
-      ]
-    },
-    {
-<<<<<<< HEAD
-      "id": "Fixme_/Users/glen/memento-mori/mmm/src/context/debt.rs_L55",
-      "title": "Fixme comment",
-      "description": "No description provided",
-      "location": "/Users/glen/memento-mori/mmm/src/context/debt.rs",
-=======
-      "id": "Fixme_/Users/glen/.mmm/worktrees/mmm/session-017b0c4a-26ec-42d6-8f6a-8d80d6a34a79/src/context/debt.rs_L55",
-      "title": "Fixme comment",
-      "description": "No description provided",
-      "location": "/Users/glen/.mmm/worktrees/mmm/session-017b0c4a-26ec-42d6-8f6a-8d80d6a34a79/src/context/debt.rs",
->>>>>>> 9f563896
-      "line_number": 55,
-      "debt_type": "Fixme",
-      "impact": 7,
-      "effort": 3,
-      "tags": [
-        "comment"
-      ]
-    },
-    {
-<<<<<<< HEAD
-      "id": "Fixme_/Users/glen/memento-mori/mmm/src/context/debt.rs_L213",
+      "line_number": 214,
+      "debt_type": "Fixme",
+      "impact": 7,
+      "effort": 3,
+      "tags": [
+        "comment"
+      ]
+    },
+    {
+      "id": "Fixme_/Users/glen/.mmm/worktrees/mmm/session-017b0c4a-26ec-42d6-8f6a-8d80d6a34a79/src/context/debt.rs_L217",
       "title": "Fixme comment",
       "description": "\") {",
-      "location": "/Users/glen/memento-mori/mmm/src/context/debt.rs",
-=======
-      "id": "Fixme_/Users/glen/.mmm/worktrees/mmm/session-017b0c4a-26ec-42d6-8f6a-8d80d6a34a79/src/context/debt.rs_L213",
-      "title": "Fixme comment",
-      "description": "\") {",
-      "location": "/Users/glen/.mmm/worktrees/mmm/session-017b0c4a-26ec-42d6-8f6a-8d80d6a34a79/src/context/debt.rs",
->>>>>>> 9f563896
-      "line_number": 213,
-      "debt_type": "Fixme",
-      "impact": 7,
-      "effort": 3,
-      "tags": [
-        "comment"
-      ]
-    },
-    {
-<<<<<<< HEAD
-      "id": "Fixme_/Users/glen/memento-mori/mmm/src/context/debt.rs_L214",
-      "title": "Fixme comment",
-      "description": "\")",
-      "location": "/Users/glen/memento-mori/mmm/src/context/debt.rs",
-=======
-      "id": "Fixme_/Users/glen/.mmm/worktrees/mmm/session-017b0c4a-26ec-42d6-8f6a-8d80d6a34a79/src/context/debt.rs_L214",
-      "title": "Fixme comment",
-      "description": "\")",
-      "location": "/Users/glen/.mmm/worktrees/mmm/session-017b0c4a-26ec-42d6-8f6a-8d80d6a34a79/src/context/debt.rs",
->>>>>>> 9f563896
-      "line_number": 214,
-      "debt_type": "Fixme",
-      "impact": 7,
-      "effort": 3,
-      "tags": [
-        "comment"
-      ]
-    },
-    {
-<<<<<<< HEAD
-      "id": "Fixme_/Users/glen/memento-mori/mmm/src/context/debt.rs_L217",
-      "title": "Fixme comment",
-      "description": "\") {",
-      "location": "/Users/glen/memento-mori/mmm/src/context/debt.rs",
-=======
-      "id": "Fixme_/Users/glen/.mmm/worktrees/mmm/session-017b0c4a-26ec-42d6-8f6a-8d80d6a34a79/src/context/debt.rs_L217",
-      "title": "Fixme comment",
-      "description": "\") {",
-      "location": "/Users/glen/.mmm/worktrees/mmm/session-017b0c4a-26ec-42d6-8f6a-8d80d6a34a79/src/context/debt.rs",
->>>>>>> 9f563896
+      "location": "/Users/glen/.mmm/worktrees/mmm/session-017b0c4a-26ec-42d6-8f6a-8d80d6a34a79/src/context/debt.rs",
       "line_number": 217,
       "debt_type": "Fixme",
       "impact": 7,
@@ -233,17 +149,10 @@
       ]
     },
     {
-<<<<<<< HEAD
-      "id": "Fixme_/Users/glen/memento-mori/mmm/src/context/debt.rs_L218",
-      "title": "Fixme comment",
-      "description": "No description provided",
-      "location": "/Users/glen/memento-mori/mmm/src/context/debt.rs",
-=======
       "id": "Fixme_/Users/glen/.mmm/worktrees/mmm/session-017b0c4a-26ec-42d6-8f6a-8d80d6a34a79/src/context/debt.rs_L218",
       "title": "Fixme comment",
       "description": "No description provided",
       "location": "/Users/glen/.mmm/worktrees/mmm/session-017b0c4a-26ec-42d6-8f6a-8d80d6a34a79/src/context/debt.rs",
->>>>>>> 9f563896
       "line_number": 218,
       "debt_type": "Fixme",
       "impact": 7,
@@ -253,17 +162,10 @@
       ]
     },
     {
-<<<<<<< HEAD
-      "id": "Fixme_/Users/glen/memento-mori/mmm/src/context/debt.rs_L236",
-      "title": "Fixme comment",
-      "description": "No description provided",
-      "location": "/Users/glen/memento-mori/mmm/src/context/debt.rs",
-=======
       "id": "Fixme_/Users/glen/.mmm/worktrees/mmm/session-017b0c4a-26ec-42d6-8f6a-8d80d6a34a79/src/context/debt.rs_L236",
       "title": "Fixme comment",
       "description": "No description provided",
       "location": "/Users/glen/.mmm/worktrees/mmm/session-017b0c4a-26ec-42d6-8f6a-8d80d6a34a79/src/context/debt.rs",
->>>>>>> 9f563896
       "line_number": 236,
       "debt_type": "Fixme",
       "impact": 7,
@@ -273,17 +175,10 @@
       ]
     },
     {
-<<<<<<< HEAD
-      "id": "Fixme_/Users/glen/memento-mori/mmm/src/context/debt.rs_L831",
+      "id": "Fixme_/Users/glen/.mmm/worktrees/mmm/session-017b0c4a-26ec-42d6-8f6a-8d80d6a34a79/src/context/debt.rs_L831",
       "title": "Fixme comment",
       "description": "This is a hack",
-      "location": "/Users/glen/memento-mori/mmm/src/context/debt.rs",
-=======
-      "id": "Fixme_/Users/glen/.mmm/worktrees/mmm/session-017b0c4a-26ec-42d6-8f6a-8d80d6a34a79/src/context/debt.rs_L831",
-      "title": "Fixme comment",
-      "description": "This is a hack",
-      "location": "/Users/glen/.mmm/worktrees/mmm/session-017b0c4a-26ec-42d6-8f6a-8d80d6a34a79/src/context/debt.rs",
->>>>>>> 9f563896
+      "location": "/Users/glen/.mmm/worktrees/mmm/session-017b0c4a-26ec-42d6-8f6a-8d80d6a34a79/src/context/debt.rs",
       "line_number": 831,
       "debt_type": "Fixme",
       "impact": 7,
@@ -293,17 +188,10 @@
       ]
     },
     {
-<<<<<<< HEAD
-      "id": "Fixme_/Users/glen/memento-mori/mmm/src/context/debt.rs_L836",
+      "id": "Fixme_/Users/glen/.mmm/worktrees/mmm/session-017b0c4a-26ec-42d6-8f6a-8d80d6a34a79/src/context/debt.rs_L836",
       "title": "Fixme comment",
       "description": "This needs review",
-      "location": "/Users/glen/memento-mori/mmm/src/context/debt.rs",
-=======
-      "id": "Fixme_/Users/glen/.mmm/worktrees/mmm/session-017b0c4a-26ec-42d6-8f6a-8d80d6a34a79/src/context/debt.rs_L836",
-      "title": "Fixme comment",
-      "description": "This needs review",
-      "location": "/Users/glen/.mmm/worktrees/mmm/session-017b0c4a-26ec-42d6-8f6a-8d80d6a34a79/src/context/debt.rs",
->>>>>>> 9f563896
+      "location": "/Users/glen/.mmm/worktrees/mmm/session-017b0c4a-26ec-42d6-8f6a-8d80d6a34a79/src/context/debt.rs",
       "line_number": 836,
       "debt_type": "Fixme",
       "impact": 7,
@@ -313,17 +201,10 @@
       ]
     },
     {
-<<<<<<< HEAD
-      "id": "Fixme_/Users/glen/memento-mori/mmm/src/context/debt.rs_L850",
-      "title": "Fixme comment",
-      "description": "No description provided",
-      "location": "/Users/glen/memento-mori/mmm/src/context/debt.rs",
-=======
       "id": "Fixme_/Users/glen/.mmm/worktrees/mmm/session-017b0c4a-26ec-42d6-8f6a-8d80d6a34a79/src/context/debt.rs_L850",
       "title": "Fixme comment",
       "description": "No description provided",
       "location": "/Users/glen/.mmm/worktrees/mmm/session-017b0c4a-26ec-42d6-8f6a-8d80d6a34a79/src/context/debt.rs",
->>>>>>> 9f563896
       "line_number": 850,
       "debt_type": "Fixme",
       "impact": 7,
@@ -333,17 +214,10 @@
       ]
     },
     {
-<<<<<<< HEAD
-      "id": "Fixme_/Users/glen/memento-mori/mmm/src/context/debt.rs_L956",
-      "title": "Fixme comment",
-      "description": "No description provided",
-      "location": "/Users/glen/memento-mori/mmm/src/context/debt.rs",
-=======
       "id": "Fixme_/Users/glen/.mmm/worktrees/mmm/session-017b0c4a-26ec-42d6-8f6a-8d80d6a34a79/src/context/debt.rs_L956",
       "title": "Fixme comment",
       "description": "No description provided",
       "location": "/Users/glen/.mmm/worktrees/mmm/session-017b0c4a-26ec-42d6-8f6a-8d80d6a34a79/src/context/debt.rs",
->>>>>>> 9f563896
       "line_number": 956,
       "debt_type": "Fixme",
       "impact": 7,
@@ -353,17 +227,10 @@
       ]
     },
     {
-<<<<<<< HEAD
-      "id": "Fixme_/Users/glen/memento-mori/mmm/src/context/debt.rs_L990",
+      "id": "Fixme_/Users/glen/.mmm/worktrees/mmm/session-017b0c4a-26ec-42d6-8f6a-8d80d6a34a79/src/context/debt.rs_L990",
       "title": "Fixme comment",
       "description": "This can panic",
-      "location": "/Users/glen/memento-mori/mmm/src/context/debt.rs",
-=======
-      "id": "Fixme_/Users/glen/.mmm/worktrees/mmm/session-017b0c4a-26ec-42d6-8f6a-8d80d6a34a79/src/context/debt.rs_L990",
-      "title": "Fixme comment",
-      "description": "This can panic",
-      "location": "/Users/glen/.mmm/worktrees/mmm/session-017b0c4a-26ec-42d6-8f6a-8d80d6a34a79/src/context/debt.rs",
->>>>>>> 9f563896
+      "location": "/Users/glen/.mmm/worktrees/mmm/session-017b0c4a-26ec-42d6-8f6a-8d80d6a34a79/src/context/debt.rs",
       "line_number": 990,
       "debt_type": "Fixme",
       "impact": 7,
@@ -373,17 +240,10 @@
       ]
     },
     {
-<<<<<<< HEAD
-      "id": "Fixme_/Users/glen/memento-mori/mmm/src/scoring/mod.rs_L154",
-      "title": "Fixme comment",
-      "description": "No description provided",
-      "location": "/Users/glen/memento-mori/mmm/src/scoring/mod.rs",
-=======
       "id": "Fixme_/Users/glen/.mmm/worktrees/mmm/session-017b0c4a-26ec-42d6-8f6a-8d80d6a34a79/src/scoring/mod.rs_L154",
       "title": "Fixme comment",
       "description": "No description provided",
       "location": "/Users/glen/.mmm/worktrees/mmm/session-017b0c4a-26ec-42d6-8f6a-8d80d6a34a79/src/scoring/mod.rs",
->>>>>>> 9f563896
       "line_number": 154,
       "debt_type": "Fixme",
       "impact": 7,
@@ -393,17 +253,10 @@
       ]
     },
     {
-<<<<<<< HEAD
-      "id": "COMPLEX_/Users/glen/memento-mori/mmm/src/context/mod.rs_save_analysis_with_commit",
-      "title": "High complexity in save_analysis_with_commit",
-      "description": "Function has cyclomatic complexity of 28",
-      "location": "/Users/glen/memento-mori/mmm/src/context/mod.rs",
-=======
       "id": "COMPLEX_/Users/glen/.mmm/worktrees/mmm/session-017b0c4a-26ec-42d6-8f6a-8d80d6a34a79/src/context/mod.rs_save_analysis_with_commit",
       "title": "High complexity in save_analysis_with_commit",
       "description": "Function has cyclomatic complexity of 28",
       "location": "/Users/glen/.mmm/worktrees/mmm/session-017b0c4a-26ec-42d6-8f6a-8d80d6a34a79/src/context/mod.rs",
->>>>>>> 9f563896
       "line_number": null,
       "debt_type": "Complexity",
       "impact": 8,
@@ -413,17 +266,10 @@
       ]
     },
     {
-<<<<<<< HEAD
-      "id": "COMPLEX_/Users/glen/memento-mori/mmm/src/context/debt.rs_count_match_arms",
-      "title": "High complexity in count_match_arms",
-      "description": "Function has cyclomatic complexity of 49",
-      "location": "/Users/glen/memento-mori/mmm/src/context/debt.rs",
-=======
       "id": "COMPLEX_/Users/glen/.mmm/worktrees/mmm/session-017b0c4a-26ec-42d6-8f6a-8d80d6a34a79/src/context/debt.rs_count_match_arms",
       "title": "High complexity in count_match_arms",
       "description": "Function has cyclomatic complexity of 49",
       "location": "/Users/glen/.mmm/worktrees/mmm/session-017b0c4a-26ec-42d6-8f6a-8d80d6a34a79/src/context/debt.rs",
->>>>>>> 9f563896
       "line_number": null,
       "debt_type": "Complexity",
       "impact": 8,
@@ -435,92 +281,48 @@
   ],
   "hotspot_summary": [
     {
-<<<<<<< HEAD
-      "file": "/Users/glen/memento-mori/mmm/src/context/debt.rs",
-=======
       "file": "/Users/glen/.mmm/worktrees/mmm/session-017b0c4a-26ec-42d6-8f6a-8d80d6a34a79/src/context/debt.rs",
->>>>>>> 9f563896
       "total_issues": 38,
       "max_complexity": 49,
       "primary_issue_type": "Fixme"
     },
     {
-<<<<<<< HEAD
-      "file": "/Users/glen/memento-mori/mmm/src/config/mod.rs",
-=======
       "file": "/Users/glen/.mmm/worktrees/mmm/session-017b0c4a-26ec-42d6-8f6a-8d80d6a34a79/src/config/mod.rs",
->>>>>>> 9f563896
       "total_issues": 22,
       "max_complexity": 0,
       "primary_issue_type": "Todo"
     },
     {
-<<<<<<< HEAD
-      "file": "/Users/glen/memento-mori/mmm/src/cook/orchestrator.rs",
-      "total_issues": 14,
-=======
       "file": "/Users/glen/.mmm/worktrees/mmm/session-017b0c4a-26ec-42d6-8f6a-8d80d6a34a79/src/cook/orchestrator.rs",
       "total_issues": 12,
->>>>>>> 9f563896
       "max_complexity": 33,
       "primary_issue_type": "Duplication"
     },
     {
-<<<<<<< HEAD
-      "file": "/Users/glen/memento-mori/mmm/src/abstractions/claude.rs",
-=======
       "file": "/Users/glen/.mmm/worktrees/mmm/session-017b0c4a-26ec-42d6-8f6a-8d80d6a34a79/src/abstractions/claude.rs",
->>>>>>> 9f563896
       "total_issues": 11,
       "max_complexity": 20,
       "primary_issue_type": "Duplication"
     },
     {
-<<<<<<< HEAD
-      "file": "/Users/glen/memento-mori/mmm/src/config/command_validator.rs",
-=======
       "file": "/Users/glen/.mmm/worktrees/mmm/session-017b0c4a-26ec-42d6-8f6a-8d80d6a34a79/src/config/command_validator.rs",
->>>>>>> 9f563896
       "total_issues": 10,
       "max_complexity": 17,
       "primary_issue_type": "Duplication"
     },
     {
-<<<<<<< HEAD
-      "file": "/Users/glen/memento-mori/mmm/src/worktree/test_state.rs",
-=======
       "file": "/Users/glen/.mmm/worktrees/mmm/session-017b0c4a-26ec-42d6-8f6a-8d80d6a34a79/src/worktree/test_state.rs",
->>>>>>> 9f563896
       "total_issues": 8,
       "max_complexity": 11,
       "primary_issue_type": "Duplication"
     },
     {
-<<<<<<< HEAD
-      "file": "/Users/glen/memento-mori/mmm/src/abstractions/git.rs",
-=======
       "file": "/Users/glen/.mmm/worktrees/mmm/session-017b0c4a-26ec-42d6-8f6a-8d80d6a34a79/src/abstractions/git.rs",
->>>>>>> 9f563896
       "total_issues": 7,
       "max_complexity": 0,
       "primary_issue_type": "Duplication"
     },
     {
-<<<<<<< HEAD
-      "file": "/Users/glen/memento-mori/mmm/src/context/tarpaulin_coverage.rs",
-      "total_issues": 6,
-      "max_complexity": 19,
-      "primary_issue_type": "Duplication"
-    },
-    {
-      "file": "/Users/glen/memento-mori/mmm/src/scoring/mod.rs",
-      "total_issues": 6,
-      "max_complexity": 11,
-      "primary_issue_type": "Todo"
-    },
-    {
-      "file": "/Users/glen/memento-mori/mmm/tests/subprocess_tests.rs",
-=======
       "file": "/Users/glen/.mmm/worktrees/mmm/session-017b0c4a-26ec-42d6-8f6a-8d80d6a34a79/tests/cook_iteration_tests.rs",
       "total_issues": 6,
       "max_complexity": 13,
@@ -534,7 +336,6 @@
     },
     {
       "file": "/Users/glen/.mmm/worktrees/mmm/session-017b0c4a-26ec-42d6-8f6a-8d80d6a34a79/src/git/mod.rs",
->>>>>>> 9f563896
       "total_issues": 6,
       "max_complexity": 0,
       "primary_issue_type": "Duplication"
