--- conflicted
+++ resolved
@@ -4,110 +4,6 @@
   ],
   "layers": [],
   "components": {
-<<<<<<< HEAD
-    "abstractions": {
-      "name": "abstractions",
-      "responsibility": "Module functionality",
-      "interfaces": [],
-      "dependencies": [
-        "anyhow",
-        "async_trait",
-        "tokio",
-        "tempfile"
-      ]
-    },
-    "testing": {
-      "name": "testing",
-      "responsibility": "Module functionality",
-      "interfaces": [
-        "struct TestContext",
-        "fn new()",
-        "fn with_mocks",
-        "fn temp_path(&self)",
-        "fn create_test_file(&self,",
-        "struct MockGitBuilder",
-        "fn new()",
-        "fn is_repo(mut",
-        "fn fn",
-        "fn fn",
-        "fn build(self)",
-        "struct MockClaudeBuilder",
-        "fn new()",
-        "fn is_available(mut",
-        "fn fn",
-        "fn fn",
-        "fn build(self)",
-        "struct TestFixtures",
-        "fn fn",
-        "fn fn",
-        "fn fn",
-        "fn fn",
-        "fn unavailable_claude()",
-        "fn setup_test_project(temp_dir:",
-        "fn create_test_file(dir:",
-        "fn create_test_files(dir:"
-      ],
-      "dependencies": [
-        "anyhow",
-        "tempfile"
-      ]
-    },
-    "simple_state": {
-      "name": "simple_state",
-      "responsibility": "Module functionality",
-      "interfaces": [
-        "fn init()"
-      ],
-      "dependencies": [
-        "anyhow",
-        "serde",
-        "chrono",
-        "tempfile"
-      ]
-    },
-    "worktree": {
-      "name": "worktree",
-      "responsibility": "Module functionality",
-      "interfaces": [
-        "struct WorktreeSession",
-        "fn new(name:"
-      ],
-      "dependencies": [
-        "tempfile",
-        "anyhow",
-        "chrono",
-        "uuid",
-        "serde"
-      ]
-    },
-    "context": {
-      "name": "context",
-      "responsibility": "Module functionality",
-      "interfaces": [
-        "struct AnalysisResult",
-        "struct ArchitectureInfo",
-        "struct ComponentInfo",
-        "struct ArchitectureViolation",
-        "struct AnalysisMetadata",
-        "struct FileContext",
-        "struct FileConventions",
-        "struct Suggestion",
-        "trait ContextAnalyzer:",
-        "fn load_analysis(project_path:",
-        "fn save_analysis(project_path:",
-        "fn save_analysis_with_commit(project_path:"
-      ],
-      "dependencies": [
-        "anyhow",
-        "walkdir",
-        "serde",
-        "tempfile"
-      ]
-    },
-    "config": {
-      "name": "config",
-      "responsibility": "Configuration management",
-=======
     "init": {
       "name": "init",
       "responsibility": "Module functionality",
@@ -123,27 +19,19 @@
     "subprocess": {
       "name": "subprocess",
       "responsibility": "Module functionality",
->>>>>>> 41cdfb4c
-      "interfaces": [
-        "fn get_global_mmm_dir()",
-        "struct Config",
-        "struct GlobalConfig",
-        "struct ProjectConfig",
-        "struct PluginConfig",
-        "fn new()",
-        "fn merge_env_vars(&mut",
-        "fn get_claude_api_key(&self)",
-        "fn get_auto_commit(&self)",
-        "fn get_spec_dir(&self)"
-      ],
-      "dependencies": [
-        "anyhow",
-        "regex",
-        "serde",
-        "directories",
-        "once_cell",
-        "tokio",
-        "tempfile"
+      "interfaces": [
+        "struct SubprocessManager",
+        "fn new(runner:",
+        "fn production()",
+        "fn mock()",
+        "fn runner(&self)",
+        "fn git(&self)",
+        "fn claude(&self)"
+      ],
+      "dependencies": [
+        "async_trait",
+        "futures",
+        "tokio"
       ]
     },
     "metrics": {
@@ -174,25 +62,8 @@
         "tracing"
       ]
     },
-<<<<<<< HEAD
-    "init": {
-      "name": "init",
-      "responsibility": "Module functionality",
-      "interfaces": [
-        "fn fn"
-      ],
-      "dependencies": [
-        "clap",
-        "anyhow",
-        "tempfile"
-      ]
-    },
-    "cook": {
-      "name": "cook",
-=======
     "abstractions": {
       "name": "abstractions",
->>>>>>> 41cdfb4c
       "responsibility": "Module functionality",
       "interfaces": [],
       "dependencies": [
@@ -202,43 +73,6 @@
         "tempfile"
       ]
     },
-<<<<<<< HEAD
-    "subprocess": {
-      "name": "subprocess",
-      "responsibility": "Module functionality",
-      "interfaces": [
-        "struct SubprocessManager",
-        "fn new(runner:",
-        "fn production()",
-        "fn mock()",
-        "fn runner(&self)",
-        "fn git(&self)",
-        "fn claude(&self)"
-      ],
-      "dependencies": [
-        "async_trait",
-        "futures",
-        "tokio"
-      ]
-    },
-    "git": {
-      "name": "git",
-      "responsibility": "Module functionality",
-      "interfaces": [
-        "trait GitReader:",
-        "trait GitWriter:",
-        "trait GitWorktree:",
-        "trait GitOperations:",
-        "struct GitCommandRunner",
-        "fn new(process_runner:"
-      ],
-      "dependencies": [
-        "anyhow",
-        "thiserror",
-        "async_trait",
-        "tempfile",
-        "tokio"
-=======
     "session": {
       "name": "session",
       "responsibility": "Module functionality",
@@ -320,7 +154,6 @@
         "once_cell",
         "tokio",
         "tempfile"
->>>>>>> 41cdfb4c
       ]
     },
     "worktree": {
@@ -374,28 +207,6 @@
         "tempfile"
       ]
     },
-<<<<<<< HEAD
-    "session": {
-      "name": "session",
-      "responsibility": "Module functionality",
-      "interfaces": [
-        "struct SessionId(String)",
-        "fn new()",
-        "fn from_string(id:",
-        "fn as_str(&self)",
-        "struct SessionInfo",
-        "struct IterationChanges",
-        "struct CommitInfo",
-        "struct ExecutedCommand"
-      ],
-      "dependencies": [
-        "async_trait",
-        "chrono",
-        "serde",
-        "anyhow",
-        "tokio",
-        "uuid",
-=======
     "cook": {
       "name": "cook",
       "responsibility": "Module functionality",
@@ -429,7 +240,6 @@
         "anyhow",
         "serde",
         "chrono",
->>>>>>> 41cdfb4c
         "tempfile"
       ]
     },
