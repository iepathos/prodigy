{
  "patterns": [
    "Modular"
  ],
  "layers": [],
  "components": {
    "worktree": {
      "name": "worktree",
<<<<<<< HEAD
      "responsibility": "Module functionality",
      "interfaces": [
        "struct WorktreeSession",
        "fn new(name:"
      ],
      "dependencies": [
        "tempfile",
=======
      "responsibility": "Module functionality",
      "interfaces": [
        "struct WorktreeSession",
        "fn new(name:"
      ],
      "dependencies": [
        "tempfile",
        "anyhow",
        "chrono",
        "uuid",
        "serde"
      ]
    },
    "context": {
      "name": "context",
      "responsibility": "Module functionality",
      "interfaces": [
        "struct AnalysisResult",
        "struct ArchitectureInfo",
        "struct ComponentInfo",
        "struct ArchitectureViolation",
        "struct AnalysisMetadata",
        "struct FileContext",
        "struct FileConventions",
        "struct Suggestion",
        "trait ContextAnalyzer:",
        "fn load_analysis(project_path:",
        "fn save_analysis(project_path:",
        "fn save_analysis_with_commit"
      ],
      "dependencies": [
        "anyhow",
        "walkdir",
        "serde",
        "tempfile"
      ]
    },
    "scoring": {
      "name": "scoring",
      "responsibility": "Module functionality",
      "interfaces": [
        "struct ProjectHealthScore",
        "struct ScoreComponents",
        "fn from_metrics(metrics:",
        "fn from_context(analysis:",
        "fn get_improvement_suggestions(&self)",
        "fn format_component(name:"
      ],
      "dependencies": [
        "chrono",
        "serde"
      ]
    },
    "abstractions": {
      "name": "abstractions",
      "responsibility": "Module functionality",
      "interfaces": [],
      "dependencies": [
        "anyhow",
        "async_trait",
        "tokio",
        "tempfile"
      ]
    },
    "cook": {
      "name": "cook",
      "responsibility": "Module functionality",
      "interfaces": [
        "fn fn",
        "fn fn"
      ],
      "dependencies": [
>>>>>>> 9f563896
        "anyhow",
        "chrono",
        "uuid",
        "serde"
      ]
    },
    "analyze": {
      "name": "analyze",
      "responsibility": "Module functionality",
      "interfaces": [
        "fn fn"
      ],
      "dependencies": [
        "anyhow",
        "command",
        "tempfile"
      ]
    },
<<<<<<< HEAD
    "init": {
      "name": "init",
      "responsibility": "Module functionality",
      "interfaces": [
        "fn fn"
      ],
      "dependencies": [
        "clap",
        "anyhow",
        "tempfile"
      ]
    },
    "abstractions": {
      "name": "abstractions",
      "responsibility": "Module functionality",
      "interfaces": [],
      "dependencies": [
=======
    "git": {
      "name": "git",
      "responsibility": "Module functionality",
      "interfaces": [
        "trait GitReader:",
        "trait GitWriter:",
        "trait GitWorktree:",
        "trait GitOperations:",
        "struct GitCommandRunner",
        "fn new(process_runner:"
      ],
      "dependencies": [
>>>>>>> 9f563896
        "anyhow",
        "thiserror",
        "async_trait",
        "tempfile",
        "tokio"
      ]
    },
<<<<<<< HEAD
    "context": {
      "name": "context",
      "responsibility": "Module functionality",
      "interfaces": [
        "struct AnalysisResult",
        "struct ArchitectureInfo",
        "struct ComponentInfo",
        "struct ArchitectureViolation",
        "struct AnalysisMetadata",
        "struct FileContext",
        "struct FileConventions",
        "struct Suggestion",
        "trait ContextAnalyzer:",
        "fn load_analysis(project_path:",
        "fn save_analysis(project_path:",
        "fn save_analysis_with_commit"
      ],
      "dependencies": [
        "anyhow",
        "walkdir",
=======
    "session": {
      "name": "session",
      "responsibility": "Module functionality",
      "interfaces": [
        "struct SessionId(String)",
        "fn new()",
        "fn from_string(id:",
        "fn as_str(&self)",
        "struct SessionInfo",
        "struct IterationChanges",
        "struct CommitInfo",
        "struct ExecutedCommand"
      ],
      "dependencies": [
        "async_trait",
        "chrono",
>>>>>>> 9f563896
        "serde",
        "anyhow",
        "tokio",
        "uuid",
        "tempfile"
      ]
    },
    "metrics": {
      "name": "metrics",
      "responsibility": "Module functionality",
      "interfaces": [
        "struct ImprovementMetrics",
        "fn new(iteration_id:",
        "fn overall_score(&self)",
        "fn update_health_score(&mut",
        "struct MetricsComparison",
        "trait MetricsAnalyzer",
        "struct MetricsData",
        "trait MetricsReporter",
        "fn fn",
        "fn fn",
        "fn create_disabled_registry()",
        "fn create_context"
      ],
      "dependencies": [
        "anyhow",
        "tokio",
        "tempfile",
        "async_trait",
        "chrono",
        "serde",
        "rand",
        "syn",
        "tracing"
      ]
    },
<<<<<<< HEAD
    "scoring": {
      "name": "scoring",
      "responsibility": "Module functionality",
      "interfaces": [
        "struct ProjectHealthScore",
        "struct ScoreComponents",
        "fn from_metrics(metrics:",
        "fn from_context(analysis:",
        "fn get_improvement_suggestions(&self)",
        "fn format_component(name:"
      ],
      "dependencies": [
        "chrono",
        "serde"
      ]
    },
    "simple_state": {
      "name": "simple_state",
      "responsibility": "Module functionality",
      "interfaces": [
        "fn init()"
      ],
      "dependencies": [
        "anyhow",
        "serde",
        "chrono",
        "tempfile"
      ]
    },
=======
>>>>>>> 9f563896
    "config": {
      "name": "config",
      "responsibility": "Configuration management",
      "interfaces": [
        "fn get_global_mmm_dir()",
        "struct Config",
        "struct GlobalConfig",
        "struct ProjectConfig",
        "struct PluginConfig",
        "fn new()",
        "fn merge_env_vars(&mut",
        "fn get_claude_api_key(&self)",
        "fn get_auto_commit(&self)",
        "fn get_spec_dir(&self)"
      ],
      "dependencies": [
        "anyhow",
        "regex",
        "serde",
        "directories",
        "once_cell",
        "tokio",
        "tempfile"
      ]
    },
    "testing": {
      "name": "testing",
      "responsibility": "Module functionality",
      "interfaces": [
        "struct TestContext",
        "fn new()",
        "fn with_mocks",
        "fn temp_path(&self)",
        "fn create_test_file(&self,",
        "struct MockGitBuilder",
        "fn new()",
        "fn is_repo(mut",
        "fn fn",
        "fn fn",
        "fn build(self)",
        "struct MockClaudeBuilder",
        "fn new()",
        "fn is_available(mut",
        "fn fn",
        "fn fn",
        "fn build(self)",
        "struct TestFixtures",
        "fn fn",
        "fn fn",
        "fn fn",
        "fn fn",
        "fn unavailable_claude()",
        "fn setup_test_project(temp_dir:",
        "fn create_test_file(dir:",
        "fn create_test_files(dir:"
      ],
      "dependencies": [
        "anyhow",
        "tempfile"
      ]
    },
<<<<<<< HEAD
    "cook": {
      "name": "cook",
      "responsibility": "Module functionality",
      "interfaces": [
        "fn fn",
        "fn fn"
      ],
      "dependencies": [
        "anyhow",
        "async_trait",
        "tempfile",
        "chrono",
        "serde",
        "tokio",
        "clap",
        "once_cell",
        "glob",
        "signal_hook"
      ]
    },
    "git": {
      "name": "git",
      "responsibility": "Module functionality",
      "interfaces": [
        "trait GitReader:",
        "trait GitWriter:",
        "trait GitWorktree:",
        "trait GitOperations:",
        "struct GitCommandRunner",
        "fn new(process_runner:"
      ],
      "dependencies": [
        "anyhow",
        "thiserror",
        "async_trait",
        "tempfile",
        "tokio"
      ]
    },
    "analyze": {
      "name": "analyze",
      "responsibility": "Module functionality",
      "interfaces": [
        "fn fn"
      ],
      "dependencies": [
        "anyhow",
        "command",
=======
    "init": {
      "name": "init",
      "responsibility": "Module functionality",
      "interfaces": [
        "fn fn"
      ],
      "dependencies": [
        "clap",
        "anyhow",
>>>>>>> 9f563896
        "tempfile"
      ]
    },
    "subprocess": {
      "name": "subprocess",
      "responsibility": "Module functionality",
      "interfaces": [
        "struct SubprocessManager",
        "fn new(runner:",
        "fn production()",
        "fn mock()",
        "fn runner(&self)",
        "fn git(&self)",
        "fn claude(&self)"
      ],
      "dependencies": [
        "async_trait",
        "futures",
        "tokio"
      ]
    }
  },
  "violations": [
    {
      "rule": "Components should expose interfaces",
      "location": "abstractions",
      "severity": "Low",
      "description": "abstractions has no public interfaces"
    }
  ]
}<|MERGE_RESOLUTION|>--- conflicted
+++ resolved
@@ -6,15 +6,6 @@
   "components": {
     "worktree": {
       "name": "worktree",
-<<<<<<< HEAD
-      "responsibility": "Module functionality",
-      "interfaces": [
-        "struct WorktreeSession",
-        "fn new(name:"
-      ],
-      "dependencies": [
-        "tempfile",
-=======
       "responsibility": "Module functionality",
       "interfaces": [
         "struct WorktreeSession",
@@ -87,11 +78,29 @@
         "fn fn"
       ],
       "dependencies": [
->>>>>>> 9f563896
-        "anyhow",
-        "chrono",
-        "uuid",
-        "serde"
+        "anyhow",
+        "async_trait",
+        "tempfile",
+        "chrono",
+        "serde",
+        "tokio",
+        "clap",
+        "once_cell",
+        "glob",
+        "signal_hook"
+      ]
+    },
+    "simple_state": {
+      "name": "simple_state",
+      "responsibility": "Module functionality",
+      "interfaces": [
+        "fn init()"
+      ],
+      "dependencies": [
+        "anyhow",
+        "serde",
+        "chrono",
+        "tempfile"
       ]
     },
     "analyze": {
@@ -106,25 +115,6 @@
         "tempfile"
       ]
     },
-<<<<<<< HEAD
-    "init": {
-      "name": "init",
-      "responsibility": "Module functionality",
-      "interfaces": [
-        "fn fn"
-      ],
-      "dependencies": [
-        "clap",
-        "anyhow",
-        "tempfile"
-      ]
-    },
-    "abstractions": {
-      "name": "abstractions",
-      "responsibility": "Module functionality",
-      "interfaces": [],
-      "dependencies": [
-=======
     "git": {
       "name": "git",
       "responsibility": "Module functionality",
@@ -137,7 +127,6 @@
         "fn new(process_runner:"
       ],
       "dependencies": [
->>>>>>> 9f563896
         "anyhow",
         "thiserror",
         "async_trait",
@@ -145,28 +134,6 @@
         "tokio"
       ]
     },
-<<<<<<< HEAD
-    "context": {
-      "name": "context",
-      "responsibility": "Module functionality",
-      "interfaces": [
-        "struct AnalysisResult",
-        "struct ArchitectureInfo",
-        "struct ComponentInfo",
-        "struct ArchitectureViolation",
-        "struct AnalysisMetadata",
-        "struct FileContext",
-        "struct FileConventions",
-        "struct Suggestion",
-        "trait ContextAnalyzer:",
-        "fn load_analysis(project_path:",
-        "fn save_analysis(project_path:",
-        "fn save_analysis_with_commit"
-      ],
-      "dependencies": [
-        "anyhow",
-        "walkdir",
-=======
     "session": {
       "name": "session",
       "responsibility": "Module functionality",
@@ -183,7 +150,6 @@
       "dependencies": [
         "async_trait",
         "chrono",
->>>>>>> 9f563896
         "serde",
         "anyhow",
         "tokio",
@@ -220,38 +186,6 @@
         "tracing"
       ]
     },
-<<<<<<< HEAD
-    "scoring": {
-      "name": "scoring",
-      "responsibility": "Module functionality",
-      "interfaces": [
-        "struct ProjectHealthScore",
-        "struct ScoreComponents",
-        "fn from_metrics(metrics:",
-        "fn from_context(analysis:",
-        "fn get_improvement_suggestions(&self)",
-        "fn format_component(name:"
-      ],
-      "dependencies": [
-        "chrono",
-        "serde"
-      ]
-    },
-    "simple_state": {
-      "name": "simple_state",
-      "responsibility": "Module functionality",
-      "interfaces": [
-        "fn init()"
-      ],
-      "dependencies": [
-        "anyhow",
-        "serde",
-        "chrono",
-        "tempfile"
-      ]
-    },
-=======
->>>>>>> 9f563896
     "config": {
       "name": "config",
       "responsibility": "Configuration management",
@@ -313,56 +247,6 @@
         "tempfile"
       ]
     },
-<<<<<<< HEAD
-    "cook": {
-      "name": "cook",
-      "responsibility": "Module functionality",
-      "interfaces": [
-        "fn fn",
-        "fn fn"
-      ],
-      "dependencies": [
-        "anyhow",
-        "async_trait",
-        "tempfile",
-        "chrono",
-        "serde",
-        "tokio",
-        "clap",
-        "once_cell",
-        "glob",
-        "signal_hook"
-      ]
-    },
-    "git": {
-      "name": "git",
-      "responsibility": "Module functionality",
-      "interfaces": [
-        "trait GitReader:",
-        "trait GitWriter:",
-        "trait GitWorktree:",
-        "trait GitOperations:",
-        "struct GitCommandRunner",
-        "fn new(process_runner:"
-      ],
-      "dependencies": [
-        "anyhow",
-        "thiserror",
-        "async_trait",
-        "tempfile",
-        "tokio"
-      ]
-    },
-    "analyze": {
-      "name": "analyze",
-      "responsibility": "Module functionality",
-      "interfaces": [
-        "fn fn"
-      ],
-      "dependencies": [
-        "anyhow",
-        "command",
-=======
     "init": {
       "name": "init",
       "responsibility": "Module functionality",
@@ -372,7 +256,6 @@
       "dependencies": [
         "clap",
         "anyhow",
->>>>>>> 9f563896
         "tempfile"
       ]
     },
