{
  "patterns": [
    "Modular"
  ],
  "layers": [],
  "components": {
<<<<<<< HEAD
    "init": {
      "name": "init",
=======
    "subprocess": {
      "name": "subprocess",
      "responsibility": "Module functionality",
      "interfaces": [
        "struct SubprocessManager",
        "fn new(runner:",
        "fn production()",
        "fn mock()",
        "fn runner(&self)",
        "fn git(&self)",
        "fn claude(&self)"
      ],
      "dependencies": [
        "async_trait",
        "futures",
        "tokio"
      ]
    },
    "session": {
      "name": "session",
      "responsibility": "Module functionality",
      "interfaces": [
        "struct SessionId(String)",
        "fn new()",
        "fn from_string(id:",
        "fn as_str(&self)",
        "struct SessionInfo",
        "struct IterationChanges",
        "struct CommitInfo",
        "struct ExecutedCommand"
      ],
      "dependencies": [
        "async_trait",
        "chrono",
        "serde",
        "anyhow",
        "tokio",
        "uuid",
        "tempfile"
      ]
    },
    "cook": {
      "name": "cook",
      "responsibility": "Module functionality",
      "interfaces": [
        "fn fn",
        "fn fn"
      ],
      "dependencies": [
        "anyhow",
        "async_trait",
        "tempfile",
        "chrono",
        "serde",
        "tokio",
        "git_ops",
        "retry",
        "workflow",
        "glob",
        "clap",
        "once_cell",
        "signal_hook"
      ]
    },
    "abstractions": {
      "name": "abstractions",
      "responsibility": "Module functionality",
      "interfaces": [],
      "dependencies": [
        "anyhow",
        "async_trait",
        "tokio",
        "tempfile"
      ]
    },
    "metrics": {
      "name": "metrics",
>>>>>>> 8f4fccce
      "responsibility": "Module functionality",
      "interfaces": [
        "struct ImprovementMetrics",
        "fn new(iteration_id:",
        "fn overall_score(&self)",
        "fn update_health_score(&mut",
        "struct MetricsComparison",
        "trait MetricsAnalyzer",
        "struct MetricsData",
        "trait MetricsReporter",
        "fn fn",
        "fn fn",
        "fn create_disabled_registry()",
        "fn create_context"
      ],
      "dependencies": [
        "clap",
        "anyhow",
<<<<<<< HEAD
        "tempfile"
=======
        "tokio",
        "tempfile",
        "async_trait",
        "chrono",
        "serde",
        "rand",
        "syn",
        "tracing"
>>>>>>> 8f4fccce
      ]
    },
    "testing": {
      "name": "testing",
      "responsibility": "Module functionality",
      "interfaces": [
        "struct TestContext",
        "fn new()",
        "fn with_mocks",
        "fn temp_path(&self)",
        "fn create_test_file(&self,",
        "struct MockGitBuilder",
        "fn new()",
        "fn is_repo(mut",
        "fn fn",
        "fn fn",
        "fn build(self)",
        "struct MockClaudeBuilder",
        "fn new()",
        "fn is_available(mut",
        "fn fn",
        "fn fn",
        "fn build(self)",
        "struct TestFixtures",
        "fn fn",
        "fn fn",
        "fn fn",
        "fn fn",
        "fn unavailable_claude()",
        "fn setup_test_project(temp_dir:",
        "fn create_test_file(dir:",
        "fn create_test_files(dir:"
      ],
      "dependencies": [
        "anyhow",
        "tempfile"
      ]
    },
<<<<<<< HEAD
    "subprocess": {
      "name": "subprocess",
=======
    "context": {
      "name": "context",
      "responsibility": "Module functionality",
      "interfaces": [
        "struct AnalysisResult",
        "struct ArchitectureInfo",
        "struct ComponentInfo",
        "struct ArchitectureViolation",
        "struct AnalysisMetadata",
        "struct FileContext",
        "struct FileConventions",
        "struct Suggestion",
        "trait ContextAnalyzer:",
        "fn load_analysis(project_path:",
        "fn save_analysis(project_path:",
        "fn save_analysis_with_commit"
      ],
      "dependencies": [
        "anyhow",
        "walkdir",
        "serde",
        "tempfile"
      ]
    },
    "config": {
      "name": "config",
      "responsibility": "Configuration management",
      "interfaces": [
        "fn get_global_mmm_dir()",
        "struct Config",
        "struct GlobalConfig",
        "struct ProjectConfig",
        "struct PluginConfig",
        "fn new()",
        "fn merge_env_vars(&mut",
        "fn get_claude_api_key(&self)",
        "fn get_auto_commit(&self)",
        "fn get_spec_dir(&self)"
      ],
      "dependencies": [
        "anyhow",
        "regex",
        "serde",
        "directories",
        "once_cell",
        "tokio",
        "tempfile"
      ]
    },
    "init": {
      "name": "init",
>>>>>>> 8f4fccce
      "responsibility": "Module functionality",
      "interfaces": [
        "fn fn"
      ],
      "dependencies": [
        "clap",
        "anyhow",
        "tempfile"
      ]
    },
<<<<<<< HEAD
    "metrics": {
      "name": "metrics",
=======
    "scoring": {
      "name": "scoring",
      "responsibility": "Module functionality",
      "interfaces": [
        "struct ProjectHealthScore",
        "struct ScoreComponents",
        "fn from_metrics(metrics:",
        "fn from_context(analysis:",
        "fn get_improvement_suggestions(&self)",
        "fn format_component(name:"
      ],
      "dependencies": [
        "chrono",
        "serde"
      ]
    },
    "analyze": {
      "name": "analyze",
      "responsibility": "Module functionality",
      "interfaces": [
        "fn fn"
      ],
      "dependencies": [
        "anyhow",
        "command",
        "tempfile"
      ]
    },
    "worktree": {
      "name": "worktree",
>>>>>>> 8f4fccce
      "responsibility": "Module functionality",
      "interfaces": [
        "struct WorktreeSession",
        "fn new(name:"
      ],
      "dependencies": [
        "tempfile",
        "anyhow",
        "chrono",
        "uuid",
        "serde"
      ]
    },
    "simple_state": {
      "name": "simple_state",
      "responsibility": "Module functionality",
      "interfaces": [
        "fn init()"
      ],
      "dependencies": [
        "anyhow",
        "serde",
        "chrono",
        "tempfile"
      ]
    },
    "git": {
      "name": "git",
      "responsibility": "Module functionality",
      "interfaces": [
        "trait GitReader:",
        "trait GitWriter:",
        "trait GitWorktree:",
        "trait GitOperations:",
        "struct GitCommandRunner",
        "fn new(process_runner:"
      ],
      "dependencies": [
        "anyhow",
        "thiserror",
        "async_trait",
        "tempfile",
        "tokio"
      ]
    },
    "abstractions": {
      "name": "abstractions",
      "responsibility": "Module functionality",
      "interfaces": [],
      "dependencies": [
        "anyhow",
        "async_trait",
        "tokio",
        "tempfile"
      ]
    },
    "context": {
      "name": "context",
      "responsibility": "Module functionality",
      "interfaces": [
        "struct AnalysisResult",
        "struct ArchitectureInfo",
        "struct ComponentInfo",
        "struct ArchitectureViolation",
        "struct AnalysisMetadata",
        "struct FileContext",
        "struct FileConventions",
        "struct Suggestion",
        "trait ContextAnalyzer:",
        "fn load_analysis(project_path:",
        "fn save_analysis(project_path:",
        "fn save_analysis_with_commit"
      ],
      "dependencies": [
        "anyhow",
        "walkdir",
        "serde",
        "tempfile"
      ]
    },
    "git": {
      "name": "git",
      "responsibility": "Module functionality",
      "interfaces": [
        "trait GitReader:",
        "trait GitWriter:",
        "trait GitWorktree:",
        "trait GitOperations:",
        "struct GitCommandRunner",
        "fn new(process_runner:"
      ],
      "dependencies": [
        "anyhow",
        "thiserror",
        "async_trait",
        "tempfile",
        "tokio"
      ]
    },
    "simple_state": {
      "name": "simple_state",
      "responsibility": "Module functionality",
      "interfaces": [
        "fn init()"
      ],
      "dependencies": [
        "anyhow",
        "serde",
        "chrono",
        "tempfile"
      ]
    },
    "config": {
      "name": "config",
      "responsibility": "Configuration management",
      "interfaces": [
        "fn get_global_mmm_dir()",
        "struct Config",
        "struct GlobalConfig",
        "struct ProjectConfig",
        "struct PluginConfig",
        "fn new()",
        "fn merge_env_vars(&mut",
        "fn get_claude_api_key(&self)",
        "fn get_auto_commit(&self)",
        "fn get_spec_dir(&self)"
      ],
      "dependencies": [
        "anyhow",
        "regex",
        "serde",
        "directories",
        "once_cell",
        "tokio",
        "tempfile"
      ]
    },
    "worktree": {
      "name": "worktree",
      "responsibility": "Module functionality",
      "interfaces": [
        "struct WorktreeSession",
        "fn new(name:"
      ],
      "dependencies": [
        "tempfile",
        "anyhow",
        "chrono",
        "uuid",
        "serde"
      ]
    },
    "analyze": {
      "name": "analyze",
      "responsibility": "Module functionality",
      "interfaces": [
        "fn fn"
      ],
      "dependencies": [
        "anyhow",
        "command",
        "tempfile"
      ]
    },
    "session": {
      "name": "session",
      "responsibility": "Module functionality",
      "interfaces": [
        "struct SessionId(String)",
        "fn new()",
        "fn from_string(id:",
        "fn as_str(&self)",
        "struct SessionInfo",
        "struct IterationChanges",
        "struct CommitInfo",
        "struct ExecutedCommand"
      ],
      "dependencies": [
        "async_trait",
        "chrono",
        "serde",
        "anyhow",
        "tokio",
        "uuid",
        "tempfile"
      ]
    }
  },
  "violations": [
    {
      "rule": "Avoid god components",
      "location": "cook",
      "severity": "Medium",
      "description": "cook has 13 dependencies, consider splitting"
    },
    {
      "rule": "Components should expose interfaces",
      "location": "abstractions",
      "severity": "Low",
      "description": "abstractions has no public interfaces"
    }
  ]
}<|MERGE_RESOLUTION|>--- conflicted
+++ resolved
@@ -4,10 +4,6 @@
   ],
   "layers": [],
   "components": {
-<<<<<<< HEAD
-    "init": {
-      "name": "init",
-=======
     "subprocess": {
       "name": "subprocess",
       "responsibility": "Module functionality",
@@ -85,7 +81,6 @@
     },
     "metrics": {
       "name": "metrics",
->>>>>>> 8f4fccce
       "responsibility": "Module functionality",
       "interfaces": [
         "struct ImprovementMetrics",
@@ -102,11 +97,7 @@
         "fn create_context"
       ],
       "dependencies": [
-        "clap",
-        "anyhow",
-<<<<<<< HEAD
-        "tempfile"
-=======
+        "anyhow",
         "tokio",
         "tempfile",
         "async_trait",
@@ -115,7 +106,6 @@
         "rand",
         "syn",
         "tracing"
->>>>>>> 8f4fccce
       ]
     },
     "testing": {
@@ -154,10 +144,6 @@
         "tempfile"
       ]
     },
-<<<<<<< HEAD
-    "subprocess": {
-      "name": "subprocess",
-=======
     "context": {
       "name": "context",
       "responsibility": "Module functionality",
@@ -209,7 +195,6 @@
     },
     "init": {
       "name": "init",
->>>>>>> 8f4fccce
       "responsibility": "Module functionality",
       "interfaces": [
         "fn fn"
@@ -220,10 +205,6 @@
         "tempfile"
       ]
     },
-<<<<<<< HEAD
-    "metrics": {
-      "name": "metrics",
-=======
     "scoring": {
       "name": "scoring",
       "responsibility": "Module functionality",
@@ -254,7 +235,6 @@
     },
     "worktree": {
       "name": "worktree",
->>>>>>> 8f4fccce
       "responsibility": "Module functionality",
       "interfaces": [
         "struct WorktreeSession",
@@ -298,148 +278,6 @@
         "async_trait",
         "tempfile",
         "tokio"
-      ]
-    },
-    "abstractions": {
-      "name": "abstractions",
-      "responsibility": "Module functionality",
-      "interfaces": [],
-      "dependencies": [
-        "anyhow",
-        "async_trait",
-        "tokio",
-        "tempfile"
-      ]
-    },
-    "context": {
-      "name": "context",
-      "responsibility": "Module functionality",
-      "interfaces": [
-        "struct AnalysisResult",
-        "struct ArchitectureInfo",
-        "struct ComponentInfo",
-        "struct ArchitectureViolation",
-        "struct AnalysisMetadata",
-        "struct FileContext",
-        "struct FileConventions",
-        "struct Suggestion",
-        "trait ContextAnalyzer:",
-        "fn load_analysis(project_path:",
-        "fn save_analysis(project_path:",
-        "fn save_analysis_with_commit"
-      ],
-      "dependencies": [
-        "anyhow",
-        "walkdir",
-        "serde",
-        "tempfile"
-      ]
-    },
-    "git": {
-      "name": "git",
-      "responsibility": "Module functionality",
-      "interfaces": [
-        "trait GitReader:",
-        "trait GitWriter:",
-        "trait GitWorktree:",
-        "trait GitOperations:",
-        "struct GitCommandRunner",
-        "fn new(process_runner:"
-      ],
-      "dependencies": [
-        "anyhow",
-        "thiserror",
-        "async_trait",
-        "tempfile",
-        "tokio"
-      ]
-    },
-    "simple_state": {
-      "name": "simple_state",
-      "responsibility": "Module functionality",
-      "interfaces": [
-        "fn init()"
-      ],
-      "dependencies": [
-        "anyhow",
-        "serde",
-        "chrono",
-        "tempfile"
-      ]
-    },
-    "config": {
-      "name": "config",
-      "responsibility": "Configuration management",
-      "interfaces": [
-        "fn get_global_mmm_dir()",
-        "struct Config",
-        "struct GlobalConfig",
-        "struct ProjectConfig",
-        "struct PluginConfig",
-        "fn new()",
-        "fn merge_env_vars(&mut",
-        "fn get_claude_api_key(&self)",
-        "fn get_auto_commit(&self)",
-        "fn get_spec_dir(&self)"
-      ],
-      "dependencies": [
-        "anyhow",
-        "regex",
-        "serde",
-        "directories",
-        "once_cell",
-        "tokio",
-        "tempfile"
-      ]
-    },
-    "worktree": {
-      "name": "worktree",
-      "responsibility": "Module functionality",
-      "interfaces": [
-        "struct WorktreeSession",
-        "fn new(name:"
-      ],
-      "dependencies": [
-        "tempfile",
-        "anyhow",
-        "chrono",
-        "uuid",
-        "serde"
-      ]
-    },
-    "analyze": {
-      "name": "analyze",
-      "responsibility": "Module functionality",
-      "interfaces": [
-        "fn fn"
-      ],
-      "dependencies": [
-        "anyhow",
-        "command",
-        "tempfile"
-      ]
-    },
-    "session": {
-      "name": "session",
-      "responsibility": "Module functionality",
-      "interfaces": [
-        "struct SessionId(String)",
-        "fn new()",
-        "fn from_string(id:",
-        "fn as_str(&self)",
-        "struct SessionInfo",
-        "struct IterationChanges",
-        "struct CommitInfo",
-        "struct ExecutedCommand"
-      ],
-      "dependencies": [
-        "async_trait",
-        "chrono",
-        "serde",
-        "anyhow",
-        "tokio",
-        "uuid",
-        "tempfile"
       ]
     }
   },
