{
  "coverage_reference": "test_coverage.json",
  "priority_gaps": [
    {
      "gap": {
<<<<<<< HEAD
        "file": "tests/command_parsing_tests.rs",
        "functions": [
          "test_parse_command_string",
          "test_parse_command_with_quotes",
          "test_parse_command_edge_cases",
          "test_string_to_structured_command",
          "test_command_validation",
          "parse_command_string",
          "from_string",
          "validate_command"
        ],
=======
        "file": "src/cook/session/summary.rs",
        "functions": [],
>>>>>>> 41cdfb4c
        "coverage_percentage": 0.0,
        "risk": "High"
      },
      "quality_metrics": {
<<<<<<< HEAD
        "file": "tests/command_parsing_tests.rs",
=======
        "file": "src/cook/session/summary.rs",
>>>>>>> 41cdfb4c
        "complexity_trend": "Stable",
        "lint_warnings_trend": "Stable",
        "duplication_trend": "Stable",
        "recent_changes": 0,
        "bug_frequency": 0.0
      },
      "priority_score": 10.0,
      "priority_reason": "Low coverage"
    },
    {
      "gap": {
<<<<<<< HEAD
        "file": "src/git/error.rs",
        "functions": [
          "is_recoverable",
          "is_transient"
=======
        "file": "src/simple_state/tests.rs",
        "functions": [
          "test_state_manager_creation",
          "test_state_persistence",
          "test_session_recording",
          "test_cache_manager",
          "test_cache_expiration",
          "test_state_corruption_recovery",
          "test_history_retrieval",
          "test_concurrent_state_access",
          "test_session_record_edge_cases",
          "test_cache_manager_edge_cases",
          "test_state_file_permissions",
          "test_invalid_root_directory",
          "test_history_sorting",
          "test_cache_cleanup",
          "test_corrupted_cache_entry"
>>>>>>> 41cdfb4c
        ],
        "coverage_percentage": 0.0,
        "risk": "High"
      },
      "quality_metrics": {
<<<<<<< HEAD
        "file": "src/git/error.rs",
=======
        "file": "src/simple_state/tests.rs",
>>>>>>> 41cdfb4c
        "complexity_trend": "Stable",
        "lint_warnings_trend": "Stable",
        "duplication_trend": "Stable",
        "recent_changes": 0,
        "bug_frequency": 0.0
      },
      "priority_score": 10.0,
      "priority_reason": "Low coverage"
    },
    {
      "gap": {
<<<<<<< HEAD
        "file": "src/worktree/state.rs",
        "functions": [],
=======
        "file": "tests/edge_case_tests.rs",
        "functions": [
          "create_test_repo",
          "test_worktree_interrupted_merge",
          "test_concurrent_workflow_execution",
          "test_invalid_spec_file_handling",
          "test_git_operation_failures",
          "test_file_system_edge_cases",
          "test_atomic_file_operations"
        ],
>>>>>>> 41cdfb4c
        "coverage_percentage": 0.0,
        "risk": "High"
      },
      "quality_metrics": {
<<<<<<< HEAD
        "file": "src/worktree/state.rs",
=======
        "file": "tests/edge_case_tests.rs",
>>>>>>> 41cdfb4c
        "complexity_trend": "Stable",
        "lint_warnings_trend": "Stable",
        "duplication_trend": "Stable",
        "recent_changes": 0,
        "bug_frequency": 0.0
      },
      "priority_score": 10.0,
      "priority_reason": "Low coverage"
    },
    {
      "gap": {
<<<<<<< HEAD
        "file": "tests/context_optimization_tests.rs",
        "functions": [
          "test_context_size_manager",
          "test_hybrid_coverage_prioritization",
          "test_size_optimization_for_analysis_result",
          "create_test_analysis_result"
=======
        "file": "src/cook/session/mod.rs",
        "functions": [
          "start_session",
          "update_session",
          "complete_session",
          "get_state",
          "save_state",
          "load_state"
>>>>>>> 41cdfb4c
        ],
        "coverage_percentage": 0.0,
        "risk": "High"
      },
      "quality_metrics": {
<<<<<<< HEAD
        "file": "tests/context_optimization_tests.rs",
=======
        "file": "src/cook/session/mod.rs",
>>>>>>> 41cdfb4c
        "complexity_trend": "Stable",
        "lint_warnings_trend": "Stable",
        "duplication_trend": "Stable",
        "recent_changes": 0,
        "bug_frequency": 0.0
      },
      "priority_score": 10.0,
      "priority_reason": "Low coverage"
    },
    {
      "gap": {
<<<<<<< HEAD
        "file": "src/config/workflow.rs",
=======
        "file": "src/subprocess/error.rs",
>>>>>>> 41cdfb4c
        "functions": [],
        "coverage_percentage": 0.0,
        "risk": "High"
      },
      "quality_metrics": {
<<<<<<< HEAD
        "file": "src/config/workflow.rs",
=======
        "file": "src/subprocess/error.rs",
>>>>>>> 41cdfb4c
        "complexity_trend": "Stable",
        "lint_warnings_trend": "Stable",
        "duplication_trend": "Stable",
        "recent_changes": 0,
        "bug_frequency": 0.0
      },
      "priority_score": 10.0,
      "priority_reason": "Low coverage"
    },
    {
      "gap": {
        "file": "src/cook/coordinators/workflow.rs",
        "functions": [],
        "coverage_percentage": 0.0,
        "risk": "High"
      },
      "quality_metrics": {
        "file": "src/cook/coordinators/workflow.rs",
        "complexity_trend": "Stable",
        "lint_warnings_trend": "Stable",
        "duplication_trend": "Stable",
        "recent_changes": 0,
        "bug_frequency": 0.0
      },
      "priority_score": 10.0,
      "priority_reason": "Low coverage"
    },
    {
      "gap": {
<<<<<<< HEAD
        "file": "src/cook/coordinators/session.rs",
        "functions": [],
=======
        "file": "src/worktree/tests.rs",
        "functions": [
          "setup_test_repo",
          "cleanup_worktree_dir",
          "test_worktree_manager_creation",
          "test_create_session_without_focus",
          "test_create_session_with_focus",
          "test_list_sessions",
          "test_cleanup_session",
          "test_get_worktree_for_branch",
          "test_focus_sanitization"
        ],
>>>>>>> 41cdfb4c
        "coverage_percentage": 0.0,
        "risk": "High"
      },
      "quality_metrics": {
<<<<<<< HEAD
        "file": "src/cook/coordinators/session.rs",
=======
        "file": "src/worktree/tests.rs",
>>>>>>> 41cdfb4c
        "complexity_trend": "Stable",
        "lint_warnings_trend": "Stable",
        "duplication_trend": "Stable",
        "recent_changes": 0,
        "bug_frequency": 0.0
      },
      "priority_score": 10.0,
      "priority_reason": "Low coverage"
    },
    {
      "gap": {
<<<<<<< HEAD
        "file": "src/cook/analysis/mod.rs",
        "functions": [
          "analyze_project",
          "analyze_incremental",
          "get_cached_analysis",
          "save_analysis",
          "clear_cache"
        ],
=======
        "file": "src/cook/coordinators/execution.rs",
        "functions": [],
>>>>>>> 41cdfb4c
        "coverage_percentage": 0.0,
        "risk": "High"
      },
      "quality_metrics": {
<<<<<<< HEAD
        "file": "src/cook/analysis/mod.rs",
=======
        "file": "src/cook/coordinators/execution.rs",
>>>>>>> 41cdfb4c
        "complexity_trend": "Stable",
        "lint_warnings_trend": "Stable",
        "duplication_trend": "Stable",
        "recent_changes": 0,
        "bug_frequency": 0.0
      },
      "priority_score": 10.0,
      "priority_reason": "Low coverage"
    },
    {
      "gap": {
<<<<<<< HEAD
        "file": "tests/edge_case_tests.rs",
        "functions": [
          "create_test_repo",
          "test_worktree_interrupted_merge",
          "test_concurrent_workflow_execution",
          "test_invalid_spec_file_handling",
          "test_git_operation_failures",
          "test_file_system_edge_cases",
          "test_atomic_file_operations"
        ],
=======
        "file": "src/cook/coordinators/environment.rs",
        "functions": [],
>>>>>>> 41cdfb4c
        "coverage_percentage": 0.0,
        "risk": "High"
      },
      "quality_metrics": {
<<<<<<< HEAD
        "file": "tests/edge_case_tests.rs",
=======
        "file": "src/cook/coordinators/environment.rs",
>>>>>>> 41cdfb4c
        "complexity_trend": "Stable",
        "lint_warnings_trend": "Stable",
        "duplication_trend": "Stable",
        "recent_changes": 0,
        "bug_frequency": 0.0
      },
      "priority_score": 10.0,
      "priority_reason": "Low coverage"
    },
    {
      "gap": {
<<<<<<< HEAD
        "file": "src/cook/tests.rs",
        "functions": [
          "test_successful_improvement_loop",
          "test_claude_cli_not_available",
          "test_git_operation_failures",
          "test_rate_limit_handling",
          "test_worktree_creation_failure",
          "test_merge_conflicts",
          "test_empty_repository",
          "test_spec_id_extraction",
          "test_multiple_iterations",
          "test_focus_directive",
          "test_invalid_spec_id",
          "test_workflow_configuration",
          "test_parse_simple_workflow_yaml",
          "test_parse_structured_workflow_with_outputs",
          "test_parse_workflow_with_inputs",
          "test_parse_full_default_workflow",
          "test_parse_workflow_with_multiple_outputs",
          "test_parse_workflow_with_commit_required",
          "test_parse_workflow_with_environment_input",
          "test_simplified_output_syntax",
          "test_load_playbook_structure",
          "test_comprehensive_transient_errors",
          "test_error_formatting_edge_cases",
          "test_concurrent_git_operations",
          "test_git_command_tracking"
=======
        "file": "src/metrics/complexity.rs",
        "functions": [
          "new",
          "calculate",
          "new",
          "enter_scope",
          "exit_scope",
          "increment_complexity",
          "visit_item_fn",
          "visit_expr",
          "visit_block",
          "default"
>>>>>>> 41cdfb4c
        ],
        "coverage_percentage": 0.0,
        "risk": "High"
      },
      "quality_metrics": {
<<<<<<< HEAD
        "file": "src/cook/tests.rs",
=======
        "file": "src/metrics/complexity.rs",
>>>>>>> 41cdfb4c
        "complexity_trend": "Stable",
        "lint_warnings_trend": "Stable",
        "duplication_trend": "Stable",
        "recent_changes": 0,
        "bug_frequency": 0.0
      },
      "priority_score": 10.0,
      "priority_reason": "Low coverage"
    },
    {
      "gap": {
<<<<<<< HEAD
        "file": "tests/cook_iteration_tests.rs",
        "functions": [
          "test_cook_multiple_iterations_with_focus",
          "setup_test_environment",
          "initialize_git_repo",
          "create_test_structure",
          "create_test_playbook",
          "create_initial_commit",
          "run_cook_command",
          "verify_cook_output",
          "test_cook_stops_early_when_no_changes",
          "test_focus_applied_every_iteration",
          "create_mock_commands",
          "create_focus_tracking_commands",
          "test_cook_worktree_multiple_iterations"
        ],
=======
        "file": "src/cook/command.rs",
        "functions": [],
>>>>>>> 41cdfb4c
        "coverage_percentage": 0.0,
        "risk": "High"
      },
      "quality_metrics": {
<<<<<<< HEAD
        "file": "tests/cook_iteration_tests.rs",
=======
        "file": "src/cook/command.rs",
>>>>>>> 41cdfb4c
        "complexity_trend": "Stable",
        "lint_warnings_trend": "Stable",
        "duplication_trend": "Stable",
        "recent_changes": 0,
        "bug_frequency": 0.0
      },
      "priority_score": 10.0,
      "priority_reason": "Low coverage"
    },
    {
      "gap": {
<<<<<<< HEAD
        "file": "src/worktree/tests.rs",
        "functions": [
          "setup_test_repo",
          "cleanup_worktree_dir",
          "test_worktree_manager_creation",
          "test_create_session_without_focus",
          "test_create_session_with_focus",
          "test_list_sessions",
          "test_cleanup_session",
          "test_get_worktree_for_branch",
          "test_focus_sanitization"
=======
        "file": "tests/context_integration.rs",
        "functions": [
          "test_metrics_storage_integration"
>>>>>>> 41cdfb4c
        ],
        "coverage_percentage": 0.0,
        "risk": "High"
      },
      "quality_metrics": {
<<<<<<< HEAD
        "file": "src/worktree/tests.rs",
=======
        "file": "tests/context_integration.rs",
>>>>>>> 41cdfb4c
        "complexity_trend": "Stable",
        "lint_warnings_trend": "Stable",
        "duplication_trend": "Stable",
        "recent_changes": 0,
        "bug_frequency": 0.0
      },
      "priority_score": 10.0,
      "priority_reason": "Low coverage"
    },
    {
      "gap": {
<<<<<<< HEAD
        "file": "src/simple_state/tests.rs",
        "functions": [
          "test_state_manager_creation",
          "test_state_persistence",
          "test_session_recording",
          "test_cache_manager",
          "test_cache_expiration",
          "test_state_corruption_recovery",
          "test_history_retrieval",
          "test_concurrent_state_access",
          "test_session_record_edge_cases",
          "test_cache_manager_edge_cases",
          "test_state_file_permissions",
          "test_invalid_root_directory",
          "test_history_sorting",
          "test_cache_cleanup",
          "test_corrupted_cache_entry"
=======
        "file": "src/abstractions/exit_status.rs",
        "functions": [
          "from_raw",
          "from_raw"
>>>>>>> 41cdfb4c
        ],
        "coverage_percentage": 0.0,
        "risk": "High"
      },
      "quality_metrics": {
<<<<<<< HEAD
        "file": "src/simple_state/tests.rs",
=======
        "file": "src/abstractions/exit_status.rs",
>>>>>>> 41cdfb4c
        "complexity_trend": "Stable",
        "lint_warnings_trend": "Stable",
        "duplication_trend": "Stable",
        "recent_changes": 0,
        "bug_frequency": 0.0
      },
      "priority_score": 10.0,
      "priority_reason": "Low coverage"
    },
    {
      "gap": {
<<<<<<< HEAD
        "file": "tests/workflow_tests.rs",
        "functions": [
          "test_workflow_config_parsing",
          "test_empty_workflow_config",
          "test_invalid_workflow_config",
          "test_spec_id_extraction_logic",
          "test_implement_spec_command_parsing",
          "test_workflow_execution_order",
          "test_custom_workflow_configs",
          "test_single_command_workflow",
          "test_workflow_commands_with_arguments",
          "test_structured_command_objects",
          "test_mixed_command_formats",
          "test_command_object_options"
=======
        "file": "src/session/tests.rs",
        "functions": [
          "test_session_state_machine",
          "test_concurrent_sessions",
          "test_session_persistence_and_recovery",
          "test_event_observers",
          "on_event",
          "test_session_progress_tracking",
          "test_storage_operations"
>>>>>>> 41cdfb4c
        ],
        "coverage_percentage": 0.0,
        "risk": "High"
      },
      "quality_metrics": {
<<<<<<< HEAD
        "file": "tests/workflow_tests.rs",
=======
        "file": "src/session/tests.rs",
>>>>>>> 41cdfb4c
        "complexity_trend": "Stable",
        "lint_warnings_trend": "Stable",
        "duplication_trend": "Stable",
        "recent_changes": 0,
        "bug_frequency": 0.0
      },
      "priority_score": 10.0,
      "priority_reason": "Low coverage"
    },
    {
      "gap": {
<<<<<<< HEAD
        "file": "src/session/tests.rs",
        "functions": [
          "test_session_state_machine",
          "test_concurrent_sessions",
          "test_session_persistence_and_recovery",
          "test_event_observers",
          "on_event",
          "test_session_progress_tracking",
          "test_storage_operations"
=======
        "file": "src/cook/analysis/mod.rs",
        "functions": [
          "analyze_project",
          "analyze_incremental",
          "get_cached_analysis",
          "save_analysis",
          "clear_cache"
>>>>>>> 41cdfb4c
        ],
        "coverage_percentage": 0.0,
        "risk": "High"
      },
      "quality_metrics": {
<<<<<<< HEAD
        "file": "src/session/tests.rs",
=======
        "file": "src/cook/analysis/mod.rs",
>>>>>>> 41cdfb4c
        "complexity_trend": "Stable",
        "lint_warnings_trend": "Stable",
        "duplication_trend": "Stable",
        "recent_changes": 0,
        "bug_frequency": 0.0
      },
      "priority_score": 10.0,
      "priority_reason": "Low coverage"
    },
    {
      "gap": {
<<<<<<< HEAD
        "file": "tests/workflow_commit_verification_tests.rs",
        "functions": [
          "setup_test_repo",
          "test_workflow_fails_when_no_commits_and_required",
          "test_workflow_succeeds_with_commit_required_false",
          "test_mmm_lint_with_commit_required_false",
          "test_implement_spec_workflow_validation",
          "test_skip_commit_validation_flag"
=======
        "file": "src/cook/mod_old.rs",
        "functions": [
          "load_playbook",
          "setup_metrics",
          "maybe_collect_metrics",
          "collect_iteration_metrics",
          "collect_mapping_inputs",
          "handle_worktree_merge",
          "should_prompt_for_merge",
          "get_merge_decision",
          "handle_merge_accepted",
          "handle_merge_declined",
          "handle_deletion_prompt",
          "get_deletion_decision",
          "delete_worktree",
          "print_manual_merge_instructions",
          "create_mapping_variables",
          "analyze_project_comprehensive",
          "is_tty",
          "prompt_for_merge",
          "prompt_for_deletion",
          "merge_worktree",
          "run_with_verbosity",
          "run",
          "run_internal",
          "run_with_mapping_in_worktree_wrapper",
          "handle_worktree_completion",
          "run_with_mapping_standard",
          "run_with_mapping",
          "extract_spec_id_from_path",
          "run_standard",
          "run_with_worktree",
          "handle_worktree_result",
          "handle_successful_worktree",
          "handle_merge_prompt",
          "handle_merge_yes",
          "handle_merge_no",
          "run_in_worktree",
          "setup_improvement_session",
          "perform_project_analysis",
          "display_focus",
          "load_project_configuration",
          "update_session_final_state",
          "finalize_improvement_session",
          "commit_state_file",
          "print_session_summary",
          "run_improvement_loop",
          "run_standard_with_variables",
          "run_without_worktree",
          "setup_improvement_environment",
          "run_improvement_iterations",
          "finalize_non_worktree_session",
          "display_metrics_summary",
          "run_without_worktree_with_vars",
          "run_with_mapping_in_worktree",
          "run_improvement_loop_with_variables",
          "create_test_command",
          "test_run_with_worktree_flag",
          "test_focus_applied_every_iteration",
          "test_run_without_worktree_target_already_reached",
          "test_improve_command_with_focus",
          "test_extract_spec_from_git_various_formats",
          "test_format_subprocess_error_output",
          "resume_session",
          "run_improvement_loop_from",
          "determine_command_type",
          "run_improvement_loop_with_checkpoints"
>>>>>>> 41cdfb4c
        ],
        "coverage_percentage": 0.0,
        "risk": "High"
      },
      "quality_metrics": {
<<<<<<< HEAD
        "file": "tests/workflow_commit_verification_tests.rs",
=======
        "file": "src/cook/mod_old.rs",
>>>>>>> 41cdfb4c
        "complexity_trend": "Stable",
        "lint_warnings_trend": "Stable",
        "duplication_trend": "Stable",
        "recent_changes": 0,
        "bug_frequency": 0.0
      },
      "priority_score": 10.0,
      "priority_reason": "Low coverage"
    },
    {
      "gap": {
<<<<<<< HEAD
        "file": "src/metrics/performance.rs",
        "functions": [
          "new",
          "profile",
          "measure_compile_time",
          "measure_binary_size",
          "find_binary_size",
          "has_benchmarks",
          "run_benchmarks",
          "estimate_memory_usage",
          "default"
=======
        "file": "src/simple_state/mod.rs",
        "functions": [
          "init"
>>>>>>> 41cdfb4c
        ],
        "coverage_percentage": 0.0,
        "risk": "High"
      },
      "quality_metrics": {
<<<<<<< HEAD
        "file": "src/metrics/performance.rs",
=======
        "file": "src/simple_state/mod.rs",
>>>>>>> 41cdfb4c
        "complexity_trend": "Stable",
        "lint_warnings_trend": "Stable",
        "duplication_trend": "Stable",
        "recent_changes": 0,
        "bug_frequency": 0.0
      },
      "priority_score": 10.0,
      "priority_reason": "Low coverage"
    },
    {
      "gap": {
<<<<<<< HEAD
        "file": "src/simple_state/mod.rs",
        "functions": [
          "init"
=======
        "file": "src/analyze/mod.rs",
        "functions": [
          "run"
>>>>>>> 41cdfb4c
        ],
        "coverage_percentage": 0.0,
        "risk": "High"
      },
      "quality_metrics": {
<<<<<<< HEAD
        "file": "src/simple_state/mod.rs",
=======
        "file": "src/analyze/mod.rs",
>>>>>>> 41cdfb4c
        "complexity_trend": "Stable",
        "lint_warnings_trend": "Stable",
        "duplication_trend": "Stable",
        "recent_changes": 0,
        "bug_frequency": 0.0
      },
      "priority_score": 10.0,
      "priority_reason": "Low coverage"
    },
    {
      "gap": {
<<<<<<< HEAD
        "file": "tests/error_handling_tests.rs",
        "functions": [
          "test_claude_cli_not_found",
          "test_subprocess_failure_handling",
          "test_concurrent_git_operations",
          "simulate_claude_cli_call",
          "test_error_recovery",
          "test_retry_logic"
=======
        "file": "src/cook/session/migration.rs",
        "functions": [
          "create_full_featured_manager",
          "example_migration",
          "example_recovery",
          "test_migration_example"
>>>>>>> 41cdfb4c
        ],
        "coverage_percentage": 0.0,
        "risk": "High"
      },
      "quality_metrics": {
<<<<<<< HEAD
        "file": "tests/error_handling_tests.rs",
=======
        "file": "src/cook/session/migration.rs",
>>>>>>> 41cdfb4c
        "complexity_trend": "Stable",
        "lint_warnings_trend": "Stable",
        "duplication_trend": "Stable",
        "recent_changes": 0,
        "bug_frequency": 0.0
      },
      "priority_score": 10.0,
      "priority_reason": "Low coverage"
    },
    {
      "gap": {
<<<<<<< HEAD
        "file": "tests/context_integration.rs",
        "functions": [
          "test_metrics_storage_integration"
=======
        "file": "tests/cook_tests.rs",
        "functions": [
          "test_extract_spec_from_git",
          "test_subprocess_error_handling",
          "test_git_command_exists",
          "test_improve_command_creation",
          "test_improve_command_with_focus",
          "test_session_summary_creation"
>>>>>>> 41cdfb4c
        ],
        "coverage_percentage": 0.0,
        "risk": "High"
      },
      "quality_metrics": {
<<<<<<< HEAD
        "file": "tests/context_integration.rs",
=======
        "file": "tests/cook_tests.rs",
>>>>>>> 41cdfb4c
        "complexity_trend": "Stable",
        "lint_warnings_trend": "Stable",
        "duplication_trend": "Stable",
        "recent_changes": 0,
        "bug_frequency": 0.0
      },
      "priority_score": 10.0,
      "priority_reason": "Low coverage"
    }
  ],
  "quality_correlation": {
    "correlation_coefficient": 0.0,
    "key_findings": []
  },
  "critical_files": [
    {
<<<<<<< HEAD
      "file": "tests/command_parsing_tests.rs",
=======
      "file": "src/cook/session/summary.rs",
>>>>>>> 41cdfb4c
      "coverage_percentage": 0.0,
      "complexity": 10,
      "lint_warnings": 5,
      "recent_bugs": 2,
      "risk_score": 5.0
    },
    {
<<<<<<< HEAD
      "file": "src/git/error.rs",
=======
      "file": "src/simple_state/tests.rs",
>>>>>>> 41cdfb4c
      "coverage_percentage": 0.0,
      "complexity": 10,
      "lint_warnings": 5,
      "recent_bugs": 2,
      "risk_score": 5.0
    },
    {
<<<<<<< HEAD
      "file": "src/worktree/state.rs",
=======
      "file": "tests/edge_case_tests.rs",
>>>>>>> 41cdfb4c
      "coverage_percentage": 0.0,
      "complexity": 10,
      "lint_warnings": 5,
      "recent_bugs": 2,
      "risk_score": 5.0
    },
    {
<<<<<<< HEAD
      "file": "tests/context_optimization_tests.rs",
=======
      "file": "src/cook/session/mod.rs",
>>>>>>> 41cdfb4c
      "coverage_percentage": 0.0,
      "complexity": 10,
      "lint_warnings": 5,
      "recent_bugs": 2,
      "risk_score": 5.0
    },
    {
<<<<<<< HEAD
      "file": "src/config/workflow.rs",
=======
      "file": "src/subprocess/error.rs",
>>>>>>> 41cdfb4c
      "coverage_percentage": 0.0,
      "complexity": 10,
      "lint_warnings": 5,
      "recent_bugs": 2,
      "risk_score": 5.0
    },
    {
      "file": "src/cook/coordinators/workflow.rs",
      "coverage_percentage": 0.0,
      "complexity": 10,
      "lint_warnings": 5,
      "recent_bugs": 2,
      "risk_score": 5.0
    },
    {
<<<<<<< HEAD
      "file": "src/cook/coordinators/session.rs",
=======
      "file": "src/worktree/tests.rs",
>>>>>>> 41cdfb4c
      "coverage_percentage": 0.0,
      "complexity": 10,
      "lint_warnings": 5,
      "recent_bugs": 2,
      "risk_score": 5.0
    },
    {
<<<<<<< HEAD
      "file": "src/cook/analysis/mod.rs",
=======
      "file": "src/cook/coordinators/execution.rs",
>>>>>>> 41cdfb4c
      "coverage_percentage": 0.0,
      "complexity": 10,
      "lint_warnings": 5,
      "recent_bugs": 2,
      "risk_score": 5.0
    },
    {
<<<<<<< HEAD
      "file": "tests/edge_case_tests.rs",
=======
      "file": "src/cook/coordinators/environment.rs",
>>>>>>> 41cdfb4c
      "coverage_percentage": 0.0,
      "complexity": 10,
      "lint_warnings": 5,
      "recent_bugs": 2,
      "risk_score": 5.0
    },
    {
<<<<<<< HEAD
      "file": "src/cook/tests.rs",
=======
      "file": "src/metrics/complexity.rs",
>>>>>>> 41cdfb4c
      "coverage_percentage": 0.0,
      "complexity": 10,
      "lint_warnings": 5,
      "recent_bugs": 2,
      "risk_score": 5.0
    }
  ],
  "hybrid_score": 0.0,
  "insights": [
    "Hybrid score of 0.0 indicates significant quality risks from low coverage"
  ]
}<|MERGE_RESOLUTION|>--- conflicted
+++ resolved
@@ -3,48 +3,24 @@
   "priority_gaps": [
     {
       "gap": {
-<<<<<<< HEAD
-        "file": "tests/command_parsing_tests.rs",
-        "functions": [
-          "test_parse_command_string",
-          "test_parse_command_with_quotes",
-          "test_parse_command_edge_cases",
-          "test_string_to_structured_command",
-          "test_command_validation",
-          "parse_command_string",
-          "from_string",
-          "validate_command"
-        ],
-=======
         "file": "src/cook/session/summary.rs",
         "functions": [],
->>>>>>> 41cdfb4c
-        "coverage_percentage": 0.0,
-        "risk": "High"
-      },
-      "quality_metrics": {
-<<<<<<< HEAD
-        "file": "tests/command_parsing_tests.rs",
-=======
+        "coverage_percentage": 0.0,
+        "risk": "High"
+      },
+      "quality_metrics": {
         "file": "src/cook/session/summary.rs",
->>>>>>> 41cdfb4c
-        "complexity_trend": "Stable",
-        "lint_warnings_trend": "Stable",
-        "duplication_trend": "Stable",
-        "recent_changes": 0,
-        "bug_frequency": 0.0
-      },
-      "priority_score": 10.0,
-      "priority_reason": "Low coverage"
-    },
-    {
-      "gap": {
-<<<<<<< HEAD
-        "file": "src/git/error.rs",
-        "functions": [
-          "is_recoverable",
-          "is_transient"
-=======
+        "complexity_trend": "Stable",
+        "lint_warnings_trend": "Stable",
+        "duplication_trend": "Stable",
+        "recent_changes": 0,
+        "bug_frequency": 0.0
+      },
+      "priority_score": 10.0,
+      "priority_reason": "Low coverage"
+    },
+    {
+      "gap": {
         "file": "src/simple_state/tests.rs",
         "functions": [
           "test_state_manager_creation",
@@ -62,32 +38,23 @@
           "test_history_sorting",
           "test_cache_cleanup",
           "test_corrupted_cache_entry"
->>>>>>> 41cdfb4c
-        ],
-        "coverage_percentage": 0.0,
-        "risk": "High"
-      },
-      "quality_metrics": {
-<<<<<<< HEAD
-        "file": "src/git/error.rs",
-=======
+        ],
+        "coverage_percentage": 0.0,
+        "risk": "High"
+      },
+      "quality_metrics": {
         "file": "src/simple_state/tests.rs",
->>>>>>> 41cdfb4c
-        "complexity_trend": "Stable",
-        "lint_warnings_trend": "Stable",
-        "duplication_trend": "Stable",
-        "recent_changes": 0,
-        "bug_frequency": 0.0
-      },
-      "priority_score": 10.0,
-      "priority_reason": "Low coverage"
-    },
-    {
-      "gap": {
-<<<<<<< HEAD
-        "file": "src/worktree/state.rs",
-        "functions": [],
-=======
+        "complexity_trend": "Stable",
+        "lint_warnings_trend": "Stable",
+        "duplication_trend": "Stable",
+        "recent_changes": 0,
+        "bug_frequency": 0.0
+      },
+      "priority_score": 10.0,
+      "priority_reason": "Low coverage"
+    },
+    {
+      "gap": {
         "file": "tests/edge_case_tests.rs",
         "functions": [
           "create_test_repo",
@@ -98,35 +65,22 @@
           "test_file_system_edge_cases",
           "test_atomic_file_operations"
         ],
->>>>>>> 41cdfb4c
-        "coverage_percentage": 0.0,
-        "risk": "High"
-      },
-      "quality_metrics": {
-<<<<<<< HEAD
-        "file": "src/worktree/state.rs",
-=======
+        "coverage_percentage": 0.0,
+        "risk": "High"
+      },
+      "quality_metrics": {
         "file": "tests/edge_case_tests.rs",
->>>>>>> 41cdfb4c
-        "complexity_trend": "Stable",
-        "lint_warnings_trend": "Stable",
-        "duplication_trend": "Stable",
-        "recent_changes": 0,
-        "bug_frequency": 0.0
-      },
-      "priority_score": 10.0,
-      "priority_reason": "Low coverage"
-    },
-    {
-      "gap": {
-<<<<<<< HEAD
-        "file": "tests/context_optimization_tests.rs",
-        "functions": [
-          "test_context_size_manager",
-          "test_hybrid_coverage_prioritization",
-          "test_size_optimization_for_analysis_result",
-          "create_test_analysis_result"
-=======
+        "complexity_trend": "Stable",
+        "lint_warnings_trend": "Stable",
+        "duplication_trend": "Stable",
+        "recent_changes": 0,
+        "bug_frequency": 0.0
+      },
+      "priority_score": 10.0,
+      "priority_reason": "Low coverage"
+    },
+    {
+      "gap": {
         "file": "src/cook/session/mod.rs",
         "functions": [
           "start_session",
@@ -135,43 +89,30 @@
           "get_state",
           "save_state",
           "load_state"
->>>>>>> 41cdfb4c
-        ],
-        "coverage_percentage": 0.0,
-        "risk": "High"
-      },
-      "quality_metrics": {
-<<<<<<< HEAD
-        "file": "tests/context_optimization_tests.rs",
-=======
+        ],
+        "coverage_percentage": 0.0,
+        "risk": "High"
+      },
+      "quality_metrics": {
         "file": "src/cook/session/mod.rs",
->>>>>>> 41cdfb4c
-        "complexity_trend": "Stable",
-        "lint_warnings_trend": "Stable",
-        "duplication_trend": "Stable",
-        "recent_changes": 0,
-        "bug_frequency": 0.0
-      },
-      "priority_score": 10.0,
-      "priority_reason": "Low coverage"
-    },
-    {
-      "gap": {
-<<<<<<< HEAD
-        "file": "src/config/workflow.rs",
-=======
+        "complexity_trend": "Stable",
+        "lint_warnings_trend": "Stable",
+        "duplication_trend": "Stable",
+        "recent_changes": 0,
+        "bug_frequency": 0.0
+      },
+      "priority_score": 10.0,
+      "priority_reason": "Low coverage"
+    },
+    {
+      "gap": {
         "file": "src/subprocess/error.rs",
->>>>>>> 41cdfb4c
         "functions": [],
         "coverage_percentage": 0.0,
         "risk": "High"
       },
       "quality_metrics": {
-<<<<<<< HEAD
-        "file": "src/config/workflow.rs",
-=======
         "file": "src/subprocess/error.rs",
->>>>>>> 41cdfb4c
         "complexity_trend": "Stable",
         "lint_warnings_trend": "Stable",
         "duplication_trend": "Stable",
@@ -201,10 +142,6 @@
     },
     {
       "gap": {
-<<<<<<< HEAD
-        "file": "src/cook/coordinators/session.rs",
-        "functions": [],
-=======
         "file": "src/worktree/tests.rs",
         "functions": [
           "setup_test_repo",
@@ -217,124 +154,58 @@
           "test_get_worktree_for_branch",
           "test_focus_sanitization"
         ],
->>>>>>> 41cdfb4c
-        "coverage_percentage": 0.0,
-        "risk": "High"
-      },
-      "quality_metrics": {
-<<<<<<< HEAD
-        "file": "src/cook/coordinators/session.rs",
-=======
+        "coverage_percentage": 0.0,
+        "risk": "High"
+      },
+      "quality_metrics": {
         "file": "src/worktree/tests.rs",
->>>>>>> 41cdfb4c
-        "complexity_trend": "Stable",
-        "lint_warnings_trend": "Stable",
-        "duplication_trend": "Stable",
-        "recent_changes": 0,
-        "bug_frequency": 0.0
-      },
-      "priority_score": 10.0,
-      "priority_reason": "Low coverage"
-    },
-    {
-      "gap": {
-<<<<<<< HEAD
-        "file": "src/cook/analysis/mod.rs",
-        "functions": [
-          "analyze_project",
-          "analyze_incremental",
-          "get_cached_analysis",
-          "save_analysis",
-          "clear_cache"
-        ],
-=======
+        "complexity_trend": "Stable",
+        "lint_warnings_trend": "Stable",
+        "duplication_trend": "Stable",
+        "recent_changes": 0,
+        "bug_frequency": 0.0
+      },
+      "priority_score": 10.0,
+      "priority_reason": "Low coverage"
+    },
+    {
+      "gap": {
         "file": "src/cook/coordinators/execution.rs",
         "functions": [],
->>>>>>> 41cdfb4c
-        "coverage_percentage": 0.0,
-        "risk": "High"
-      },
-      "quality_metrics": {
-<<<<<<< HEAD
-        "file": "src/cook/analysis/mod.rs",
-=======
+        "coverage_percentage": 0.0,
+        "risk": "High"
+      },
+      "quality_metrics": {
         "file": "src/cook/coordinators/execution.rs",
->>>>>>> 41cdfb4c
-        "complexity_trend": "Stable",
-        "lint_warnings_trend": "Stable",
-        "duplication_trend": "Stable",
-        "recent_changes": 0,
-        "bug_frequency": 0.0
-      },
-      "priority_score": 10.0,
-      "priority_reason": "Low coverage"
-    },
-    {
-      "gap": {
-<<<<<<< HEAD
-        "file": "tests/edge_case_tests.rs",
-        "functions": [
-          "create_test_repo",
-          "test_worktree_interrupted_merge",
-          "test_concurrent_workflow_execution",
-          "test_invalid_spec_file_handling",
-          "test_git_operation_failures",
-          "test_file_system_edge_cases",
-          "test_atomic_file_operations"
-        ],
-=======
+        "complexity_trend": "Stable",
+        "lint_warnings_trend": "Stable",
+        "duplication_trend": "Stable",
+        "recent_changes": 0,
+        "bug_frequency": 0.0
+      },
+      "priority_score": 10.0,
+      "priority_reason": "Low coverage"
+    },
+    {
+      "gap": {
         "file": "src/cook/coordinators/environment.rs",
         "functions": [],
->>>>>>> 41cdfb4c
-        "coverage_percentage": 0.0,
-        "risk": "High"
-      },
-      "quality_metrics": {
-<<<<<<< HEAD
-        "file": "tests/edge_case_tests.rs",
-=======
+        "coverage_percentage": 0.0,
+        "risk": "High"
+      },
+      "quality_metrics": {
         "file": "src/cook/coordinators/environment.rs",
->>>>>>> 41cdfb4c
-        "complexity_trend": "Stable",
-        "lint_warnings_trend": "Stable",
-        "duplication_trend": "Stable",
-        "recent_changes": 0,
-        "bug_frequency": 0.0
-      },
-      "priority_score": 10.0,
-      "priority_reason": "Low coverage"
-    },
-    {
-      "gap": {
-<<<<<<< HEAD
-        "file": "src/cook/tests.rs",
-        "functions": [
-          "test_successful_improvement_loop",
-          "test_claude_cli_not_available",
-          "test_git_operation_failures",
-          "test_rate_limit_handling",
-          "test_worktree_creation_failure",
-          "test_merge_conflicts",
-          "test_empty_repository",
-          "test_spec_id_extraction",
-          "test_multiple_iterations",
-          "test_focus_directive",
-          "test_invalid_spec_id",
-          "test_workflow_configuration",
-          "test_parse_simple_workflow_yaml",
-          "test_parse_structured_workflow_with_outputs",
-          "test_parse_workflow_with_inputs",
-          "test_parse_full_default_workflow",
-          "test_parse_workflow_with_multiple_outputs",
-          "test_parse_workflow_with_commit_required",
-          "test_parse_workflow_with_environment_input",
-          "test_simplified_output_syntax",
-          "test_load_playbook_structure",
-          "test_comprehensive_transient_errors",
-          "test_error_formatting_edge_cases",
-          "test_concurrent_git_operations",
-          "test_git_command_tracking"
-=======
+        "complexity_trend": "Stable",
+        "lint_warnings_trend": "Stable",
+        "duplication_trend": "Stable",
+        "recent_changes": 0,
+        "bug_frequency": 0.0
+      },
+      "priority_score": 10.0,
+      "priority_reason": "Low coverage"
+    },
+    {
+      "gap": {
         "file": "src/metrics/complexity.rs",
         "functions": [
           "new",
@@ -347,168 +218,82 @@
           "visit_expr",
           "visit_block",
           "default"
->>>>>>> 41cdfb4c
-        ],
-        "coverage_percentage": 0.0,
-        "risk": "High"
-      },
-      "quality_metrics": {
-<<<<<<< HEAD
-        "file": "src/cook/tests.rs",
-=======
+        ],
+        "coverage_percentage": 0.0,
+        "risk": "High"
+      },
+      "quality_metrics": {
         "file": "src/metrics/complexity.rs",
->>>>>>> 41cdfb4c
-        "complexity_trend": "Stable",
-        "lint_warnings_trend": "Stable",
-        "duplication_trend": "Stable",
-        "recent_changes": 0,
-        "bug_frequency": 0.0
-      },
-      "priority_score": 10.0,
-      "priority_reason": "Low coverage"
-    },
-    {
-      "gap": {
-<<<<<<< HEAD
-        "file": "tests/cook_iteration_tests.rs",
-        "functions": [
-          "test_cook_multiple_iterations_with_focus",
-          "setup_test_environment",
-          "initialize_git_repo",
-          "create_test_structure",
-          "create_test_playbook",
-          "create_initial_commit",
-          "run_cook_command",
-          "verify_cook_output",
-          "test_cook_stops_early_when_no_changes",
-          "test_focus_applied_every_iteration",
-          "create_mock_commands",
-          "create_focus_tracking_commands",
-          "test_cook_worktree_multiple_iterations"
-        ],
-=======
+        "complexity_trend": "Stable",
+        "lint_warnings_trend": "Stable",
+        "duplication_trend": "Stable",
+        "recent_changes": 0,
+        "bug_frequency": 0.0
+      },
+      "priority_score": 10.0,
+      "priority_reason": "Low coverage"
+    },
+    {
+      "gap": {
         "file": "src/cook/command.rs",
         "functions": [],
->>>>>>> 41cdfb4c
-        "coverage_percentage": 0.0,
-        "risk": "High"
-      },
-      "quality_metrics": {
-<<<<<<< HEAD
-        "file": "tests/cook_iteration_tests.rs",
-=======
+        "coverage_percentage": 0.0,
+        "risk": "High"
+      },
+      "quality_metrics": {
         "file": "src/cook/command.rs",
->>>>>>> 41cdfb4c
-        "complexity_trend": "Stable",
-        "lint_warnings_trend": "Stable",
-        "duplication_trend": "Stable",
-        "recent_changes": 0,
-        "bug_frequency": 0.0
-      },
-      "priority_score": 10.0,
-      "priority_reason": "Low coverage"
-    },
-    {
-      "gap": {
-<<<<<<< HEAD
-        "file": "src/worktree/tests.rs",
-        "functions": [
-          "setup_test_repo",
-          "cleanup_worktree_dir",
-          "test_worktree_manager_creation",
-          "test_create_session_without_focus",
-          "test_create_session_with_focus",
-          "test_list_sessions",
-          "test_cleanup_session",
-          "test_get_worktree_for_branch",
-          "test_focus_sanitization"
-=======
+        "complexity_trend": "Stable",
+        "lint_warnings_trend": "Stable",
+        "duplication_trend": "Stable",
+        "recent_changes": 0,
+        "bug_frequency": 0.0
+      },
+      "priority_score": 10.0,
+      "priority_reason": "Low coverage"
+    },
+    {
+      "gap": {
         "file": "tests/context_integration.rs",
         "functions": [
           "test_metrics_storage_integration"
->>>>>>> 41cdfb4c
-        ],
-        "coverage_percentage": 0.0,
-        "risk": "High"
-      },
-      "quality_metrics": {
-<<<<<<< HEAD
-        "file": "src/worktree/tests.rs",
-=======
+        ],
+        "coverage_percentage": 0.0,
+        "risk": "High"
+      },
+      "quality_metrics": {
         "file": "tests/context_integration.rs",
->>>>>>> 41cdfb4c
-        "complexity_trend": "Stable",
-        "lint_warnings_trend": "Stable",
-        "duplication_trend": "Stable",
-        "recent_changes": 0,
-        "bug_frequency": 0.0
-      },
-      "priority_score": 10.0,
-      "priority_reason": "Low coverage"
-    },
-    {
-      "gap": {
-<<<<<<< HEAD
-        "file": "src/simple_state/tests.rs",
-        "functions": [
-          "test_state_manager_creation",
-          "test_state_persistence",
-          "test_session_recording",
-          "test_cache_manager",
-          "test_cache_expiration",
-          "test_state_corruption_recovery",
-          "test_history_retrieval",
-          "test_concurrent_state_access",
-          "test_session_record_edge_cases",
-          "test_cache_manager_edge_cases",
-          "test_state_file_permissions",
-          "test_invalid_root_directory",
-          "test_history_sorting",
-          "test_cache_cleanup",
-          "test_corrupted_cache_entry"
-=======
+        "complexity_trend": "Stable",
+        "lint_warnings_trend": "Stable",
+        "duplication_trend": "Stable",
+        "recent_changes": 0,
+        "bug_frequency": 0.0
+      },
+      "priority_score": 10.0,
+      "priority_reason": "Low coverage"
+    },
+    {
+      "gap": {
         "file": "src/abstractions/exit_status.rs",
         "functions": [
           "from_raw",
           "from_raw"
->>>>>>> 41cdfb4c
-        ],
-        "coverage_percentage": 0.0,
-        "risk": "High"
-      },
-      "quality_metrics": {
-<<<<<<< HEAD
-        "file": "src/simple_state/tests.rs",
-=======
+        ],
+        "coverage_percentage": 0.0,
+        "risk": "High"
+      },
+      "quality_metrics": {
         "file": "src/abstractions/exit_status.rs",
->>>>>>> 41cdfb4c
-        "complexity_trend": "Stable",
-        "lint_warnings_trend": "Stable",
-        "duplication_trend": "Stable",
-        "recent_changes": 0,
-        "bug_frequency": 0.0
-      },
-      "priority_score": 10.0,
-      "priority_reason": "Low coverage"
-    },
-    {
-      "gap": {
-<<<<<<< HEAD
-        "file": "tests/workflow_tests.rs",
-        "functions": [
-          "test_workflow_config_parsing",
-          "test_empty_workflow_config",
-          "test_invalid_workflow_config",
-          "test_spec_id_extraction_logic",
-          "test_implement_spec_command_parsing",
-          "test_workflow_execution_order",
-          "test_custom_workflow_configs",
-          "test_single_command_workflow",
-          "test_workflow_commands_with_arguments",
-          "test_structured_command_objects",
-          "test_mixed_command_formats",
-          "test_command_object_options"
-=======
+        "complexity_trend": "Stable",
+        "lint_warnings_trend": "Stable",
+        "duplication_trend": "Stable",
+        "recent_changes": 0,
+        "bug_frequency": 0.0
+      },
+      "priority_score": 10.0,
+      "priority_reason": "Low coverage"
+    },
+    {
+      "gap": {
         "file": "src/session/tests.rs",
         "functions": [
           "test_session_state_machine",
@@ -518,39 +303,23 @@
           "on_event",
           "test_session_progress_tracking",
           "test_storage_operations"
->>>>>>> 41cdfb4c
-        ],
-        "coverage_percentage": 0.0,
-        "risk": "High"
-      },
-      "quality_metrics": {
-<<<<<<< HEAD
-        "file": "tests/workflow_tests.rs",
-=======
+        ],
+        "coverage_percentage": 0.0,
+        "risk": "High"
+      },
+      "quality_metrics": {
         "file": "src/session/tests.rs",
->>>>>>> 41cdfb4c
-        "complexity_trend": "Stable",
-        "lint_warnings_trend": "Stable",
-        "duplication_trend": "Stable",
-        "recent_changes": 0,
-        "bug_frequency": 0.0
-      },
-      "priority_score": 10.0,
-      "priority_reason": "Low coverage"
-    },
-    {
-      "gap": {
-<<<<<<< HEAD
-        "file": "src/session/tests.rs",
-        "functions": [
-          "test_session_state_machine",
-          "test_concurrent_sessions",
-          "test_session_persistence_and_recovery",
-          "test_event_observers",
-          "on_event",
-          "test_session_progress_tracking",
-          "test_storage_operations"
-=======
+        "complexity_trend": "Stable",
+        "lint_warnings_trend": "Stable",
+        "duplication_trend": "Stable",
+        "recent_changes": 0,
+        "bug_frequency": 0.0
+      },
+      "priority_score": 10.0,
+      "priority_reason": "Low coverage"
+    },
+    {
+      "gap": {
         "file": "src/cook/analysis/mod.rs",
         "functions": [
           "analyze_project",
@@ -558,38 +327,23 @@
           "get_cached_analysis",
           "save_analysis",
           "clear_cache"
->>>>>>> 41cdfb4c
-        ],
-        "coverage_percentage": 0.0,
-        "risk": "High"
-      },
-      "quality_metrics": {
-<<<<<<< HEAD
-        "file": "src/session/tests.rs",
-=======
+        ],
+        "coverage_percentage": 0.0,
+        "risk": "High"
+      },
+      "quality_metrics": {
         "file": "src/cook/analysis/mod.rs",
->>>>>>> 41cdfb4c
-        "complexity_trend": "Stable",
-        "lint_warnings_trend": "Stable",
-        "duplication_trend": "Stable",
-        "recent_changes": 0,
-        "bug_frequency": 0.0
-      },
-      "priority_score": 10.0,
-      "priority_reason": "Low coverage"
-    },
-    {
-      "gap": {
-<<<<<<< HEAD
-        "file": "tests/workflow_commit_verification_tests.rs",
-        "functions": [
-          "setup_test_repo",
-          "test_workflow_fails_when_no_commits_and_required",
-          "test_workflow_succeeds_with_commit_required_false",
-          "test_mmm_lint_with_commit_required_false",
-          "test_implement_spec_workflow_validation",
-          "test_skip_commit_validation_flag"
-=======
+        "complexity_trend": "Stable",
+        "lint_warnings_trend": "Stable",
+        "duplication_trend": "Stable",
+        "recent_changes": 0,
+        "bug_frequency": 0.0
+      },
+      "priority_score": 10.0,
+      "priority_reason": "Low coverage"
+    },
+    {
+      "gap": {
         "file": "src/cook/mod_old.rs",
         "functions": [
           "load_playbook",
@@ -657,139 +411,86 @@
           "run_improvement_loop_from",
           "determine_command_type",
           "run_improvement_loop_with_checkpoints"
->>>>>>> 41cdfb4c
-        ],
-        "coverage_percentage": 0.0,
-        "risk": "High"
-      },
-      "quality_metrics": {
-<<<<<<< HEAD
-        "file": "tests/workflow_commit_verification_tests.rs",
-=======
+        ],
+        "coverage_percentage": 0.0,
+        "risk": "High"
+      },
+      "quality_metrics": {
         "file": "src/cook/mod_old.rs",
->>>>>>> 41cdfb4c
-        "complexity_trend": "Stable",
-        "lint_warnings_trend": "Stable",
-        "duplication_trend": "Stable",
-        "recent_changes": 0,
-        "bug_frequency": 0.0
-      },
-      "priority_score": 10.0,
-      "priority_reason": "Low coverage"
-    },
-    {
-      "gap": {
-<<<<<<< HEAD
-        "file": "src/metrics/performance.rs",
-        "functions": [
-          "new",
-          "profile",
-          "measure_compile_time",
-          "measure_binary_size",
-          "find_binary_size",
-          "has_benchmarks",
-          "run_benchmarks",
-          "estimate_memory_usage",
-          "default"
-=======
+        "complexity_trend": "Stable",
+        "lint_warnings_trend": "Stable",
+        "duplication_trend": "Stable",
+        "recent_changes": 0,
+        "bug_frequency": 0.0
+      },
+      "priority_score": 10.0,
+      "priority_reason": "Low coverage"
+    },
+    {
+      "gap": {
         "file": "src/simple_state/mod.rs",
         "functions": [
           "init"
->>>>>>> 41cdfb4c
-        ],
-        "coverage_percentage": 0.0,
-        "risk": "High"
-      },
-      "quality_metrics": {
-<<<<<<< HEAD
-        "file": "src/metrics/performance.rs",
-=======
+        ],
+        "coverage_percentage": 0.0,
+        "risk": "High"
+      },
+      "quality_metrics": {
         "file": "src/simple_state/mod.rs",
->>>>>>> 41cdfb4c
-        "complexity_trend": "Stable",
-        "lint_warnings_trend": "Stable",
-        "duplication_trend": "Stable",
-        "recent_changes": 0,
-        "bug_frequency": 0.0
-      },
-      "priority_score": 10.0,
-      "priority_reason": "Low coverage"
-    },
-    {
-      "gap": {
-<<<<<<< HEAD
-        "file": "src/simple_state/mod.rs",
-        "functions": [
-          "init"
-=======
+        "complexity_trend": "Stable",
+        "lint_warnings_trend": "Stable",
+        "duplication_trend": "Stable",
+        "recent_changes": 0,
+        "bug_frequency": 0.0
+      },
+      "priority_score": 10.0,
+      "priority_reason": "Low coverage"
+    },
+    {
+      "gap": {
         "file": "src/analyze/mod.rs",
         "functions": [
           "run"
->>>>>>> 41cdfb4c
-        ],
-        "coverage_percentage": 0.0,
-        "risk": "High"
-      },
-      "quality_metrics": {
-<<<<<<< HEAD
-        "file": "src/simple_state/mod.rs",
-=======
+        ],
+        "coverage_percentage": 0.0,
+        "risk": "High"
+      },
+      "quality_metrics": {
         "file": "src/analyze/mod.rs",
->>>>>>> 41cdfb4c
-        "complexity_trend": "Stable",
-        "lint_warnings_trend": "Stable",
-        "duplication_trend": "Stable",
-        "recent_changes": 0,
-        "bug_frequency": 0.0
-      },
-      "priority_score": 10.0,
-      "priority_reason": "Low coverage"
-    },
-    {
-      "gap": {
-<<<<<<< HEAD
-        "file": "tests/error_handling_tests.rs",
-        "functions": [
-          "test_claude_cli_not_found",
-          "test_subprocess_failure_handling",
-          "test_concurrent_git_operations",
-          "simulate_claude_cli_call",
-          "test_error_recovery",
-          "test_retry_logic"
-=======
+        "complexity_trend": "Stable",
+        "lint_warnings_trend": "Stable",
+        "duplication_trend": "Stable",
+        "recent_changes": 0,
+        "bug_frequency": 0.0
+      },
+      "priority_score": 10.0,
+      "priority_reason": "Low coverage"
+    },
+    {
+      "gap": {
         "file": "src/cook/session/migration.rs",
         "functions": [
           "create_full_featured_manager",
           "example_migration",
           "example_recovery",
           "test_migration_example"
->>>>>>> 41cdfb4c
-        ],
-        "coverage_percentage": 0.0,
-        "risk": "High"
-      },
-      "quality_metrics": {
-<<<<<<< HEAD
-        "file": "tests/error_handling_tests.rs",
-=======
+        ],
+        "coverage_percentage": 0.0,
+        "risk": "High"
+      },
+      "quality_metrics": {
         "file": "src/cook/session/migration.rs",
->>>>>>> 41cdfb4c
-        "complexity_trend": "Stable",
-        "lint_warnings_trend": "Stable",
-        "duplication_trend": "Stable",
-        "recent_changes": 0,
-        "bug_frequency": 0.0
-      },
-      "priority_score": 10.0,
-      "priority_reason": "Low coverage"
-    },
-    {
-      "gap": {
-<<<<<<< HEAD
-        "file": "tests/context_integration.rs",
-        "functions": [
-          "test_metrics_storage_integration"
-=======
+        "complexity_trend": "Stable",
+        "lint_warnings_trend": "Stable",
+        "duplication_trend": "Stable",
+        "recent_changes": 0,
+        "bug_frequency": 0.0
+      },
+      "priority_score": 10.0,
+      "priority_reason": "Low coverage"
+    },
+    {
+      "gap": {
         "file": "tests/cook_tests.rs",
         "functions": [
           "test_extract_spec_from_git",
@@ -798,17 +499,12 @@
           "test_improve_command_creation",
           "test_improve_command_with_focus",
           "test_session_summary_creation"
->>>>>>> 41cdfb4c
-        ],
-        "coverage_percentage": 0.0,
-        "risk": "High"
-      },
-      "quality_metrics": {
-<<<<<<< HEAD
-        "file": "tests/context_integration.rs",
-=======
+        ],
+        "coverage_percentage": 0.0,
+        "risk": "High"
+      },
+      "quality_metrics": {
         "file": "tests/cook_tests.rs",
->>>>>>> 41cdfb4c
         "complexity_trend": "Stable",
         "lint_warnings_trend": "Stable",
         "duplication_trend": "Stable",
@@ -825,59 +521,39 @@
   },
   "critical_files": [
     {
-<<<<<<< HEAD
-      "file": "tests/command_parsing_tests.rs",
-=======
       "file": "src/cook/session/summary.rs",
->>>>>>> 41cdfb4c
-      "coverage_percentage": 0.0,
-      "complexity": 10,
-      "lint_warnings": 5,
-      "recent_bugs": 2,
-      "risk_score": 5.0
-    },
-    {
-<<<<<<< HEAD
-      "file": "src/git/error.rs",
-=======
+      "coverage_percentage": 0.0,
+      "complexity": 10,
+      "lint_warnings": 5,
+      "recent_bugs": 2,
+      "risk_score": 5.0
+    },
+    {
       "file": "src/simple_state/tests.rs",
->>>>>>> 41cdfb4c
-      "coverage_percentage": 0.0,
-      "complexity": 10,
-      "lint_warnings": 5,
-      "recent_bugs": 2,
-      "risk_score": 5.0
-    },
-    {
-<<<<<<< HEAD
-      "file": "src/worktree/state.rs",
-=======
+      "coverage_percentage": 0.0,
+      "complexity": 10,
+      "lint_warnings": 5,
+      "recent_bugs": 2,
+      "risk_score": 5.0
+    },
+    {
       "file": "tests/edge_case_tests.rs",
->>>>>>> 41cdfb4c
-      "coverage_percentage": 0.0,
-      "complexity": 10,
-      "lint_warnings": 5,
-      "recent_bugs": 2,
-      "risk_score": 5.0
-    },
-    {
-<<<<<<< HEAD
-      "file": "tests/context_optimization_tests.rs",
-=======
+      "coverage_percentage": 0.0,
+      "complexity": 10,
+      "lint_warnings": 5,
+      "recent_bugs": 2,
+      "risk_score": 5.0
+    },
+    {
       "file": "src/cook/session/mod.rs",
->>>>>>> 41cdfb4c
-      "coverage_percentage": 0.0,
-      "complexity": 10,
-      "lint_warnings": 5,
-      "recent_bugs": 2,
-      "risk_score": 5.0
-    },
-    {
-<<<<<<< HEAD
-      "file": "src/config/workflow.rs",
-=======
+      "coverage_percentage": 0.0,
+      "complexity": 10,
+      "lint_warnings": 5,
+      "recent_bugs": 2,
+      "risk_score": 5.0
+    },
+    {
       "file": "src/subprocess/error.rs",
->>>>>>> 41cdfb4c
       "coverage_percentage": 0.0,
       "complexity": 10,
       "lint_warnings": 5,
@@ -893,47 +569,31 @@
       "risk_score": 5.0
     },
     {
-<<<<<<< HEAD
-      "file": "src/cook/coordinators/session.rs",
-=======
       "file": "src/worktree/tests.rs",
->>>>>>> 41cdfb4c
-      "coverage_percentage": 0.0,
-      "complexity": 10,
-      "lint_warnings": 5,
-      "recent_bugs": 2,
-      "risk_score": 5.0
-    },
-    {
-<<<<<<< HEAD
-      "file": "src/cook/analysis/mod.rs",
-=======
+      "coverage_percentage": 0.0,
+      "complexity": 10,
+      "lint_warnings": 5,
+      "recent_bugs": 2,
+      "risk_score": 5.0
+    },
+    {
       "file": "src/cook/coordinators/execution.rs",
->>>>>>> 41cdfb4c
-      "coverage_percentage": 0.0,
-      "complexity": 10,
-      "lint_warnings": 5,
-      "recent_bugs": 2,
-      "risk_score": 5.0
-    },
-    {
-<<<<<<< HEAD
-      "file": "tests/edge_case_tests.rs",
-=======
+      "coverage_percentage": 0.0,
+      "complexity": 10,
+      "lint_warnings": 5,
+      "recent_bugs": 2,
+      "risk_score": 5.0
+    },
+    {
       "file": "src/cook/coordinators/environment.rs",
->>>>>>> 41cdfb4c
-      "coverage_percentage": 0.0,
-      "complexity": 10,
-      "lint_warnings": 5,
-      "recent_bugs": 2,
-      "risk_score": 5.0
-    },
-    {
-<<<<<<< HEAD
-      "file": "src/cook/tests.rs",
-=======
+      "coverage_percentage": 0.0,
+      "complexity": 10,
+      "lint_warnings": 5,
+      "recent_bugs": 2,
+      "risk_score": 5.0
+    },
+    {
       "file": "src/metrics/complexity.rs",
->>>>>>> 41cdfb4c
       "coverage_percentage": 0.0,
       "complexity": 10,
       "lint_warnings": 5,
