{
  "coverage_reference": "test_coverage.json",
  "priority_gaps": [
    {
      "gap": {
<<<<<<< HEAD
        "file": "tests/cook_tests.rs",
        "functions": [
          "test_extract_spec_from_git",
          "test_subprocess_error_handling",
          "test_git_command_exists",
          "test_improve_command_creation",
          "test_session_summary_creation"
=======
        "file": "tests/context_optimization_tests.rs",
        "functions": [
          "test_context_size_manager",
          "test_hybrid_coverage_prioritization",
          "test_size_optimization_for_analysis_result",
          "create_test_analysis_result"
>>>>>>> 9638f69a
        ],
        "coverage_percentage": 0.0,
        "risk": "High"
      },
      "quality_metrics": {
<<<<<<< HEAD
        "file": "tests/cook_tests.rs",
=======
        "file": "tests/context_optimization_tests.rs",
>>>>>>> 9638f69a
        "complexity_trend": "Stable",
        "lint_warnings_trend": "Stable",
        "duplication_trend": "Stable",
        "recent_changes": 0,
        "bug_frequency": 0.0
      },
      "priority_score": 10.0,
      "priority_reason": "Low coverage"
    },
    {
      "gap": {
<<<<<<< HEAD
        "file": "tests/command_parsing_tests.rs",
        "functions": [
          "test_parse_command_string",
          "test_parse_command_with_quotes",
          "test_parse_command_edge_cases",
          "test_string_to_structured_command",
          "test_command_validation",
          "parse_command_string",
          "from_string",
          "validate_command"
        ],
=======
        "file": "src/cook/coordinators/mod.rs",
        "functions": [],
>>>>>>> 9638f69a
        "coverage_percentage": 0.0,
        "risk": "High"
      },
      "quality_metrics": {
<<<<<<< HEAD
        "file": "tests/command_parsing_tests.rs",
=======
        "file": "src/cook/coordinators/mod.rs",
>>>>>>> 9638f69a
        "complexity_trend": "Stable",
        "lint_warnings_trend": "Stable",
        "duplication_trend": "Stable",
        "recent_changes": 0,
        "bug_frequency": 0.0
      },
      "priority_score": 10.0,
      "priority_reason": "Low coverage"
    },
    {
      "gap": {
<<<<<<< HEAD
        "file": "src/cook/tests.rs",
        "functions": [
          "test_successful_improvement_loop",
          "test_claude_cli_not_available",
          "test_git_operation_failures",
          "test_rate_limit_handling",
          "test_worktree_creation_failure",
          "test_merge_conflicts",
          "test_empty_repository",
          "test_spec_id_extraction",
          "test_multiple_iterations",
          "test_focus_directive",
          "test_invalid_spec_id",
          "test_workflow_configuration",
          "test_parse_simple_workflow_yaml",
          "test_parse_structured_workflow_with_outputs",
          "test_parse_workflow_with_inputs",
          "test_parse_full_default_workflow",
          "test_parse_workflow_with_multiple_outputs",
          "test_parse_workflow_with_commit_required",
          "test_parse_workflow_with_environment_input",
          "test_simplified_output_syntax",
          "test_load_playbook_structure",
          "test_comprehensive_transient_errors",
          "test_error_formatting_edge_cases",
          "test_concurrent_git_operations",
          "test_git_command_tracking"
=======
        "file": "src/analyze/mod.rs",
        "functions": [
          "run"
>>>>>>> 9638f69a
        ],
        "coverage_percentage": 0.0,
        "risk": "High"
      },
      "quality_metrics": {
<<<<<<< HEAD
        "file": "src/cook/tests.rs",
=======
        "file": "src/analyze/mod.rs",
>>>>>>> 9638f69a
        "complexity_trend": "Stable",
        "lint_warnings_trend": "Stable",
        "duplication_trend": "Stable",
        "recent_changes": 0,
        "bug_frequency": 0.0
      },
      "priority_score": 10.0,
      "priority_reason": "Low coverage"
    },
    {
      "gap": {
<<<<<<< HEAD
        "file": "src/analyze/tests.rs",
        "functions": [
          "test_analyze_command_creation",
          "test_analyze_with_custom_path",
          "test_run_analyze_with_invalid_type",
          "test_analyze_command_all_fields",
          "create_test_project",
          "main",
          "test_main",
          "test_execute_context_analysis",
          "test_execute_metrics_analysis",
          "test_execute_all_analysis",
          "test_context_analysis_output_formats",
          "test_metrics_analysis_output_formats",
          "test_analyze_with_save_flag",
          "test_analyze_non_rust_project",
          "test_analyze_empty_project",
          "test_analyze_without_path_uses_current_dir",
          "test_analyze_with_run_coverage_flag"
=======
        "file": "src/testing/mod.rs",
        "functions": [
          "new",
          "with_mocks",
          "temp_path",
          "create_test_file",
          "default",
          "new",
          "is_repo",
          "with_success",
          "with_error",
          "build",
          "default",
          "new",
          "is_available",
          "with_success",
          "with_error",
          "build",
          "clean_repo_git",
          "dirty_repo_git",
          "successful_claude",
          "rate_limited_claude",
          "unavailable_claude",
          "setup_test_project",
          "create_test_file",
          "create_test_files",
          "test_context_creation",
          "test_create_test_file",
          "test_mock_builders",
          "test_fixtures"
>>>>>>> 9638f69a
        ],
        "coverage_percentage": 0.0,
        "risk": "High"
      },
      "quality_metrics": {
<<<<<<< HEAD
        "file": "src/analyze/tests.rs",
=======
        "file": "src/testing/mod.rs",
>>>>>>> 9638f69a
        "complexity_trend": "Stable",
        "lint_warnings_trend": "Stable",
        "duplication_trend": "Stable",
        "recent_changes": 0,
        "bug_frequency": 0.0
      },
      "priority_score": 10.0,
      "priority_reason": "Low coverage"
    },
    {
      "gap": {
<<<<<<< HEAD
        "file": "tests/context_optimization_tests.rs",
        "functions": [
          "test_context_size_manager",
          "test_hybrid_coverage_prioritization",
          "test_size_optimization_for_analysis_result",
          "create_test_analysis_result"
=======
        "file": "tests/cook_iteration_tests.rs",
        "functions": [
          "test_cook_multiple_iterations",
          "setup_test_environment",
          "initialize_git_repo",
          "create_test_structure",
          "create_test_playbook",
          "create_initial_commit",
          "run_cook_command",
          "verify_cook_output",
          "test_cook_stops_early_when_no_changes",
          "test_workflow_execution_order",
          "create_mock_commands",
          "test_cook_worktree_multiple_iterations"
>>>>>>> 9638f69a
        ],
        "coverage_percentage": 0.0,
        "risk": "High"
      },
      "quality_metrics": {
<<<<<<< HEAD
        "file": "tests/context_optimization_tests.rs",
=======
        "file": "tests/cook_iteration_tests.rs",
>>>>>>> 9638f69a
        "complexity_trend": "Stable",
        "lint_warnings_trend": "Stable",
        "duplication_trend": "Stable",
        "recent_changes": 0,
        "bug_frequency": 0.0
      },
      "priority_score": 10.0,
      "priority_reason": "Low coverage"
    },
    {
      "gap": {
<<<<<<< HEAD
        "file": "src/metrics/performance.rs",
        "functions": [
          "new",
          "profile",
          "measure_compile_time",
          "measure_binary_size",
          "find_binary_size",
          "has_benchmarks",
          "run_benchmarks",
          "estimate_memory_usage",
=======
        "file": "src/metrics/quality.rs",
        "functions": [
          "new",
          "analyze",
          "get_test_coverage",
          "estimate_test_coverage",
          "get_lint_warnings",
          "get_doc_coverage",
          "estimate_type_coverage",
>>>>>>> 9638f69a
          "default"
        ],
        "coverage_percentage": 0.0,
        "risk": "High"
      },
      "quality_metrics": {
<<<<<<< HEAD
        "file": "src/metrics/performance.rs",
=======
        "file": "src/metrics/quality.rs",
>>>>>>> 9638f69a
        "complexity_trend": "Stable",
        "lint_warnings_trend": "Stable",
        "duplication_trend": "Stable",
        "recent_changes": 0,
        "bug_frequency": 0.0
      },
      "priority_score": 10.0,
      "priority_reason": "Low coverage"
    },
    {
      "gap": {
<<<<<<< HEAD
        "file": "src/cook/session/mod.rs",
        "functions": [
          "start_session",
          "update_session",
          "complete_session",
          "get_state",
          "save_state",
          "load_state"
        ],
=======
        "file": "src/cook/coordinators/workflow.rs",
        "functions": [],
>>>>>>> 9638f69a
        "coverage_percentage": 0.0,
        "risk": "High"
      },
      "quality_metrics": {
<<<<<<< HEAD
        "file": "src/cook/session/mod.rs",
=======
        "file": "src/cook/coordinators/workflow.rs",
>>>>>>> 9638f69a
        "complexity_trend": "Stable",
        "lint_warnings_trend": "Stable",
        "duplication_trend": "Stable",
        "recent_changes": 0,
        "bug_frequency": 0.0
      },
      "priority_score": 10.0,
      "priority_reason": "Low coverage"
    },
    {
      "gap": {
<<<<<<< HEAD
        "file": "src/cook/coordinators/session.rs",
=======
        "file": "src/init/command.rs",
>>>>>>> 9638f69a
        "functions": [],
        "coverage_percentage": 0.0,
        "risk": "High"
      },
      "quality_metrics": {
<<<<<<< HEAD
        "file": "src/cook/coordinators/session.rs",
=======
        "file": "src/init/command.rs",
>>>>>>> 9638f69a
        "complexity_trend": "Stable",
        "lint_warnings_trend": "Stable",
        "duplication_trend": "Stable",
        "recent_changes": 0,
        "bug_frequency": 0.0
      },
      "priority_score": 10.0,
      "priority_reason": "Low coverage"
    },
    {
      "gap": {
<<<<<<< HEAD
        "file": "tests/cli_tests.rs",
        "functions": [
          "test_cli_help_default",
          "test_cli_help_flag",
          "test_cook_help",
          "test_worktree_help",
          "test_invalid_command",
          "test_cook_with_invalid_focus",
          "test_cook_with_invalid_iterations",
          "test_worktree_list_outside_repo",
          "test_cook_all_flags",
          "test_version_flag",
          "test_improve_alias",
          "test_worktree_subcommands",
          "test_cook_without_claude",
          "test_cook_short_flags",
          "test_map_and_args_flags"
=======
        "file": "src/subprocess/tests.rs",
        "functions": [
          "test_production_runner_success",
          "test_production_runner_failure",
          "test_production_runner_command_not_found",
          "test_production_runner_timeout",
          "test_mock_runner_basic",
          "test_mock_runner_multiple_calls",
          "test_subprocess_manager",
          "test_git_runner",
          "test_claude_runner",
          "test_process_command_builder"
>>>>>>> 9638f69a
        ],
        "coverage_percentage": 0.0,
        "risk": "High"
      },
      "quality_metrics": {
<<<<<<< HEAD
        "file": "tests/cli_tests.rs",
=======
        "file": "src/subprocess/tests.rs",
>>>>>>> 9638f69a
        "complexity_trend": "Stable",
        "lint_warnings_trend": "Stable",
        "duplication_trend": "Stable",
        "recent_changes": 0,
        "bug_frequency": 0.0
      },
      "priority_score": 10.0,
      "priority_reason": "Low coverage"
    },
    {
      "gap": {
<<<<<<< HEAD
        "file": "src/cook/session/adapter.rs",
        "functions": [
          "new",
          "inner",
          "convert_state",
          "start_session",
          "update_session",
          "complete_session",
          "get_state",
          "save_state",
          "load_state"
=======
        "file": "tests/metrics_integration.rs",
        "functions": [
          "test_metrics_collection_with_context"
>>>>>>> 9638f69a
        ],
        "coverage_percentage": 0.0,
        "risk": "High"
      },
      "quality_metrics": {
<<<<<<< HEAD
        "file": "src/cook/session/adapter.rs",
=======
        "file": "tests/metrics_integration.rs",
>>>>>>> 9638f69a
        "complexity_trend": "Stable",
        "lint_warnings_trend": "Stable",
        "duplication_trend": "Stable",
        "recent_changes": 0,
        "bug_frequency": 0.0
      },
      "priority_score": 10.0,
      "priority_reason": "Low coverage"
    },
    {
      "gap": {
<<<<<<< HEAD
        "file": "src/git/error.rs",
        "functions": [
          "is_recoverable",
          "is_transient"
        ],
=======
        "file": "src/cook/coordinators/session.rs",
        "functions": [],
>>>>>>> 9638f69a
        "coverage_percentage": 0.0,
        "risk": "High"
      },
      "quality_metrics": {
<<<<<<< HEAD
        "file": "src/git/error.rs",
=======
        "file": "src/cook/coordinators/session.rs",
>>>>>>> 9638f69a
        "complexity_trend": "Stable",
        "lint_warnings_trend": "Stable",
        "duplication_trend": "Stable",
        "recent_changes": 0,
        "bug_frequency": 0.0
      },
      "priority_score": 10.0,
      "priority_reason": "Low coverage"
    },
    {
      "gap": {
<<<<<<< HEAD
        "file": "src/cook/coordinators/workflow.rs",
=======
        "file": "src/abstractions/mod.rs",
>>>>>>> 9638f69a
        "functions": [],
        "coverage_percentage": 0.0,
        "risk": "High"
      },
      "quality_metrics": {
<<<<<<< HEAD
        "file": "src/cook/coordinators/workflow.rs",
=======
        "file": "src/abstractions/mod.rs",
>>>>>>> 9638f69a
        "complexity_trend": "Stable",
        "lint_warnings_trend": "Stable",
        "duplication_trend": "Stable",
        "recent_changes": 0,
        "bug_frequency": 0.0
      },
      "priority_score": 10.0,
      "priority_reason": "Low coverage"
    },
    {
      "gap": {
<<<<<<< HEAD
        "file": "src/simple_state/mod.rs",
        "functions": [
          "init"
        ],
=======
        "file": "src/subprocess/error.rs",
        "functions": [],
>>>>>>> 9638f69a
        "coverage_percentage": 0.0,
        "risk": "High"
      },
      "quality_metrics": {
<<<<<<< HEAD
        "file": "src/simple_state/mod.rs",
=======
        "file": "src/subprocess/error.rs",
>>>>>>> 9638f69a
        "complexity_trend": "Stable",
        "lint_warnings_trend": "Stable",
        "duplication_trend": "Stable",
        "recent_changes": 0,
        "bug_frequency": 0.0
      },
      "priority_score": 10.0,
      "priority_reason": "Low coverage"
    },
    {
      "gap": {
<<<<<<< HEAD
        "file": "tests/workflow_tests.rs",
        "functions": [
          "test_workflow_config_parsing",
          "test_empty_workflow_config",
          "test_invalid_workflow_config",
          "test_spec_id_extraction_logic",
          "test_implement_spec_command_parsing",
          "test_workflow_execution_order",
          "test_custom_workflow_configs",
          "test_single_command_workflow",
          "test_workflow_commands_with_arguments",
          "test_structured_command_objects",
          "test_mixed_command_formats",
          "test_command_object_options"
=======
        "file": "src/worktree/tests.rs",
        "functions": [
          "setup_test_repo",
          "cleanup_worktree_dir",
          "test_worktree_manager_creation",
          "test_create_session_with_generated_name",
          "test_create_session_with_uuid_name",
          "test_list_sessions",
          "test_cleanup_session",
          "test_get_worktree_for_branch",
          "test_session_name_generation"
>>>>>>> 9638f69a
        ],
        "coverage_percentage": 0.0,
        "risk": "High"
      },
      "quality_metrics": {
<<<<<<< HEAD
        "file": "tests/workflow_tests.rs",
=======
        "file": "src/worktree/tests.rs",
>>>>>>> 9638f69a
        "complexity_trend": "Stable",
        "lint_warnings_trend": "Stable",
        "duplication_trend": "Stable",
        "recent_changes": 0,
        "bug_frequency": 0.0
      },
      "priority_score": 10.0,
      "priority_reason": "Low coverage"
    },
    {
      "gap": {
<<<<<<< HEAD
        "file": "src/cook/session/summary.rs",
        "functions": [],
=======
        "file": "src/cook/tests.rs",
        "functions": [
          "test_successful_improvement_loop",
          "test_claude_cli_not_available",
          "test_git_operation_failures",
          "test_rate_limit_handling",
          "test_worktree_creation_failure",
          "test_merge_conflicts",
          "test_empty_repository",
          "test_spec_id_extraction",
          "test_multiple_iterations",
          "test_focus_directive",
          "test_invalid_spec_id",
          "test_workflow_configuration",
          "test_parse_simple_workflow_yaml",
          "test_parse_structured_workflow_with_outputs",
          "test_parse_workflow_with_inputs",
          "test_parse_full_default_workflow",
          "test_parse_workflow_with_multiple_outputs",
          "test_parse_workflow_with_commit_required",
          "test_parse_workflow_with_environment_input",
          "test_simplified_output_syntax",
          "test_load_playbook_structure",
          "test_comprehensive_transient_errors",
          "test_error_formatting_edge_cases",
          "test_concurrent_git_operations",
          "test_git_command_tracking"
        ],
>>>>>>> 9638f69a
        "coverage_percentage": 0.0,
        "risk": "High"
      },
      "quality_metrics": {
<<<<<<< HEAD
        "file": "src/cook/session/summary.rs",
=======
        "file": "src/cook/tests.rs",
>>>>>>> 9638f69a
        "complexity_trend": "Stable",
        "lint_warnings_trend": "Stable",
        "duplication_trend": "Stable",
        "recent_changes": 0,
        "bug_frequency": 0.0
      },
      "priority_score": 10.0,
      "priority_reason": "Low coverage"
    },
    {
      "gap": {
<<<<<<< HEAD
        "file": "src/cook/command.rs",
        "functions": [],
=======
        "file": "src/session/tests.rs",
        "functions": [
          "test_session_state_machine",
          "test_concurrent_sessions",
          "test_session_persistence_and_recovery",
          "test_event_observers",
          "on_event",
          "test_session_progress_tracking",
          "test_storage_operations"
        ],
>>>>>>> 9638f69a
        "coverage_percentage": 0.0,
        "risk": "High"
      },
      "quality_metrics": {
<<<<<<< HEAD
        "file": "src/cook/command.rs",
=======
        "file": "src/session/tests.rs",
>>>>>>> 9638f69a
        "complexity_trend": "Stable",
        "lint_warnings_trend": "Stable",
        "duplication_trend": "Stable",
        "recent_changes": 0,
        "bug_frequency": 0.0
      },
      "priority_score": 10.0,
      "priority_reason": "Low coverage"
    },
    {
      "gap": {
<<<<<<< HEAD
        "file": "src/cook/session/migration.rs",
        "functions": [
          "create_full_featured_manager",
          "example_migration",
          "example_recovery",
          "test_migration_example"
=======
        "file": "tests/common/mod.rs",
        "functions": [
          "new",
          "with_git",
          "with_git_user",
          "with_mmm_dirs",
          "with_file",
          "build",
          "path",
          "create_file",
          "read_file",
          "file_exists",
          "git_command",
          "init_git_repo",
          "configure_git_user",
          "create_mmm_directories",
          "create_test_playbook",
          "assert_file_contains",
          "assert_file_not_contains",
          "assert_command_success",
          "parse_command_string"
>>>>>>> 9638f69a
        ],
        "coverage_percentage": 0.0,
        "risk": "High"
      },
      "quality_metrics": {
<<<<<<< HEAD
        "file": "src/cook/session/migration.rs",
=======
        "file": "tests/common/mod.rs",
>>>>>>> 9638f69a
        "complexity_trend": "Stable",
        "lint_warnings_trend": "Stable",
        "duplication_trend": "Stable",
        "recent_changes": 0,
        "bug_frequency": 0.0
      },
      "priority_score": 10.0,
      "priority_reason": "Low coverage"
    },
    {
      "gap": {
<<<<<<< HEAD
        "file": "tests/cook_iteration_tests.rs",
        "functions": [
          "test_cook_multiple_iterations",
          "setup_test_environment",
          "initialize_git_repo",
          "create_test_structure",
          "create_test_playbook",
          "create_initial_commit",
          "run_cook_command",
          "verify_cook_output",
          "test_cook_stops_early_when_no_changes",
          "test_workflow_execution_order",
          "create_mock_commands",
          "test_cook_worktree_multiple_iterations"
=======
        "file": "src/cook/session/migration.rs",
        "functions": [
          "create_full_featured_manager",
          "example_migration",
          "example_recovery",
          "test_migration_example"
>>>>>>> 9638f69a
        ],
        "coverage_percentage": 0.0,
        "risk": "High"
      },
      "quality_metrics": {
<<<<<<< HEAD
        "file": "tests/cook_iteration_tests.rs",
=======
        "file": "src/cook/session/migration.rs",
>>>>>>> 9638f69a
        "complexity_trend": "Stable",
        "lint_warnings_trend": "Stable",
        "duplication_trend": "Stable",
        "recent_changes": 0,
        "bug_frequency": 0.0
      },
      "priority_score": 10.0,
      "priority_reason": "Low coverage"
    },
    {
      "gap": {
<<<<<<< HEAD
        "file": "src/cook/workflow/mod.rs",
=======
        "file": "src/cook/coordinators/execution.rs",
>>>>>>> 9638f69a
        "functions": [],
        "coverage_percentage": 0.0,
        "risk": "High"
      },
      "quality_metrics": {
<<<<<<< HEAD
        "file": "src/cook/workflow/mod.rs",
=======
        "file": "src/cook/coordinators/execution.rs",
>>>>>>> 9638f69a
        "complexity_trend": "Stable",
        "lint_warnings_trend": "Stable",
        "duplication_trend": "Stable",
        "recent_changes": 0,
        "bug_frequency": 0.0
      },
      "priority_score": 10.0,
      "priority_reason": "Low coverage"
    },
    {
      "gap": {
<<<<<<< HEAD
        "file": "tests/edge_case_tests.rs",
        "functions": [
          "create_test_repo",
          "test_worktree_interrupted_merge",
          "test_concurrent_workflow_execution",
          "test_invalid_spec_file_handling",
          "test_git_operation_failures",
          "test_file_system_edge_cases",
          "test_atomic_file_operations"
=======
        "file": "src/cook/analysis/mod.rs",
        "functions": [
          "analyze_project",
          "analyze_incremental",
          "get_cached_analysis",
          "save_analysis",
          "clear_cache"
>>>>>>> 9638f69a
        ],
        "coverage_percentage": 0.0,
        "risk": "High"
      },
      "quality_metrics": {
<<<<<<< HEAD
        "file": "tests/edge_case_tests.rs",
=======
        "file": "src/cook/analysis/mod.rs",
>>>>>>> 9638f69a
        "complexity_trend": "Stable",
        "lint_warnings_trend": "Stable",
        "duplication_trend": "Stable",
        "recent_changes": 0,
        "bug_frequency": 0.0
      },
      "priority_score": 10.0,
      "priority_reason": "Low coverage"
    }
  ],
  "quality_correlation": {
    "correlation_coefficient": 0.0,
    "key_findings": []
  },
  "critical_files": [
    {
<<<<<<< HEAD
      "file": "tests/cook_tests.rs",
=======
      "file": "tests/context_optimization_tests.rs",
>>>>>>> 9638f69a
      "coverage_percentage": 0.0,
      "complexity": 10,
      "lint_warnings": 5,
      "recent_bugs": 2,
      "risk_score": 5.0
    },
    {
<<<<<<< HEAD
      "file": "tests/command_parsing_tests.rs",
=======
      "file": "src/cook/coordinators/mod.rs",
>>>>>>> 9638f69a
      "coverage_percentage": 0.0,
      "complexity": 10,
      "lint_warnings": 5,
      "recent_bugs": 2,
      "risk_score": 5.0
    },
    {
<<<<<<< HEAD
      "file": "src/cook/tests.rs",
=======
      "file": "src/analyze/mod.rs",
>>>>>>> 9638f69a
      "coverage_percentage": 0.0,
      "complexity": 10,
      "lint_warnings": 5,
      "recent_bugs": 2,
      "risk_score": 5.0
    },
    {
<<<<<<< HEAD
      "file": "src/analyze/tests.rs",
=======
      "file": "src/testing/mod.rs",
>>>>>>> 9638f69a
      "coverage_percentage": 0.0,
      "complexity": 10,
      "lint_warnings": 5,
      "recent_bugs": 2,
      "risk_score": 5.0
    },
    {
<<<<<<< HEAD
      "file": "tests/context_optimization_tests.rs",
=======
      "file": "tests/cook_iteration_tests.rs",
>>>>>>> 9638f69a
      "coverage_percentage": 0.0,
      "complexity": 10,
      "lint_warnings": 5,
      "recent_bugs": 2,
      "risk_score": 5.0
    },
    {
<<<<<<< HEAD
      "file": "src/metrics/performance.rs",
=======
      "file": "src/metrics/quality.rs",
>>>>>>> 9638f69a
      "coverage_percentage": 0.0,
      "complexity": 10,
      "lint_warnings": 5,
      "recent_bugs": 2,
      "risk_score": 5.0
    },
    {
<<<<<<< HEAD
      "file": "src/cook/session/mod.rs",
=======
      "file": "src/cook/coordinators/workflow.rs",
>>>>>>> 9638f69a
      "coverage_percentage": 0.0,
      "complexity": 10,
      "lint_warnings": 5,
      "recent_bugs": 2,
      "risk_score": 5.0
    },
    {
<<<<<<< HEAD
      "file": "src/cook/coordinators/session.rs",
=======
      "file": "src/init/command.rs",
>>>>>>> 9638f69a
      "coverage_percentage": 0.0,
      "complexity": 10,
      "lint_warnings": 5,
      "recent_bugs": 2,
      "risk_score": 5.0
    },
    {
<<<<<<< HEAD
      "file": "tests/cli_tests.rs",
=======
      "file": "src/subprocess/tests.rs",
>>>>>>> 9638f69a
      "coverage_percentage": 0.0,
      "complexity": 10,
      "lint_warnings": 5,
      "recent_bugs": 2,
      "risk_score": 5.0
    },
    {
<<<<<<< HEAD
      "file": "src/cook/session/adapter.rs",
=======
      "file": "tests/metrics_integration.rs",
>>>>>>> 9638f69a
      "coverage_percentage": 0.0,
      "complexity": 10,
      "lint_warnings": 5,
      "recent_bugs": 2,
      "risk_score": 5.0
    }
  ],
  "hybrid_score": 0.0,
  "insights": [
    "Hybrid score of 0.0 indicates significant quality risks from low coverage"
  ]
}<|MERGE_RESOLUTION|>--- conflicted
+++ resolved
@@ -3,7 +3,6 @@
   "priority_gaps": [
     {
       "gap": {
-<<<<<<< HEAD
         "file": "tests/cook_tests.rs",
         "functions": [
           "test_extract_spec_from_git",
@@ -11,36 +10,23 @@
           "test_git_command_exists",
           "test_improve_command_creation",
           "test_session_summary_creation"
-=======
-        "file": "tests/context_optimization_tests.rs",
-        "functions": [
-          "test_context_size_manager",
-          "test_hybrid_coverage_prioritization",
-          "test_size_optimization_for_analysis_result",
-          "create_test_analysis_result"
->>>>>>> 9638f69a
-        ],
-        "coverage_percentage": 0.0,
-        "risk": "High"
-      },
-      "quality_metrics": {
-<<<<<<< HEAD
+        ],
+        "coverage_percentage": 0.0,
+        "risk": "High"
+      },
+      "quality_metrics": {
         "file": "tests/cook_tests.rs",
-=======
-        "file": "tests/context_optimization_tests.rs",
->>>>>>> 9638f69a
-        "complexity_trend": "Stable",
-        "lint_warnings_trend": "Stable",
-        "duplication_trend": "Stable",
-        "recent_changes": 0,
-        "bug_frequency": 0.0
-      },
-      "priority_score": 10.0,
-      "priority_reason": "Low coverage"
-    },
-    {
-      "gap": {
-<<<<<<< HEAD
+        "complexity_trend": "Stable",
+        "lint_warnings_trend": "Stable",
+        "duplication_trend": "Stable",
+        "recent_changes": 0,
+        "bug_frequency": 0.0
+      },
+      "priority_score": 10.0,
+      "priority_reason": "Low coverage"
+    },
+    {
+      "gap": {
         "file": "tests/command_parsing_tests.rs",
         "functions": [
           "test_parse_command_string",
@@ -52,31 +38,22 @@
           "from_string",
           "validate_command"
         ],
-=======
-        "file": "src/cook/coordinators/mod.rs",
-        "functions": [],
->>>>>>> 9638f69a
-        "coverage_percentage": 0.0,
-        "risk": "High"
-      },
-      "quality_metrics": {
-<<<<<<< HEAD
+        "coverage_percentage": 0.0,
+        "risk": "High"
+      },
+      "quality_metrics": {
         "file": "tests/command_parsing_tests.rs",
-=======
-        "file": "src/cook/coordinators/mod.rs",
->>>>>>> 9638f69a
-        "complexity_trend": "Stable",
-        "lint_warnings_trend": "Stable",
-        "duplication_trend": "Stable",
-        "recent_changes": 0,
-        "bug_frequency": 0.0
-      },
-      "priority_score": 10.0,
-      "priority_reason": "Low coverage"
-    },
-    {
-      "gap": {
-<<<<<<< HEAD
+        "complexity_trend": "Stable",
+        "lint_warnings_trend": "Stable",
+        "duplication_trend": "Stable",
+        "recent_changes": 0,
+        "bug_frequency": 0.0
+      },
+      "priority_score": 10.0,
+      "priority_reason": "Low coverage"
+    },
+    {
+      "gap": {
         "file": "src/cook/tests.rs",
         "functions": [
           "test_successful_improvement_loop",
@@ -104,33 +81,23 @@
           "test_error_formatting_edge_cases",
           "test_concurrent_git_operations",
           "test_git_command_tracking"
-=======
-        "file": "src/analyze/mod.rs",
-        "functions": [
-          "run"
->>>>>>> 9638f69a
-        ],
-        "coverage_percentage": 0.0,
-        "risk": "High"
-      },
-      "quality_metrics": {
-<<<<<<< HEAD
+        ],
+        "coverage_percentage": 0.0,
+        "risk": "High"
+      },
+      "quality_metrics": {
         "file": "src/cook/tests.rs",
-=======
-        "file": "src/analyze/mod.rs",
->>>>>>> 9638f69a
-        "complexity_trend": "Stable",
-        "lint_warnings_trend": "Stable",
-        "duplication_trend": "Stable",
-        "recent_changes": 0,
-        "bug_frequency": 0.0
-      },
-      "priority_score": 10.0,
-      "priority_reason": "Low coverage"
-    },
-    {
-      "gap": {
-<<<<<<< HEAD
+        "complexity_trend": "Stable",
+        "lint_warnings_trend": "Stable",
+        "duplication_trend": "Stable",
+        "recent_changes": 0,
+        "bug_frequency": 0.0
+      },
+      "priority_score": 10.0,
+      "priority_reason": "Low coverage"
+    },
+    {
+      "gap": {
         "file": "src/analyze/tests.rs",
         "functions": [
           "test_analyze_command_creation",
@@ -150,104 +117,46 @@
           "test_analyze_empty_project",
           "test_analyze_without_path_uses_current_dir",
           "test_analyze_with_run_coverage_flag"
-=======
-        "file": "src/testing/mod.rs",
-        "functions": [
-          "new",
-          "with_mocks",
-          "temp_path",
-          "create_test_file",
-          "default",
-          "new",
-          "is_repo",
-          "with_success",
-          "with_error",
-          "build",
-          "default",
-          "new",
-          "is_available",
-          "with_success",
-          "with_error",
-          "build",
-          "clean_repo_git",
-          "dirty_repo_git",
-          "successful_claude",
-          "rate_limited_claude",
-          "unavailable_claude",
-          "setup_test_project",
-          "create_test_file",
-          "create_test_files",
-          "test_context_creation",
-          "test_create_test_file",
-          "test_mock_builders",
-          "test_fixtures"
->>>>>>> 9638f69a
-        ],
-        "coverage_percentage": 0.0,
-        "risk": "High"
-      },
-      "quality_metrics": {
-<<<<<<< HEAD
+        ],
+        "coverage_percentage": 0.0,
+        "risk": "High"
+      },
+      "quality_metrics": {
         "file": "src/analyze/tests.rs",
-=======
-        "file": "src/testing/mod.rs",
->>>>>>> 9638f69a
-        "complexity_trend": "Stable",
-        "lint_warnings_trend": "Stable",
-        "duplication_trend": "Stable",
-        "recent_changes": 0,
-        "bug_frequency": 0.0
-      },
-      "priority_score": 10.0,
-      "priority_reason": "Low coverage"
-    },
-    {
-      "gap": {
-<<<<<<< HEAD
+        "complexity_trend": "Stable",
+        "lint_warnings_trend": "Stable",
+        "duplication_trend": "Stable",
+        "recent_changes": 0,
+        "bug_frequency": 0.0
+      },
+      "priority_score": 10.0,
+      "priority_reason": "Low coverage"
+    },
+    {
+      "gap": {
         "file": "tests/context_optimization_tests.rs",
         "functions": [
           "test_context_size_manager",
           "test_hybrid_coverage_prioritization",
           "test_size_optimization_for_analysis_result",
           "create_test_analysis_result"
-=======
-        "file": "tests/cook_iteration_tests.rs",
-        "functions": [
-          "test_cook_multiple_iterations",
-          "setup_test_environment",
-          "initialize_git_repo",
-          "create_test_structure",
-          "create_test_playbook",
-          "create_initial_commit",
-          "run_cook_command",
-          "verify_cook_output",
-          "test_cook_stops_early_when_no_changes",
-          "test_workflow_execution_order",
-          "create_mock_commands",
-          "test_cook_worktree_multiple_iterations"
->>>>>>> 9638f69a
-        ],
-        "coverage_percentage": 0.0,
-        "risk": "High"
-      },
-      "quality_metrics": {
-<<<<<<< HEAD
+        ],
+        "coverage_percentage": 0.0,
+        "risk": "High"
+      },
+      "quality_metrics": {
         "file": "tests/context_optimization_tests.rs",
-=======
-        "file": "tests/cook_iteration_tests.rs",
->>>>>>> 9638f69a
-        "complexity_trend": "Stable",
-        "lint_warnings_trend": "Stable",
-        "duplication_trend": "Stable",
-        "recent_changes": 0,
-        "bug_frequency": 0.0
-      },
-      "priority_score": 10.0,
-      "priority_reason": "Low coverage"
-    },
-    {
-      "gap": {
-<<<<<<< HEAD
+        "complexity_trend": "Stable",
+        "lint_warnings_trend": "Stable",
+        "duplication_trend": "Stable",
+        "recent_changes": 0,
+        "bug_frequency": 0.0
+      },
+      "priority_score": 10.0,
+      "priority_reason": "Low coverage"
+    },
+    {
+      "gap": {
         "file": "src/metrics/performance.rs",
         "functions": [
           "new",
@@ -258,40 +167,24 @@
           "has_benchmarks",
           "run_benchmarks",
           "estimate_memory_usage",
-=======
-        "file": "src/metrics/quality.rs",
-        "functions": [
-          "new",
-          "analyze",
-          "get_test_coverage",
-          "estimate_test_coverage",
-          "get_lint_warnings",
-          "get_doc_coverage",
-          "estimate_type_coverage",
->>>>>>> 9638f69a
           "default"
         ],
         "coverage_percentage": 0.0,
         "risk": "High"
       },
       "quality_metrics": {
-<<<<<<< HEAD
         "file": "src/metrics/performance.rs",
-=======
-        "file": "src/metrics/quality.rs",
->>>>>>> 9638f69a
-        "complexity_trend": "Stable",
-        "lint_warnings_trend": "Stable",
-        "duplication_trend": "Stable",
-        "recent_changes": 0,
-        "bug_frequency": 0.0
-      },
-      "priority_score": 10.0,
-      "priority_reason": "Low coverage"
-    },
-    {
-      "gap": {
-<<<<<<< HEAD
+        "complexity_trend": "Stable",
+        "lint_warnings_trend": "Stable",
+        "duplication_trend": "Stable",
+        "recent_changes": 0,
+        "bug_frequency": 0.0
+      },
+      "priority_score": 10.0,
+      "priority_reason": "Low coverage"
+    },
+    {
+      "gap": {
         "file": "src/cook/session/mod.rs",
         "functions": [
           "start_session",
@@ -301,57 +194,40 @@
           "save_state",
           "load_state"
         ],
-=======
-        "file": "src/cook/coordinators/workflow.rs",
+        "coverage_percentage": 0.0,
+        "risk": "High"
+      },
+      "quality_metrics": {
+        "file": "src/cook/session/mod.rs",
+        "complexity_trend": "Stable",
+        "lint_warnings_trend": "Stable",
+        "duplication_trend": "Stable",
+        "recent_changes": 0,
+        "bug_frequency": 0.0
+      },
+      "priority_score": 10.0,
+      "priority_reason": "Low coverage"
+    },
+    {
+      "gap": {
+        "file": "src/cook/coordinators/session.rs",
         "functions": [],
->>>>>>> 9638f69a
-        "coverage_percentage": 0.0,
-        "risk": "High"
-      },
-      "quality_metrics": {
-<<<<<<< HEAD
-        "file": "src/cook/session/mod.rs",
-=======
-        "file": "src/cook/coordinators/workflow.rs",
->>>>>>> 9638f69a
-        "complexity_trend": "Stable",
-        "lint_warnings_trend": "Stable",
-        "duplication_trend": "Stable",
-        "recent_changes": 0,
-        "bug_frequency": 0.0
-      },
-      "priority_score": 10.0,
-      "priority_reason": "Low coverage"
-    },
-    {
-      "gap": {
-<<<<<<< HEAD
+        "coverage_percentage": 0.0,
+        "risk": "High"
+      },
+      "quality_metrics": {
         "file": "src/cook/coordinators/session.rs",
-=======
-        "file": "src/init/command.rs",
->>>>>>> 9638f69a
-        "functions": [],
-        "coverage_percentage": 0.0,
-        "risk": "High"
-      },
-      "quality_metrics": {
-<<<<<<< HEAD
-        "file": "src/cook/coordinators/session.rs",
-=======
-        "file": "src/init/command.rs",
->>>>>>> 9638f69a
-        "complexity_trend": "Stable",
-        "lint_warnings_trend": "Stable",
-        "duplication_trend": "Stable",
-        "recent_changes": 0,
-        "bug_frequency": 0.0
-      },
-      "priority_score": 10.0,
-      "priority_reason": "Low coverage"
-    },
-    {
-      "gap": {
-<<<<<<< HEAD
+        "complexity_trend": "Stable",
+        "lint_warnings_trend": "Stable",
+        "duplication_trend": "Stable",
+        "recent_changes": 0,
+        "bug_frequency": 0.0
+      },
+      "priority_score": 10.0,
+      "priority_reason": "Low coverage"
+    },
+    {
+      "gap": {
         "file": "tests/cli_tests.rs",
         "functions": [
           "test_cli_help_default",
@@ -369,42 +245,23 @@
           "test_cook_without_claude",
           "test_cook_short_flags",
           "test_map_and_args_flags"
-=======
-        "file": "src/subprocess/tests.rs",
-        "functions": [
-          "test_production_runner_success",
-          "test_production_runner_failure",
-          "test_production_runner_command_not_found",
-          "test_production_runner_timeout",
-          "test_mock_runner_basic",
-          "test_mock_runner_multiple_calls",
-          "test_subprocess_manager",
-          "test_git_runner",
-          "test_claude_runner",
-          "test_process_command_builder"
->>>>>>> 9638f69a
-        ],
-        "coverage_percentage": 0.0,
-        "risk": "High"
-      },
-      "quality_metrics": {
-<<<<<<< HEAD
+        ],
+        "coverage_percentage": 0.0,
+        "risk": "High"
+      },
+      "quality_metrics": {
         "file": "tests/cli_tests.rs",
-=======
-        "file": "src/subprocess/tests.rs",
->>>>>>> 9638f69a
-        "complexity_trend": "Stable",
-        "lint_warnings_trend": "Stable",
-        "duplication_trend": "Stable",
-        "recent_changes": 0,
-        "bug_frequency": 0.0
-      },
-      "priority_score": 10.0,
-      "priority_reason": "Low coverage"
-    },
-    {
-      "gap": {
-<<<<<<< HEAD
+        "complexity_trend": "Stable",
+        "lint_warnings_trend": "Stable",
+        "duplication_trend": "Stable",
+        "recent_changes": 0,
+        "bug_frequency": 0.0
+      },
+      "priority_score": 10.0,
+      "priority_reason": "Low coverage"
+    },
+    {
+      "gap": {
         "file": "src/cook/session/adapter.rs",
         "functions": [
           "new",
@@ -416,118 +273,82 @@
           "get_state",
           "save_state",
           "load_state"
-=======
-        "file": "tests/metrics_integration.rs",
-        "functions": [
-          "test_metrics_collection_with_context"
->>>>>>> 9638f69a
-        ],
-        "coverage_percentage": 0.0,
-        "risk": "High"
-      },
-      "quality_metrics": {
-<<<<<<< HEAD
+        ],
+        "coverage_percentage": 0.0,
+        "risk": "High"
+      },
+      "quality_metrics": {
         "file": "src/cook/session/adapter.rs",
-=======
-        "file": "tests/metrics_integration.rs",
->>>>>>> 9638f69a
-        "complexity_trend": "Stable",
-        "lint_warnings_trend": "Stable",
-        "duplication_trend": "Stable",
-        "recent_changes": 0,
-        "bug_frequency": 0.0
-      },
-      "priority_score": 10.0,
-      "priority_reason": "Low coverage"
-    },
-    {
-      "gap": {
-<<<<<<< HEAD
+        "complexity_trend": "Stable",
+        "lint_warnings_trend": "Stable",
+        "duplication_trend": "Stable",
+        "recent_changes": 0,
+        "bug_frequency": 0.0
+      },
+      "priority_score": 10.0,
+      "priority_reason": "Low coverage"
+    },
+    {
+      "gap": {
         "file": "src/git/error.rs",
         "functions": [
           "is_recoverable",
           "is_transient"
         ],
-=======
-        "file": "src/cook/coordinators/session.rs",
+        "coverage_percentage": 0.0,
+        "risk": "High"
+      },
+      "quality_metrics": {
+        "file": "src/git/error.rs",
+        "complexity_trend": "Stable",
+        "lint_warnings_trend": "Stable",
+        "duplication_trend": "Stable",
+        "recent_changes": 0,
+        "bug_frequency": 0.0
+      },
+      "priority_score": 10.0,
+      "priority_reason": "Low coverage"
+    },
+    {
+      "gap": {
+        "file": "src/cook/coordinators/workflow.rs",
         "functions": [],
->>>>>>> 9638f69a
-        "coverage_percentage": 0.0,
-        "risk": "High"
-      },
-      "quality_metrics": {
-<<<<<<< HEAD
-        "file": "src/git/error.rs",
-=======
-        "file": "src/cook/coordinators/session.rs",
->>>>>>> 9638f69a
-        "complexity_trend": "Stable",
-        "lint_warnings_trend": "Stable",
-        "duplication_trend": "Stable",
-        "recent_changes": 0,
-        "bug_frequency": 0.0
-      },
-      "priority_score": 10.0,
-      "priority_reason": "Low coverage"
-    },
-    {
-      "gap": {
-<<<<<<< HEAD
+        "coverage_percentage": 0.0,
+        "risk": "High"
+      },
+      "quality_metrics": {
         "file": "src/cook/coordinators/workflow.rs",
-=======
-        "file": "src/abstractions/mod.rs",
->>>>>>> 9638f69a
-        "functions": [],
-        "coverage_percentage": 0.0,
-        "risk": "High"
-      },
-      "quality_metrics": {
-<<<<<<< HEAD
-        "file": "src/cook/coordinators/workflow.rs",
-=======
-        "file": "src/abstractions/mod.rs",
->>>>>>> 9638f69a
-        "complexity_trend": "Stable",
-        "lint_warnings_trend": "Stable",
-        "duplication_trend": "Stable",
-        "recent_changes": 0,
-        "bug_frequency": 0.0
-      },
-      "priority_score": 10.0,
-      "priority_reason": "Low coverage"
-    },
-    {
-      "gap": {
-<<<<<<< HEAD
+        "complexity_trend": "Stable",
+        "lint_warnings_trend": "Stable",
+        "duplication_trend": "Stable",
+        "recent_changes": 0,
+        "bug_frequency": 0.0
+      },
+      "priority_score": 10.0,
+      "priority_reason": "Low coverage"
+    },
+    {
+      "gap": {
         "file": "src/simple_state/mod.rs",
         "functions": [
           "init"
         ],
-=======
-        "file": "src/subprocess/error.rs",
-        "functions": [],
->>>>>>> 9638f69a
-        "coverage_percentage": 0.0,
-        "risk": "High"
-      },
-      "quality_metrics": {
-<<<<<<< HEAD
+        "coverage_percentage": 0.0,
+        "risk": "High"
+      },
+      "quality_metrics": {
         "file": "src/simple_state/mod.rs",
-=======
-        "file": "src/subprocess/error.rs",
->>>>>>> 9638f69a
-        "complexity_trend": "Stable",
-        "lint_warnings_trend": "Stable",
-        "duplication_trend": "Stable",
-        "recent_changes": 0,
-        "bug_frequency": 0.0
-      },
-      "priority_score": 10.0,
-      "priority_reason": "Low coverage"
-    },
-    {
-      "gap": {
-<<<<<<< HEAD
+        "complexity_trend": "Stable",
+        "lint_warnings_trend": "Stable",
+        "duplication_trend": "Stable",
+        "recent_changes": 0,
+        "bug_frequency": 0.0
+      },
+      "priority_score": 10.0,
+      "priority_reason": "Low coverage"
+    },
+    {
+      "gap": {
         "file": "tests/workflow_tests.rs",
         "functions": [
           "test_workflow_config_parsing",
@@ -542,136 +363,157 @@
           "test_structured_command_objects",
           "test_mixed_command_formats",
           "test_command_object_options"
-=======
-        "file": "src/worktree/tests.rs",
-        "functions": [
-          "setup_test_repo",
-          "cleanup_worktree_dir",
-          "test_worktree_manager_creation",
-          "test_create_session_with_generated_name",
-          "test_create_session_with_uuid_name",
-          "test_list_sessions",
-          "test_cleanup_session",
-          "test_get_worktree_for_branch",
-          "test_session_name_generation"
->>>>>>> 9638f69a
-        ],
-        "coverage_percentage": 0.0,
-        "risk": "High"
-      },
-      "quality_metrics": {
-<<<<<<< HEAD
+        ],
+        "coverage_percentage": 0.0,
+        "risk": "High"
+      },
+      "quality_metrics": {
         "file": "tests/workflow_tests.rs",
-=======
-        "file": "src/worktree/tests.rs",
->>>>>>> 9638f69a
-        "complexity_trend": "Stable",
-        "lint_warnings_trend": "Stable",
-        "duplication_trend": "Stable",
-        "recent_changes": 0,
-        "bug_frequency": 0.0
-      },
-      "priority_score": 10.0,
-      "priority_reason": "Low coverage"
-    },
-    {
-      "gap": {
-<<<<<<< HEAD
+        "complexity_trend": "Stable",
+        "lint_warnings_trend": "Stable",
+        "duplication_trend": "Stable",
+        "recent_changes": 0,
+        "bug_frequency": 0.0
+      },
+      "priority_score": 10.0,
+      "priority_reason": "Low coverage"
+    },
+    {
+      "gap": {
         "file": "src/cook/session/summary.rs",
         "functions": [],
-=======
-        "file": "src/cook/tests.rs",
-        "functions": [
-          "test_successful_improvement_loop",
-          "test_claude_cli_not_available",
-          "test_git_operation_failures",
-          "test_rate_limit_handling",
-          "test_worktree_creation_failure",
-          "test_merge_conflicts",
-          "test_empty_repository",
-          "test_spec_id_extraction",
-          "test_multiple_iterations",
-          "test_focus_directive",
-          "test_invalid_spec_id",
-          "test_workflow_configuration",
-          "test_parse_simple_workflow_yaml",
-          "test_parse_structured_workflow_with_outputs",
-          "test_parse_workflow_with_inputs",
-          "test_parse_full_default_workflow",
-          "test_parse_workflow_with_multiple_outputs",
-          "test_parse_workflow_with_commit_required",
-          "test_parse_workflow_with_environment_input",
-          "test_simplified_output_syntax",
-          "test_load_playbook_structure",
-          "test_comprehensive_transient_errors",
-          "test_error_formatting_edge_cases",
-          "test_concurrent_git_operations",
-          "test_git_command_tracking"
-        ],
->>>>>>> 9638f69a
-        "coverage_percentage": 0.0,
-        "risk": "High"
-      },
-      "quality_metrics": {
-<<<<<<< HEAD
+        "coverage_percentage": 0.0,
+        "risk": "High"
+      },
+      "quality_metrics": {
         "file": "src/cook/session/summary.rs",
-=======
-        "file": "src/cook/tests.rs",
->>>>>>> 9638f69a
-        "complexity_trend": "Stable",
-        "lint_warnings_trend": "Stable",
-        "duplication_trend": "Stable",
-        "recent_changes": 0,
-        "bug_frequency": 0.0
-      },
-      "priority_score": 10.0,
-      "priority_reason": "Low coverage"
-    },
-    {
-      "gap": {
-<<<<<<< HEAD
+        "complexity_trend": "Stable",
+        "lint_warnings_trend": "Stable",
+        "duplication_trend": "Stable",
+        "recent_changes": 0,
+        "bug_frequency": 0.0
+      },
+      "priority_score": 10.0,
+      "priority_reason": "Low coverage"
+    },
+    {
+      "gap": {
         "file": "src/cook/command.rs",
         "functions": [],
-=======
-        "file": "src/session/tests.rs",
-        "functions": [
-          "test_session_state_machine",
-          "test_concurrent_sessions",
-          "test_session_persistence_and_recovery",
-          "test_event_observers",
-          "on_event",
-          "test_session_progress_tracking",
-          "test_storage_operations"
-        ],
->>>>>>> 9638f69a
-        "coverage_percentage": 0.0,
-        "risk": "High"
-      },
-      "quality_metrics": {
-<<<<<<< HEAD
+        "coverage_percentage": 0.0,
+        "risk": "High"
+      },
+      "quality_metrics": {
         "file": "src/cook/command.rs",
-=======
-        "file": "src/session/tests.rs",
->>>>>>> 9638f69a
-        "complexity_trend": "Stable",
-        "lint_warnings_trend": "Stable",
-        "duplication_trend": "Stable",
-        "recent_changes": 0,
-        "bug_frequency": 0.0
-      },
-      "priority_score": 10.0,
-      "priority_reason": "Low coverage"
-    },
-    {
-      "gap": {
-<<<<<<< HEAD
+        "complexity_trend": "Stable",
+        "lint_warnings_trend": "Stable",
+        "duplication_trend": "Stable",
+        "recent_changes": 0,
+        "bug_frequency": 0.0
+      },
+      "priority_score": 10.0,
+      "priority_reason": "Low coverage"
+    },
+    {
+      "gap": {
         "file": "src/cook/session/migration.rs",
         "functions": [
           "create_full_featured_manager",
           "example_migration",
           "example_recovery",
           "test_migration_example"
-=======
+        ],
+        "coverage_percentage": 0.0,
+        "risk": "High"
+      },
+      "quality_metrics": {
+        "file": "src/cook/session/migration.rs",
+        "complexity_trend": "Stable",
+        "lint_warnings_trend": "Stable",
+        "duplication_trend": "Stable",
+        "recent_changes": 0,
+        "bug_frequency": 0.0
+      },
+      "priority_score": 10.0,
+      "priority_reason": "Low coverage"
+    },
+    {
+      "gap": {
+        "file": "tests/cook_iteration_tests.rs",
+        "functions": [
+          "test_cook_multiple_iterations",
+          "setup_test_environment",
+          "initialize_git_repo",
+          "create_test_structure",
+          "create_test_playbook",
+          "create_initial_commit",
+          "run_cook_command",
+          "verify_cook_output",
+          "test_cook_stops_early_when_no_changes",
+          "test_workflow_execution_order",
+          "create_mock_commands",
+          "test_cook_worktree_multiple_iterations"
+        ],
+        "coverage_percentage": 0.0,
+        "risk": "High"
+      },
+      "quality_metrics": {
+        "file": "tests/cook_iteration_tests.rs",
+        "complexity_trend": "Stable",
+        "lint_warnings_trend": "Stable",
+        "duplication_trend": "Stable",
+        "recent_changes": 0,
+        "bug_frequency": 0.0
+      },
+      "priority_score": 10.0,
+      "priority_reason": "Low coverage"
+    },
+    {
+      "gap": {
+        "file": "src/cook/workflow/mod.rs",
+        "functions": [],
+        "coverage_percentage": 0.0,
+        "risk": "High"
+      },
+      "quality_metrics": {
+        "file": "src/cook/workflow/mod.rs",
+        "complexity_trend": "Stable",
+        "lint_warnings_trend": "Stable",
+        "duplication_trend": "Stable",
+        "recent_changes": 0,
+        "bug_frequency": 0.0
+      },
+      "priority_score": 10.0,
+      "priority_reason": "Low coverage"
+    },
+    {
+      "gap": {
+        "file": "tests/edge_case_tests.rs",
+        "functions": [
+          "create_test_repo",
+          "test_worktree_interrupted_merge",
+          "test_concurrent_workflow_execution",
+          "test_invalid_spec_file_handling",
+          "test_git_operation_failures",
+          "test_file_system_edge_cases",
+          "test_atomic_file_operations"
+        ],
+        "coverage_percentage": 0.0,
+        "risk": "High"
+      },
+      "quality_metrics": {
+        "file": "tests/edge_case_tests.rs",
+        "complexity_trend": "Stable",
+        "lint_warnings_trend": "Stable",
+        "duplication_trend": "Stable",
+        "recent_changes": 0,
+        "bug_frequency": 0.0
+      },
+      "priority_score": 10.0,
+      "priority_reason": "Low coverage"
+    },
+    {
+      "gap": {
         "file": "tests/common/mod.rs",
         "functions": [
           "new",
@@ -693,109 +535,64 @@
           "assert_file_not_contains",
           "assert_command_success",
           "parse_command_string"
->>>>>>> 9638f69a
-        ],
-        "coverage_percentage": 0.0,
-        "risk": "High"
-      },
-      "quality_metrics": {
-<<<<<<< HEAD
-        "file": "src/cook/session/migration.rs",
-=======
+        ],
+        "coverage_percentage": 0.0,
+        "risk": "High"
+      },
+      "quality_metrics": {
         "file": "tests/common/mod.rs",
->>>>>>> 9638f69a
-        "complexity_trend": "Stable",
-        "lint_warnings_trend": "Stable",
-        "duplication_trend": "Stable",
-        "recent_changes": 0,
-        "bug_frequency": 0.0
-      },
-      "priority_score": 10.0,
-      "priority_reason": "Low coverage"
-    },
-    {
-      "gap": {
-<<<<<<< HEAD
-        "file": "tests/cook_iteration_tests.rs",
-        "functions": [
-          "test_cook_multiple_iterations",
-          "setup_test_environment",
-          "initialize_git_repo",
-          "create_test_structure",
-          "create_test_playbook",
-          "create_initial_commit",
-          "run_cook_command",
-          "verify_cook_output",
-          "test_cook_stops_early_when_no_changes",
-          "test_workflow_execution_order",
-          "create_mock_commands",
-          "test_cook_worktree_multiple_iterations"
-=======
+        "complexity_trend": "Stable",
+        "lint_warnings_trend": "Stable",
+        "duplication_trend": "Stable",
+        "recent_changes": 0,
+        "bug_frequency": 0.0
+      },
+      "priority_score": 10.0,
+      "priority_reason": "Low coverage"
+    },
+    {
+      "gap": {
         "file": "src/cook/session/migration.rs",
         "functions": [
           "create_full_featured_manager",
           "example_migration",
           "example_recovery",
           "test_migration_example"
->>>>>>> 9638f69a
-        ],
-        "coverage_percentage": 0.0,
-        "risk": "High"
-      },
-      "quality_metrics": {
-<<<<<<< HEAD
-        "file": "tests/cook_iteration_tests.rs",
-=======
+        ],
+        "coverage_percentage": 0.0,
+        "risk": "High"
+      },
+      "quality_metrics": {
         "file": "src/cook/session/migration.rs",
->>>>>>> 9638f69a
-        "complexity_trend": "Stable",
-        "lint_warnings_trend": "Stable",
-        "duplication_trend": "Stable",
-        "recent_changes": 0,
-        "bug_frequency": 0.0
-      },
-      "priority_score": 10.0,
-      "priority_reason": "Low coverage"
-    },
-    {
-      "gap": {
-<<<<<<< HEAD
-        "file": "src/cook/workflow/mod.rs",
-=======
+        "complexity_trend": "Stable",
+        "lint_warnings_trend": "Stable",
+        "duplication_trend": "Stable",
+        "recent_changes": 0,
+        "bug_frequency": 0.0
+      },
+      "priority_score": 10.0,
+      "priority_reason": "Low coverage"
+    },
+    {
+      "gap": {
         "file": "src/cook/coordinators/execution.rs",
->>>>>>> 9638f69a
         "functions": [],
         "coverage_percentage": 0.0,
         "risk": "High"
       },
       "quality_metrics": {
-<<<<<<< HEAD
-        "file": "src/cook/workflow/mod.rs",
-=======
         "file": "src/cook/coordinators/execution.rs",
->>>>>>> 9638f69a
-        "complexity_trend": "Stable",
-        "lint_warnings_trend": "Stable",
-        "duplication_trend": "Stable",
-        "recent_changes": 0,
-        "bug_frequency": 0.0
-      },
-      "priority_score": 10.0,
-      "priority_reason": "Low coverage"
-    },
-    {
-      "gap": {
-<<<<<<< HEAD
-        "file": "tests/edge_case_tests.rs",
-        "functions": [
-          "create_test_repo",
-          "test_worktree_interrupted_merge",
-          "test_concurrent_workflow_execution",
-          "test_invalid_spec_file_handling",
-          "test_git_operation_failures",
-          "test_file_system_edge_cases",
-          "test_atomic_file_operations"
-=======
+        "complexity_trend": "Stable",
+        "lint_warnings_trend": "Stable",
+        "duplication_trend": "Stable",
+        "recent_changes": 0,
+        "bug_frequency": 0.0
+      },
+      "priority_score": 10.0,
+      "priority_reason": "Low coverage"
+    },
+    {
+      "gap": {
         "file": "src/cook/analysis/mod.rs",
         "functions": [
           "analyze_project",
@@ -803,17 +600,12 @@
           "get_cached_analysis",
           "save_analysis",
           "clear_cache"
->>>>>>> 9638f69a
-        ],
-        "coverage_percentage": 0.0,
-        "risk": "High"
-      },
-      "quality_metrics": {
-<<<<<<< HEAD
-        "file": "tests/edge_case_tests.rs",
-=======
+        ],
+        "coverage_percentage": 0.0,
+        "risk": "High"
+      },
+      "quality_metrics": {
         "file": "src/cook/analysis/mod.rs",
->>>>>>> 9638f69a
         "complexity_trend": "Stable",
         "lint_warnings_trend": "Stable",
         "duplication_trend": "Stable",
@@ -830,119 +622,79 @@
   },
   "critical_files": [
     {
-<<<<<<< HEAD
       "file": "tests/cook_tests.rs",
-=======
+      "coverage_percentage": 0.0,
+      "complexity": 10,
+      "lint_warnings": 5,
+      "recent_bugs": 2,
+      "risk_score": 5.0
+    },
+    {
+      "file": "tests/command_parsing_tests.rs",
+      "coverage_percentage": 0.0,
+      "complexity": 10,
+      "lint_warnings": 5,
+      "recent_bugs": 2,
+      "risk_score": 5.0
+    },
+    {
+      "file": "src/cook/tests.rs",
+      "coverage_percentage": 0.0,
+      "complexity": 10,
+      "lint_warnings": 5,
+      "recent_bugs": 2,
+      "risk_score": 5.0
+    },
+    {
+      "file": "src/analyze/tests.rs",
+      "coverage_percentage": 0.0,
+      "complexity": 10,
+      "lint_warnings": 5,
+      "recent_bugs": 2,
+      "risk_score": 5.0
+    },
+    {
       "file": "tests/context_optimization_tests.rs",
->>>>>>> 9638f69a
-      "coverage_percentage": 0.0,
-      "complexity": 10,
-      "lint_warnings": 5,
-      "recent_bugs": 2,
-      "risk_score": 5.0
-    },
-    {
-<<<<<<< HEAD
-      "file": "tests/command_parsing_tests.rs",
-=======
-      "file": "src/cook/coordinators/mod.rs",
->>>>>>> 9638f69a
-      "coverage_percentage": 0.0,
-      "complexity": 10,
-      "lint_warnings": 5,
-      "recent_bugs": 2,
-      "risk_score": 5.0
-    },
-    {
-<<<<<<< HEAD
-      "file": "src/cook/tests.rs",
-=======
-      "file": "src/analyze/mod.rs",
->>>>>>> 9638f69a
-      "coverage_percentage": 0.0,
-      "complexity": 10,
-      "lint_warnings": 5,
-      "recent_bugs": 2,
-      "risk_score": 5.0
-    },
-    {
-<<<<<<< HEAD
-      "file": "src/analyze/tests.rs",
-=======
-      "file": "src/testing/mod.rs",
->>>>>>> 9638f69a
-      "coverage_percentage": 0.0,
-      "complexity": 10,
-      "lint_warnings": 5,
-      "recent_bugs": 2,
-      "risk_score": 5.0
-    },
-    {
-<<<<<<< HEAD
-      "file": "tests/context_optimization_tests.rs",
-=======
-      "file": "tests/cook_iteration_tests.rs",
->>>>>>> 9638f69a
-      "coverage_percentage": 0.0,
-      "complexity": 10,
-      "lint_warnings": 5,
-      "recent_bugs": 2,
-      "risk_score": 5.0
-    },
-    {
-<<<<<<< HEAD
+      "coverage_percentage": 0.0,
+      "complexity": 10,
+      "lint_warnings": 5,
+      "recent_bugs": 2,
+      "risk_score": 5.0
+    },
+    {
       "file": "src/metrics/performance.rs",
-=======
-      "file": "src/metrics/quality.rs",
->>>>>>> 9638f69a
-      "coverage_percentage": 0.0,
-      "complexity": 10,
-      "lint_warnings": 5,
-      "recent_bugs": 2,
-      "risk_score": 5.0
-    },
-    {
-<<<<<<< HEAD
+      "coverage_percentage": 0.0,
+      "complexity": 10,
+      "lint_warnings": 5,
+      "recent_bugs": 2,
+      "risk_score": 5.0
+    },
+    {
       "file": "src/cook/session/mod.rs",
-=======
-      "file": "src/cook/coordinators/workflow.rs",
->>>>>>> 9638f69a
-      "coverage_percentage": 0.0,
-      "complexity": 10,
-      "lint_warnings": 5,
-      "recent_bugs": 2,
-      "risk_score": 5.0
-    },
-    {
-<<<<<<< HEAD
+      "coverage_percentage": 0.0,
+      "complexity": 10,
+      "lint_warnings": 5,
+      "recent_bugs": 2,
+      "risk_score": 5.0
+    },
+    {
       "file": "src/cook/coordinators/session.rs",
-=======
-      "file": "src/init/command.rs",
->>>>>>> 9638f69a
-      "coverage_percentage": 0.0,
-      "complexity": 10,
-      "lint_warnings": 5,
-      "recent_bugs": 2,
-      "risk_score": 5.0
-    },
-    {
-<<<<<<< HEAD
+      "coverage_percentage": 0.0,
+      "complexity": 10,
+      "lint_warnings": 5,
+      "recent_bugs": 2,
+      "risk_score": 5.0
+    },
+    {
       "file": "tests/cli_tests.rs",
-=======
-      "file": "src/subprocess/tests.rs",
->>>>>>> 9638f69a
-      "coverage_percentage": 0.0,
-      "complexity": 10,
-      "lint_warnings": 5,
-      "recent_bugs": 2,
-      "risk_score": 5.0
-    },
-    {
-<<<<<<< HEAD
+      "coverage_percentage": 0.0,
+      "complexity": 10,
+      "lint_warnings": 5,
+      "recent_bugs": 2,
+      "risk_score": 5.0
+    },
+    {
       "file": "src/cook/session/adapter.rs",
-=======
-      "file": "tests/metrics_integration.rs",
->>>>>>> 9638f69a
       "coverage_percentage": 0.0,
       "complexity": 10,
       "lint_warnings": 5,
