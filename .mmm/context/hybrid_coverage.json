{
  "coverage_reference": "test_coverage.json",
  "priority_gaps": [
    {
      "gap": {
<<<<<<< HEAD
        "file": "tests/cook_tests.rs",
        "functions": [
          "test_extract_spec_from_git",
          "test_subprocess_error_handling",
          "test_git_command_exists",
          "test_improve_command_creation",
          "test_session_summary_creation"
=======
        "file": "src/cook/session/adapter.rs",
        "functions": [
          "new",
          "inner",
          "convert_state",
          "start_session",
          "update_session",
          "complete_session",
          "get_state",
          "save_state",
          "load_state"
>>>>>>> 9f563896
        ],
        "coverage_percentage": 0.0,
        "risk": "High"
      },
      "quality_metrics": {
<<<<<<< HEAD
        "file": "tests/cook_tests.rs",
=======
        "file": "src/cook/session/adapter.rs",
>>>>>>> 9f563896
        "complexity_trend": "Stable",
        "lint_warnings_trend": "Stable",
        "duplication_trend": "Stable",
        "recent_changes": 0,
        "bug_frequency": 0.0
      },
      "priority_score": 10.0,
      "priority_reason": "Low coverage"
    },
    {
      "gap": {
        "file": "tests/subprocess_tests.rs",
        "functions": [
          "test_claude_cli_availability_check",
          "test_subprocess_error_recovery",
          "test_command_building_pattern",
          "test_output_parsing",
          "test_git_command_patterns",
          "test_environment_variable_handling",
          "test_command_timeout_pattern",
          "test_stderr_handling"
        ],
        "coverage_percentage": 0.0,
        "risk": "High"
      },
      "quality_metrics": {
        "file": "tests/subprocess_tests.rs",
        "complexity_trend": "Stable",
        "lint_warnings_trend": "Stable",
        "duplication_trend": "Stable",
        "recent_changes": 0,
        "bug_frequency": 0.0
      },
      "priority_score": 10.0,
      "priority_reason": "Low coverage"
    },
    {
      "gap": {
<<<<<<< HEAD
        "file": "src/init/command.rs",
        "functions": [],
=======
        "file": "tests/error_handling_tests.rs",
        "functions": [
          "test_claude_cli_not_found",
          "test_subprocess_failure_handling",
          "test_concurrent_git_operations",
          "simulate_claude_cli_call",
          "test_error_recovery",
          "test_retry_logic"
        ],
>>>>>>> 9f563896
        "coverage_percentage": 0.0,
        "risk": "High"
      },
      "quality_metrics": {
<<<<<<< HEAD
        "file": "src/init/command.rs",
=======
        "file": "tests/error_handling_tests.rs",
>>>>>>> 9f563896
        "complexity_trend": "Stable",
        "lint_warnings_trend": "Stable",
        "duplication_trend": "Stable",
        "recent_changes": 0,
        "bug_frequency": 0.0
      },
      "priority_score": 10.0,
      "priority_reason": "Low coverage"
    },
    {
      "gap": {
<<<<<<< HEAD
        "file": "tests/cli_tests.rs",
        "functions": [
          "test_cli_help_default",
          "test_cli_help_flag",
          "test_cook_help",
          "test_worktree_help",
          "test_invalid_command",
          "test_cook_with_invalid_focus",
          "test_cook_with_invalid_iterations",
          "test_worktree_list_outside_repo",
          "test_cook_all_flags",
          "test_version_flag",
          "test_improve_alias",
          "test_worktree_subcommands",
          "test_cook_without_claude",
          "test_cook_short_flags",
          "test_map_and_args_flags"
=======
        "file": "src/analyze/tests.rs",
        "functions": [
          "test_analyze_command_creation",
          "test_analyze_with_custom_path",
          "test_run_analyze_with_invalid_type",
          "test_analyze_command_all_fields",
          "create_test_project",
          "main",
          "test_main",
          "test_execute_context_analysis",
          "test_execute_metrics_analysis",
          "test_execute_all_analysis",
          "test_context_analysis_output_formats",
          "test_metrics_analysis_output_formats",
          "test_analyze_with_save_flag",
          "test_analyze_non_rust_project",
          "test_analyze_empty_project",
          "test_analyze_without_path_uses_current_dir",
          "test_analyze_with_run_coverage_flag"
>>>>>>> 9f563896
        ],
        "coverage_percentage": 0.0,
        "risk": "High"
      },
      "quality_metrics": {
<<<<<<< HEAD
        "file": "tests/cli_tests.rs",
=======
        "file": "src/analyze/tests.rs",
>>>>>>> 9f563896
        "complexity_trend": "Stable",
        "lint_warnings_trend": "Stable",
        "duplication_trend": "Stable",
        "recent_changes": 0,
        "bug_frequency": 0.0
      },
      "priority_score": 10.0,
      "priority_reason": "Low coverage"
    },
    {
      "gap": {
<<<<<<< HEAD
        "file": "src/metrics/performance.rs",
        "functions": [
          "new",
          "profile",
          "measure_compile_time",
          "measure_binary_size",
          "find_binary_size",
          "has_benchmarks",
          "run_benchmarks",
          "estimate_memory_usage",
          "default"
=======
        "file": "src/cook/tests.rs",
        "functions": [
          "test_successful_improvement_loop",
          "test_claude_cli_not_available",
          "test_git_operation_failures",
          "test_rate_limit_handling",
          "test_worktree_creation_failure",
          "test_merge_conflicts",
          "test_empty_repository",
          "test_spec_id_extraction",
          "test_multiple_iterations",
          "test_focus_directive",
          "test_invalid_spec_id",
          "test_workflow_configuration",
          "test_parse_simple_workflow_yaml",
          "test_parse_structured_workflow_with_outputs",
          "test_parse_workflow_with_inputs",
          "test_parse_full_default_workflow",
          "test_parse_workflow_with_multiple_outputs",
          "test_parse_workflow_with_commit_required",
          "test_parse_workflow_with_environment_input",
          "test_simplified_output_syntax",
          "test_load_playbook_structure",
          "test_comprehensive_transient_errors",
          "test_error_formatting_edge_cases",
          "test_concurrent_git_operations",
          "test_git_command_tracking"
>>>>>>> 9f563896
        ],
        "coverage_percentage": 0.0,
        "risk": "High"
      },
      "quality_metrics": {
<<<<<<< HEAD
        "file": "src/metrics/performance.rs",
=======
        "file": "src/cook/tests.rs",
>>>>>>> 9f563896
        "complexity_trend": "Stable",
        "lint_warnings_trend": "Stable",
        "duplication_trend": "Stable",
        "recent_changes": 0,
        "bug_frequency": 0.0
      },
      "priority_score": 10.0,
      "priority_reason": "Low coverage"
    },
    {
      "gap": {
<<<<<<< HEAD
        "file": "tests/config_integration_tests.rs",
        "functions": [
          "test_cook_with_default_config"
        ],
=======
        "file": "src/abstractions/mod.rs",
        "functions": [],
>>>>>>> 9f563896
        "coverage_percentage": 0.0,
        "risk": "High"
      },
      "quality_metrics": {
<<<<<<< HEAD
        "file": "tests/config_integration_tests.rs",
=======
        "file": "src/abstractions/mod.rs",
>>>>>>> 9f563896
        "complexity_trend": "Stable",
        "lint_warnings_trend": "Stable",
        "duplication_trend": "Stable",
        "recent_changes": 0,
        "bug_frequency": 0.0
      },
      "priority_score": 10.0,
      "priority_reason": "Low coverage"
    },
    {
      "gap": {
<<<<<<< HEAD
        "file": "src/cook/signal_handler.rs",
        "functions": [
          "setup_interrupt_handlers",
          "update_interrupted_state"
=======
        "file": "tests/context_optimization_tests.rs",
        "functions": [
          "test_context_size_manager",
          "test_hybrid_coverage_prioritization",
          "test_size_optimization_for_analysis_result",
          "create_test_analysis_result"
>>>>>>> 9f563896
        ],
        "coverage_percentage": 0.0,
        "risk": "High"
      },
      "quality_metrics": {
<<<<<<< HEAD
        "file": "src/cook/signal_handler.rs",
=======
        "file": "tests/context_optimization_tests.rs",
>>>>>>> 9f563896
        "complexity_trend": "Stable",
        "lint_warnings_trend": "Stable",
        "duplication_trend": "Stable",
        "recent_changes": 0,
        "bug_frequency": 0.0
      },
      "priority_score": 10.0,
      "priority_reason": "Low coverage"
    },
    {
      "gap": {
<<<<<<< HEAD
        "file": "tests/context_optimization_tests.rs",
        "functions": [
          "test_context_size_manager",
          "test_hybrid_coverage_prioritization",
          "test_size_optimization_for_analysis_result",
          "create_test_analysis_result"
=======
        "file": "tests/worktree_integration_tests.rs",
        "functions": [
          "setup_test_repo",
          "cleanup_mmm_worktrees",
          "test_mmm_worktree_list_command",
          "test_mmm_cook_with_worktree_flag",
          "main",
          "test_mmm_worktree_merge_command",
          "test_mmm_worktree_clean_command",
          "test_worktree_full_lifecycle"
>>>>>>> 9f563896
        ],
        "coverage_percentage": 0.0,
        "risk": "High"
      },
      "quality_metrics": {
<<<<<<< HEAD
        "file": "tests/context_optimization_tests.rs",
=======
        "file": "tests/worktree_integration_tests.rs",
>>>>>>> 9f563896
        "complexity_trend": "Stable",
        "lint_warnings_trend": "Stable",
        "duplication_trend": "Stable",
        "recent_changes": 0,
        "bug_frequency": 0.0
      },
      "priority_score": 10.0,
      "priority_reason": "Low coverage"
    },
    {
      "gap": {
<<<<<<< HEAD
        "file": "src/cook/session/summary.rs",
        "functions": [],
=======
        "file": "src/cook/session/migration.rs",
        "functions": [
          "create_full_featured_manager",
          "example_migration",
          "example_recovery",
          "test_migration_example"
        ],
>>>>>>> 9f563896
        "coverage_percentage": 0.0,
        "risk": "High"
      },
      "quality_metrics": {
<<<<<<< HEAD
        "file": "src/cook/session/summary.rs",
=======
        "file": "src/cook/session/migration.rs",
>>>>>>> 9f563896
        "complexity_trend": "Stable",
        "lint_warnings_trend": "Stable",
        "duplication_trend": "Stable",
        "recent_changes": 0,
        "bug_frequency": 0.0
      },
      "priority_score": 10.0,
      "priority_reason": "Low coverage"
    },
    {
      "gap": {
        "file": "src/cook/session/mod.rs",
        "functions": [
          "start_session",
          "update_session",
          "complete_session",
          "get_state",
          "save_state",
          "load_state"
        ],
        "coverage_percentage": 0.0,
        "risk": "High"
      },
      "quality_metrics": {
        "file": "src/cook/session/mod.rs",
        "complexity_trend": "Stable",
        "lint_warnings_trend": "Stable",
        "duplication_trend": "Stable",
        "recent_changes": 0,
        "bug_frequency": 0.0
      },
      "priority_score": 10.0,
      "priority_reason": "Low coverage"
    },
    {
      "gap": {
<<<<<<< HEAD
        "file": "src/analyze/mod.rs",
        "functions": [
          "run"
=======
        "file": "src/testing/mod.rs",
        "functions": [
          "new",
          "with_mocks",
          "temp_path",
          "create_test_file",
          "default",
          "new",
          "is_repo",
          "with_success",
          "with_error",
          "build",
          "default",
          "new",
          "is_available",
          "with_success",
          "with_error",
          "build",
          "clean_repo_git",
          "dirty_repo_git",
          "successful_claude",
          "rate_limited_claude",
          "unavailable_claude",
          "setup_test_project",
          "create_test_file",
          "create_test_files",
          "test_context_creation",
          "test_create_test_file",
          "test_mock_builders",
          "test_fixtures"
>>>>>>> 9f563896
        ],
        "coverage_percentage": 0.0,
        "risk": "High"
      },
      "quality_metrics": {
<<<<<<< HEAD
        "file": "src/analyze/mod.rs",
=======
        "file": "src/testing/mod.rs",
>>>>>>> 9f563896
        "complexity_trend": "Stable",
        "lint_warnings_trend": "Stable",
        "duplication_trend": "Stable",
        "recent_changes": 0,
        "bug_frequency": 0.0
      },
      "priority_score": 10.0,
      "priority_reason": "Low coverage"
    },
    {
      "gap": {
<<<<<<< HEAD
        "file": "src/cook/session/adapter.rs",
        "functions": [
          "new",
          "inner",
          "convert_state",
          "start_session",
          "update_session",
          "complete_session",
          "get_state",
          "save_state",
          "load_state"
=======
        "file": "src/metrics/complexity.rs",
        "functions": [
          "new",
          "calculate",
          "new",
          "enter_scope",
          "exit_scope",
          "increment_complexity",
          "visit_item_fn",
          "visit_expr",
          "visit_block",
          "default"
>>>>>>> 9f563896
        ],
        "coverage_percentage": 0.0,
        "risk": "High"
      },
      "quality_metrics": {
<<<<<<< HEAD
        "file": "src/cook/session/adapter.rs",
=======
        "file": "src/metrics/complexity.rs",
>>>>>>> 9f563896
        "complexity_trend": "Stable",
        "lint_warnings_trend": "Stable",
        "duplication_trend": "Stable",
        "recent_changes": 0,
        "bug_frequency": 0.0
      },
      "priority_score": 10.0,
      "priority_reason": "Low coverage"
    },
    {
      "gap": {
        "file": "src/simple_state/mod.rs",
        "functions": [
          "init"
        ],
        "coverage_percentage": 0.0,
        "risk": "High"
      },
      "quality_metrics": {
        "file": "src/simple_state/mod.rs",
        "complexity_trend": "Stable",
        "lint_warnings_trend": "Stable",
        "duplication_trend": "Stable",
        "recent_changes": 0,
        "bug_frequency": 0.0
      },
      "priority_score": 10.0,
      "priority_reason": "Low coverage"
    },
    {
      "gap": {
<<<<<<< HEAD
        "file": "src/git/error.rs",
        "functions": [
          "is_recoverable",
          "is_transient"
=======
        "file": "tests/command_parsing_tests.rs",
        "functions": [
          "test_parse_command_string",
          "test_parse_command_with_quotes",
          "test_parse_command_edge_cases",
          "test_string_to_structured_command",
          "test_command_validation",
          "parse_command_string",
          "from_string",
          "validate_command"
>>>>>>> 9f563896
        ],
        "coverage_percentage": 0.0,
        "risk": "High"
      },
      "quality_metrics": {
<<<<<<< HEAD
        "file": "src/git/error.rs",
=======
        "file": "tests/command_parsing_tests.rs",
>>>>>>> 9f563896
        "complexity_trend": "Stable",
        "lint_warnings_trend": "Stable",
        "duplication_trend": "Stable",
        "recent_changes": 0,
        "bug_frequency": 0.0
      },
      "priority_score": 10.0,
      "priority_reason": "Low coverage"
    },
    {
      "gap": {
<<<<<<< HEAD
        "file": "tests/workflow_commit_verification_tests.rs",
        "functions": [
          "setup_test_repo",
          "test_workflow_fails_when_no_commits_and_required",
          "test_workflow_succeeds_with_commit_required_false",
          "test_mmm_lint_with_commit_required_false",
          "test_implement_spec_workflow_validation",
          "test_skip_commit_validation_flag"
=======
        "file": "tests/cook_iteration_tests.rs",
        "functions": [
          "test_cook_multiple_iterations",
          "setup_test_environment",
          "initialize_git_repo",
          "create_test_structure",
          "create_test_playbook",
          "create_initial_commit",
          "run_cook_command",
          "verify_cook_output",
          "test_cook_stops_early_when_no_changes",
          "test_workflow_execution_order",
          "create_mock_commands",
          "test_cook_worktree_multiple_iterations"
>>>>>>> 9f563896
        ],
        "coverage_percentage": 0.0,
        "risk": "High"
      },
      "quality_metrics": {
<<<<<<< HEAD
        "file": "tests/workflow_commit_verification_tests.rs",
=======
        "file": "tests/cook_iteration_tests.rs",
>>>>>>> 9f563896
        "complexity_trend": "Stable",
        "lint_warnings_trend": "Stable",
        "duplication_trend": "Stable",
        "recent_changes": 0,
        "bug_frequency": 0.0
      },
      "priority_score": 10.0,
      "priority_reason": "Low coverage"
    },
    {
      "gap": {
<<<<<<< HEAD
        "file": "src/cook/session/mod.rs",
        "functions": [
          "start_session",
          "update_session",
          "complete_session",
          "get_state",
          "save_state",
          "load_state"
        ],
=======
        "file": "src/init/command.rs",
        "functions": [],
>>>>>>> 9f563896
        "coverage_percentage": 0.0,
        "risk": "High"
      },
      "quality_metrics": {
<<<<<<< HEAD
        "file": "src/cook/session/mod.rs",
=======
        "file": "src/init/command.rs",
>>>>>>> 9f563896
        "complexity_trend": "Stable",
        "lint_warnings_trend": "Stable",
        "duplication_trend": "Stable",
        "recent_changes": 0,
        "bug_frequency": 0.0
      },
      "priority_score": 10.0,
      "priority_reason": "Low coverage"
    },
    {
      "gap": {
<<<<<<< HEAD
        "file": "tests/common/mod.rs",
        "functions": [
          "new",
          "with_git",
          "with_git_user",
          "with_mmm_dirs",
          "with_file",
          "build",
          "path",
          "create_file",
          "read_file",
          "file_exists",
          "git_command",
          "init_git_repo",
          "configure_git_user",
          "create_mmm_directories",
          "create_test_playbook",
          "assert_file_contains",
          "assert_file_not_contains",
          "assert_command_success",
          "parse_command_string"
=======
        "file": "tests/metrics_integration.rs",
        "functions": [
          "test_metrics_collection_with_context"
>>>>>>> 9f563896
        ],
        "coverage_percentage": 0.0,
        "risk": "High"
      },
      "quality_metrics": {
<<<<<<< HEAD
        "file": "tests/common/mod.rs",
=======
        "file": "tests/metrics_integration.rs",
>>>>>>> 9f563896
        "complexity_trend": "Stable",
        "lint_warnings_trend": "Stable",
        "duplication_trend": "Stable",
        "recent_changes": 0,
        "bug_frequency": 0.0
      },
      "priority_score": 10.0,
      "priority_reason": "Low coverage"
    },
    {
      "gap": {
<<<<<<< HEAD
        "file": "src/cook/tests.rs",
        "functions": [
          "test_successful_improvement_loop",
          "test_claude_cli_not_available",
          "test_git_operation_failures",
          "test_rate_limit_handling",
          "test_worktree_creation_failure",
          "test_merge_conflicts",
          "test_empty_repository",
          "test_spec_id_extraction",
          "test_multiple_iterations",
          "test_focus_directive",
          "test_invalid_spec_id",
          "test_workflow_configuration",
          "test_parse_simple_workflow_yaml",
          "test_parse_structured_workflow_with_outputs",
          "test_parse_workflow_with_inputs",
          "test_parse_full_default_workflow",
          "test_parse_workflow_with_multiple_outputs",
          "test_parse_workflow_with_commit_required",
          "test_parse_workflow_with_environment_input",
          "test_simplified_output_syntax",
          "test_load_playbook_structure",
          "test_comprehensive_transient_errors",
          "test_error_formatting_edge_cases",
          "test_concurrent_git_operations",
          "test_git_command_tracking"
=======
        "file": "src/metrics/performance.rs",
        "functions": [
          "new",
          "profile",
          "measure_compile_time",
          "measure_binary_size",
          "find_binary_size",
          "has_benchmarks",
          "run_benchmarks",
          "estimate_memory_usage",
          "default"
>>>>>>> 9f563896
        ],
        "coverage_percentage": 0.0,
        "risk": "High"
      },
      "quality_metrics": {
<<<<<<< HEAD
        "file": "src/cook/tests.rs",
=======
        "file": "src/metrics/performance.rs",
>>>>>>> 9f563896
        "complexity_trend": "Stable",
        "lint_warnings_trend": "Stable",
        "duplication_trend": "Stable",
        "recent_changes": 0,
        "bug_frequency": 0.0
      },
      "priority_score": 10.0,
      "priority_reason": "Low coverage"
    },
    {
      "gap": {
<<<<<<< HEAD
        "file": "tests/command_parsing_tests.rs",
        "functions": [
          "test_parse_command_string",
          "test_parse_command_with_quotes",
          "test_parse_command_edge_cases",
          "test_string_to_structured_command",
          "test_command_validation",
          "parse_command_string",
          "from_string",
          "validate_command"
=======
        "file": "tests/edge_case_tests.rs",
        "functions": [
          "create_test_repo",
          "test_worktree_interrupted_merge",
          "test_concurrent_workflow_execution",
          "test_invalid_spec_file_handling",
          "test_git_operation_failures",
          "test_file_system_edge_cases",
          "test_atomic_file_operations"
>>>>>>> 9f563896
        ],
        "coverage_percentage": 0.0,
        "risk": "High"
      },
      "quality_metrics": {
<<<<<<< HEAD
        "file": "tests/command_parsing_tests.rs",
=======
        "file": "tests/edge_case_tests.rs",
>>>>>>> 9f563896
        "complexity_trend": "Stable",
        "lint_warnings_trend": "Stable",
        "duplication_trend": "Stable",
        "recent_changes": 0,
        "bug_frequency": 0.0
      },
      "priority_score": 10.0,
      "priority_reason": "Low coverage"
    },
    {
      "gap": {
<<<<<<< HEAD
        "file": "src/cook/coordinators/mod.rs",
=======
        "file": "src/subprocess/error.rs",
>>>>>>> 9f563896
        "functions": [],
        "coverage_percentage": 0.0,
        "risk": "High"
      },
      "quality_metrics": {
<<<<<<< HEAD
        "file": "src/cook/coordinators/mod.rs",
=======
        "file": "src/subprocess/error.rs",
>>>>>>> 9f563896
        "complexity_trend": "Stable",
        "lint_warnings_trend": "Stable",
        "duplication_trend": "Stable",
        "recent_changes": 0,
        "bug_frequency": 0.0
      },
      "priority_score": 10.0,
      "priority_reason": "Low coverage"
    }
  ],
  "quality_correlation": {
    "correlation_coefficient": 0.0,
    "key_findings": []
  },
  "critical_files": [
    {
<<<<<<< HEAD
      "file": "tests/cook_tests.rs",
=======
      "file": "src/cook/session/adapter.rs",
>>>>>>> 9f563896
      "coverage_percentage": 0.0,
      "complexity": 10,
      "lint_warnings": 5,
      "recent_bugs": 2,
      "risk_score": 5.0
    },
    {
      "file": "tests/subprocess_tests.rs",
      "coverage_percentage": 0.0,
      "complexity": 10,
      "lint_warnings": 5,
      "recent_bugs": 2,
      "risk_score": 5.0
    },
    {
<<<<<<< HEAD
      "file": "src/init/command.rs",
=======
      "file": "tests/error_handling_tests.rs",
>>>>>>> 9f563896
      "coverage_percentage": 0.0,
      "complexity": 10,
      "lint_warnings": 5,
      "recent_bugs": 2,
      "risk_score": 5.0
    },
    {
<<<<<<< HEAD
      "file": "tests/cli_tests.rs",
=======
      "file": "src/analyze/tests.rs",
>>>>>>> 9f563896
      "coverage_percentage": 0.0,
      "complexity": 10,
      "lint_warnings": 5,
      "recent_bugs": 2,
      "risk_score": 5.0
    },
    {
<<<<<<< HEAD
      "file": "src/metrics/performance.rs",
=======
      "file": "src/cook/tests.rs",
>>>>>>> 9f563896
      "coverage_percentage": 0.0,
      "complexity": 10,
      "lint_warnings": 5,
      "recent_bugs": 2,
      "risk_score": 5.0
    },
    {
<<<<<<< HEAD
      "file": "tests/config_integration_tests.rs",
=======
      "file": "src/abstractions/mod.rs",
>>>>>>> 9f563896
      "coverage_percentage": 0.0,
      "complexity": 10,
      "lint_warnings": 5,
      "recent_bugs": 2,
      "risk_score": 5.0
    },
    {
<<<<<<< HEAD
      "file": "src/cook/signal_handler.rs",
=======
      "file": "tests/context_optimization_tests.rs",
>>>>>>> 9f563896
      "coverage_percentage": 0.0,
      "complexity": 10,
      "lint_warnings": 5,
      "recent_bugs": 2,
      "risk_score": 5.0
    },
    {
<<<<<<< HEAD
      "file": "tests/context_optimization_tests.rs",
=======
      "file": "tests/worktree_integration_tests.rs",
>>>>>>> 9f563896
      "coverage_percentage": 0.0,
      "complexity": 10,
      "lint_warnings": 5,
      "recent_bugs": 2,
      "risk_score": 5.0
    },
    {
<<<<<<< HEAD
      "file": "src/cook/session/summary.rs",
=======
      "file": "src/cook/session/migration.rs",
>>>>>>> 9f563896
      "coverage_percentage": 0.0,
      "complexity": 10,
      "lint_warnings": 5,
      "recent_bugs": 2,
      "risk_score": 5.0
    },
    {
      "file": "src/cook/session/mod.rs",
      "coverage_percentage": 0.0,
      "complexity": 10,
      "lint_warnings": 5,
      "recent_bugs": 2,
      "risk_score": 5.0
    }
  ],
  "hybrid_score": 0.0,
  "insights": [
    "Hybrid score of 0.0 indicates significant quality risks from low coverage"
  ]
}<|MERGE_RESOLUTION|>--- conflicted
+++ resolved
@@ -3,15 +3,6 @@
   "priority_gaps": [
     {
       "gap": {
-<<<<<<< HEAD
-        "file": "tests/cook_tests.rs",
-        "functions": [
-          "test_extract_spec_from_git",
-          "test_subprocess_error_handling",
-          "test_git_command_exists",
-          "test_improve_command_creation",
-          "test_session_summary_creation"
-=======
         "file": "src/cook/session/adapter.rs",
         "functions": [
           "new",
@@ -23,59 +14,41 @@
           "get_state",
           "save_state",
           "load_state"
->>>>>>> 9f563896
-        ],
-        "coverage_percentage": 0.0,
-        "risk": "High"
-      },
-      "quality_metrics": {
-<<<<<<< HEAD
-        "file": "tests/cook_tests.rs",
-=======
+        ],
+        "coverage_percentage": 0.0,
+        "risk": "High"
+      },
+      "quality_metrics": {
         "file": "src/cook/session/adapter.rs",
->>>>>>> 9f563896
-        "complexity_trend": "Stable",
-        "lint_warnings_trend": "Stable",
-        "duplication_trend": "Stable",
-        "recent_changes": 0,
-        "bug_frequency": 0.0
-      },
-      "priority_score": 10.0,
-      "priority_reason": "Low coverage"
-    },
-    {
-      "gap": {
-        "file": "tests/subprocess_tests.rs",
-        "functions": [
-          "test_claude_cli_availability_check",
-          "test_subprocess_error_recovery",
-          "test_command_building_pattern",
-          "test_output_parsing",
-          "test_git_command_patterns",
-          "test_environment_variable_handling",
-          "test_command_timeout_pattern",
-          "test_stderr_handling"
-        ],
-        "coverage_percentage": 0.0,
-        "risk": "High"
-      },
-      "quality_metrics": {
-        "file": "tests/subprocess_tests.rs",
-        "complexity_trend": "Stable",
-        "lint_warnings_trend": "Stable",
-        "duplication_trend": "Stable",
-        "recent_changes": 0,
-        "bug_frequency": 0.0
-      },
-      "priority_score": 10.0,
-      "priority_reason": "Low coverage"
-    },
-    {
-      "gap": {
-<<<<<<< HEAD
-        "file": "src/init/command.rs",
+        "complexity_trend": "Stable",
+        "lint_warnings_trend": "Stable",
+        "duplication_trend": "Stable",
+        "recent_changes": 0,
+        "bug_frequency": 0.0
+      },
+      "priority_score": 10.0,
+      "priority_reason": "Low coverage"
+    },
+    {
+      "gap": {
+        "file": "src/cook/workflow/mod.rs",
         "functions": [],
-=======
+        "coverage_percentage": 0.0,
+        "risk": "High"
+      },
+      "quality_metrics": {
+        "file": "src/cook/workflow/mod.rs",
+        "complexity_trend": "Stable",
+        "lint_warnings_trend": "Stable",
+        "duplication_trend": "Stable",
+        "recent_changes": 0,
+        "bug_frequency": 0.0
+      },
+      "priority_score": 10.0,
+      "priority_reason": "Low coverage"
+    },
+    {
+      "gap": {
         "file": "tests/error_handling_tests.rs",
         "functions": [
           "test_claude_cli_not_found",
@@ -85,46 +58,22 @@
           "test_error_recovery",
           "test_retry_logic"
         ],
->>>>>>> 9f563896
-        "coverage_percentage": 0.0,
-        "risk": "High"
-      },
-      "quality_metrics": {
-<<<<<<< HEAD
-        "file": "src/init/command.rs",
-=======
+        "coverage_percentage": 0.0,
+        "risk": "High"
+      },
+      "quality_metrics": {
         "file": "tests/error_handling_tests.rs",
->>>>>>> 9f563896
-        "complexity_trend": "Stable",
-        "lint_warnings_trend": "Stable",
-        "duplication_trend": "Stable",
-        "recent_changes": 0,
-        "bug_frequency": 0.0
-      },
-      "priority_score": 10.0,
-      "priority_reason": "Low coverage"
-    },
-    {
-      "gap": {
-<<<<<<< HEAD
-        "file": "tests/cli_tests.rs",
-        "functions": [
-          "test_cli_help_default",
-          "test_cli_help_flag",
-          "test_cook_help",
-          "test_worktree_help",
-          "test_invalid_command",
-          "test_cook_with_invalid_focus",
-          "test_cook_with_invalid_iterations",
-          "test_worktree_list_outside_repo",
-          "test_cook_all_flags",
-          "test_version_flag",
-          "test_improve_alias",
-          "test_worktree_subcommands",
-          "test_cook_without_claude",
-          "test_cook_short_flags",
-          "test_map_and_args_flags"
-=======
+        "complexity_trend": "Stable",
+        "lint_warnings_trend": "Stable",
+        "duplication_trend": "Stable",
+        "recent_changes": 0,
+        "bug_frequency": 0.0
+      },
+      "priority_score": 10.0,
+      "priority_reason": "Low coverage"
+    },
+    {
+      "gap": {
         "file": "src/analyze/tests.rs",
         "functions": [
           "test_analyze_command_creation",
@@ -144,41 +93,23 @@
           "test_analyze_empty_project",
           "test_analyze_without_path_uses_current_dir",
           "test_analyze_with_run_coverage_flag"
->>>>>>> 9f563896
-        ],
-        "coverage_percentage": 0.0,
-        "risk": "High"
-      },
-      "quality_metrics": {
-<<<<<<< HEAD
-        "file": "tests/cli_tests.rs",
-=======
+        ],
+        "coverage_percentage": 0.0,
+        "risk": "High"
+      },
+      "quality_metrics": {
         "file": "src/analyze/tests.rs",
->>>>>>> 9f563896
-        "complexity_trend": "Stable",
-        "lint_warnings_trend": "Stable",
-        "duplication_trend": "Stable",
-        "recent_changes": 0,
-        "bug_frequency": 0.0
-      },
-      "priority_score": 10.0,
-      "priority_reason": "Low coverage"
-    },
-    {
-      "gap": {
-<<<<<<< HEAD
-        "file": "src/metrics/performance.rs",
-        "functions": [
-          "new",
-          "profile",
-          "measure_compile_time",
-          "measure_binary_size",
-          "find_binary_size",
-          "has_benchmarks",
-          "run_benchmarks",
-          "estimate_memory_usage",
-          "default"
-=======
+        "complexity_trend": "Stable",
+        "lint_warnings_trend": "Stable",
+        "duplication_trend": "Stable",
+        "recent_changes": 0,
+        "bug_frequency": 0.0
+      },
+      "priority_score": 10.0,
+      "priority_reason": "Low coverage"
+    },
+    {
+      "gap": {
         "file": "src/cook/tests.rs",
         "functions": [
           "test_successful_improvement_loop",
@@ -206,99 +137,64 @@
           "test_error_formatting_edge_cases",
           "test_concurrent_git_operations",
           "test_git_command_tracking"
->>>>>>> 9f563896
-        ],
-        "coverage_percentage": 0.0,
-        "risk": "High"
-      },
-      "quality_metrics": {
-<<<<<<< HEAD
-        "file": "src/metrics/performance.rs",
-=======
+        ],
+        "coverage_percentage": 0.0,
+        "risk": "High"
+      },
+      "quality_metrics": {
         "file": "src/cook/tests.rs",
->>>>>>> 9f563896
-        "complexity_trend": "Stable",
-        "lint_warnings_trend": "Stable",
-        "duplication_trend": "Stable",
-        "recent_changes": 0,
-        "bug_frequency": 0.0
-      },
-      "priority_score": 10.0,
-      "priority_reason": "Low coverage"
-    },
-    {
-      "gap": {
-<<<<<<< HEAD
-        "file": "tests/config_integration_tests.rs",
-        "functions": [
-          "test_cook_with_default_config"
-        ],
-=======
+        "complexity_trend": "Stable",
+        "lint_warnings_trend": "Stable",
+        "duplication_trend": "Stable",
+        "recent_changes": 0,
+        "bug_frequency": 0.0
+      },
+      "priority_score": 10.0,
+      "priority_reason": "Low coverage"
+    },
+    {
+      "gap": {
         "file": "src/abstractions/mod.rs",
         "functions": [],
->>>>>>> 9f563896
-        "coverage_percentage": 0.0,
-        "risk": "High"
-      },
-      "quality_metrics": {
-<<<<<<< HEAD
-        "file": "tests/config_integration_tests.rs",
-=======
+        "coverage_percentage": 0.0,
+        "risk": "High"
+      },
+      "quality_metrics": {
         "file": "src/abstractions/mod.rs",
->>>>>>> 9f563896
-        "complexity_trend": "Stable",
-        "lint_warnings_trend": "Stable",
-        "duplication_trend": "Stable",
-        "recent_changes": 0,
-        "bug_frequency": 0.0
-      },
-      "priority_score": 10.0,
-      "priority_reason": "Low coverage"
-    },
-    {
-      "gap": {
-<<<<<<< HEAD
-        "file": "src/cook/signal_handler.rs",
-        "functions": [
-          "setup_interrupt_handlers",
-          "update_interrupted_state"
-=======
+        "complexity_trend": "Stable",
+        "lint_warnings_trend": "Stable",
+        "duplication_trend": "Stable",
+        "recent_changes": 0,
+        "bug_frequency": 0.0
+      },
+      "priority_score": 10.0,
+      "priority_reason": "Low coverage"
+    },
+    {
+      "gap": {
         "file": "tests/context_optimization_tests.rs",
         "functions": [
           "test_context_size_manager",
           "test_hybrid_coverage_prioritization",
           "test_size_optimization_for_analysis_result",
           "create_test_analysis_result"
->>>>>>> 9f563896
-        ],
-        "coverage_percentage": 0.0,
-        "risk": "High"
-      },
-      "quality_metrics": {
-<<<<<<< HEAD
-        "file": "src/cook/signal_handler.rs",
-=======
+        ],
+        "coverage_percentage": 0.0,
+        "risk": "High"
+      },
+      "quality_metrics": {
         "file": "tests/context_optimization_tests.rs",
->>>>>>> 9f563896
-        "complexity_trend": "Stable",
-        "lint_warnings_trend": "Stable",
-        "duplication_trend": "Stable",
-        "recent_changes": 0,
-        "bug_frequency": 0.0
-      },
-      "priority_score": 10.0,
-      "priority_reason": "Low coverage"
-    },
-    {
-      "gap": {
-<<<<<<< HEAD
-        "file": "tests/context_optimization_tests.rs",
-        "functions": [
-          "test_context_size_manager",
-          "test_hybrid_coverage_prioritization",
-          "test_size_optimization_for_analysis_result",
-          "create_test_analysis_result"
-=======
+        "complexity_trend": "Stable",
+        "lint_warnings_trend": "Stable",
+        "duplication_trend": "Stable",
+        "recent_changes": 0,
+        "bug_frequency": 0.0
+      },
+      "priority_score": 10.0,
+      "priority_reason": "Low coverage"
+    },
+    {
+      "gap": {
         "file": "tests/worktree_integration_tests.rs",
         "functions": [
           "setup_test_repo",
@@ -309,32 +205,23 @@
           "test_mmm_worktree_merge_command",
           "test_mmm_worktree_clean_command",
           "test_worktree_full_lifecycle"
->>>>>>> 9f563896
-        ],
-        "coverage_percentage": 0.0,
-        "risk": "High"
-      },
-      "quality_metrics": {
-<<<<<<< HEAD
-        "file": "tests/context_optimization_tests.rs",
-=======
+        ],
+        "coverage_percentage": 0.0,
+        "risk": "High"
+      },
+      "quality_metrics": {
         "file": "tests/worktree_integration_tests.rs",
->>>>>>> 9f563896
-        "complexity_trend": "Stable",
-        "lint_warnings_trend": "Stable",
-        "duplication_trend": "Stable",
-        "recent_changes": 0,
-        "bug_frequency": 0.0
-      },
-      "priority_score": 10.0,
-      "priority_reason": "Low coverage"
-    },
-    {
-      "gap": {
-<<<<<<< HEAD
-        "file": "src/cook/session/summary.rs",
-        "functions": [],
-=======
+        "complexity_trend": "Stable",
+        "lint_warnings_trend": "Stable",
+        "duplication_trend": "Stable",
+        "recent_changes": 0,
+        "bug_frequency": 0.0
+      },
+      "priority_score": 10.0,
+      "priority_reason": "Low coverage"
+    },
+    {
+      "gap": {
         "file": "src/cook/session/migration.rs",
         "functions": [
           "create_full_featured_manager",
@@ -342,16 +229,11 @@
           "example_recovery",
           "test_migration_example"
         ],
->>>>>>> 9f563896
-        "coverage_percentage": 0.0,
-        "risk": "High"
-      },
-      "quality_metrics": {
-<<<<<<< HEAD
-        "file": "src/cook/session/summary.rs",
-=======
+        "coverage_percentage": 0.0,
+        "risk": "High"
+      },
+      "quality_metrics": {
         "file": "src/cook/session/migration.rs",
->>>>>>> 9f563896
         "complexity_trend": "Stable",
         "lint_warnings_trend": "Stable",
         "duplication_trend": "Stable",
@@ -388,11 +270,6 @@
     },
     {
       "gap": {
-<<<<<<< HEAD
-        "file": "src/analyze/mod.rs",
-        "functions": [
-          "run"
-=======
         "file": "src/testing/mod.rs",
         "functions": [
           "new",
@@ -423,41 +300,23 @@
           "test_create_test_file",
           "test_mock_builders",
           "test_fixtures"
->>>>>>> 9f563896
-        ],
-        "coverage_percentage": 0.0,
-        "risk": "High"
-      },
-      "quality_metrics": {
-<<<<<<< HEAD
-        "file": "src/analyze/mod.rs",
-=======
+        ],
+        "coverage_percentage": 0.0,
+        "risk": "High"
+      },
+      "quality_metrics": {
         "file": "src/testing/mod.rs",
->>>>>>> 9f563896
-        "complexity_trend": "Stable",
-        "lint_warnings_trend": "Stable",
-        "duplication_trend": "Stable",
-        "recent_changes": 0,
-        "bug_frequency": 0.0
-      },
-      "priority_score": 10.0,
-      "priority_reason": "Low coverage"
-    },
-    {
-      "gap": {
-<<<<<<< HEAD
-        "file": "src/cook/session/adapter.rs",
-        "functions": [
-          "new",
-          "inner",
-          "convert_state",
-          "start_session",
-          "update_session",
-          "complete_session",
-          "get_state",
-          "save_state",
-          "load_state"
-=======
+        "complexity_trend": "Stable",
+        "lint_warnings_trend": "Stable",
+        "duplication_trend": "Stable",
+        "recent_changes": 0,
+        "bug_frequency": 0.0
+      },
+      "priority_score": 10.0,
+      "priority_reason": "Low coverage"
+    },
+    {
+      "gap": {
         "file": "src/metrics/complexity.rs",
         "functions": [
           "new",
@@ -470,17 +329,12 @@
           "visit_expr",
           "visit_block",
           "default"
->>>>>>> 9f563896
-        ],
-        "coverage_percentage": 0.0,
-        "risk": "High"
-      },
-      "quality_metrics": {
-<<<<<<< HEAD
-        "file": "src/cook/session/adapter.rs",
-=======
+        ],
+        "coverage_percentage": 0.0,
+        "risk": "High"
+      },
+      "quality_metrics": {
         "file": "src/metrics/complexity.rs",
->>>>>>> 9f563896
         "complexity_trend": "Stable",
         "lint_warnings_trend": "Stable",
         "duplication_trend": "Stable",
@@ -512,12 +366,6 @@
     },
     {
       "gap": {
-<<<<<<< HEAD
-        "file": "src/git/error.rs",
-        "functions": [
-          "is_recoverable",
-          "is_transient"
-=======
         "file": "tests/command_parsing_tests.rs",
         "functions": [
           "test_parse_command_string",
@@ -528,38 +376,23 @@
           "parse_command_string",
           "from_string",
           "validate_command"
->>>>>>> 9f563896
-        ],
-        "coverage_percentage": 0.0,
-        "risk": "High"
-      },
-      "quality_metrics": {
-<<<<<<< HEAD
-        "file": "src/git/error.rs",
-=======
+        ],
+        "coverage_percentage": 0.0,
+        "risk": "High"
+      },
+      "quality_metrics": {
         "file": "tests/command_parsing_tests.rs",
->>>>>>> 9f563896
-        "complexity_trend": "Stable",
-        "lint_warnings_trend": "Stable",
-        "duplication_trend": "Stable",
-        "recent_changes": 0,
-        "bug_frequency": 0.0
-      },
-      "priority_score": 10.0,
-      "priority_reason": "Low coverage"
-    },
-    {
-      "gap": {
-<<<<<<< HEAD
-        "file": "tests/workflow_commit_verification_tests.rs",
-        "functions": [
-          "setup_test_repo",
-          "test_workflow_fails_when_no_commits_and_required",
-          "test_workflow_succeeds_with_commit_required_false",
-          "test_mmm_lint_with_commit_required_false",
-          "test_implement_spec_workflow_validation",
-          "test_skip_commit_validation_flag"
-=======
+        "complexity_trend": "Stable",
+        "lint_warnings_trend": "Stable",
+        "duplication_trend": "Stable",
+        "recent_changes": 0,
+        "bug_frequency": 0.0
+      },
+      "priority_score": 10.0,
+      "priority_reason": "Low coverage"
+    },
+    {
+      "gap": {
         "file": "tests/cook_iteration_tests.rs",
         "functions": [
           "test_cook_multiple_iterations",
@@ -574,139 +407,61 @@
           "test_workflow_execution_order",
           "create_mock_commands",
           "test_cook_worktree_multiple_iterations"
->>>>>>> 9f563896
-        ],
-        "coverage_percentage": 0.0,
-        "risk": "High"
-      },
-      "quality_metrics": {
-<<<<<<< HEAD
-        "file": "tests/workflow_commit_verification_tests.rs",
-=======
+        ],
+        "coverage_percentage": 0.0,
+        "risk": "High"
+      },
+      "quality_metrics": {
         "file": "tests/cook_iteration_tests.rs",
->>>>>>> 9f563896
-        "complexity_trend": "Stable",
-        "lint_warnings_trend": "Stable",
-        "duplication_trend": "Stable",
-        "recent_changes": 0,
-        "bug_frequency": 0.0
-      },
-      "priority_score": 10.0,
-      "priority_reason": "Low coverage"
-    },
-    {
-      "gap": {
-<<<<<<< HEAD
-        "file": "src/cook/session/mod.rs",
-        "functions": [
-          "start_session",
-          "update_session",
-          "complete_session",
-          "get_state",
-          "save_state",
-          "load_state"
-        ],
-=======
+        "complexity_trend": "Stable",
+        "lint_warnings_trend": "Stable",
+        "duplication_trend": "Stable",
+        "recent_changes": 0,
+        "bug_frequency": 0.0
+      },
+      "priority_score": 10.0,
+      "priority_reason": "Low coverage"
+    },
+    {
+      "gap": {
         "file": "src/init/command.rs",
         "functions": [],
->>>>>>> 9f563896
-        "coverage_percentage": 0.0,
-        "risk": "High"
-      },
-      "quality_metrics": {
-<<<<<<< HEAD
-        "file": "src/cook/session/mod.rs",
-=======
+        "coverage_percentage": 0.0,
+        "risk": "High"
+      },
+      "quality_metrics": {
         "file": "src/init/command.rs",
->>>>>>> 9f563896
-        "complexity_trend": "Stable",
-        "lint_warnings_trend": "Stable",
-        "duplication_trend": "Stable",
-        "recent_changes": 0,
-        "bug_frequency": 0.0
-      },
-      "priority_score": 10.0,
-      "priority_reason": "Low coverage"
-    },
-    {
-      "gap": {
-<<<<<<< HEAD
-        "file": "tests/common/mod.rs",
-        "functions": [
-          "new",
-          "with_git",
-          "with_git_user",
-          "with_mmm_dirs",
-          "with_file",
-          "build",
-          "path",
-          "create_file",
-          "read_file",
-          "file_exists",
-          "git_command",
-          "init_git_repo",
-          "configure_git_user",
-          "create_mmm_directories",
-          "create_test_playbook",
-          "assert_file_contains",
-          "assert_file_not_contains",
-          "assert_command_success",
-          "parse_command_string"
-=======
+        "complexity_trend": "Stable",
+        "lint_warnings_trend": "Stable",
+        "duplication_trend": "Stable",
+        "recent_changes": 0,
+        "bug_frequency": 0.0
+      },
+      "priority_score": 10.0,
+      "priority_reason": "Low coverage"
+    },
+    {
+      "gap": {
         "file": "tests/metrics_integration.rs",
         "functions": [
           "test_metrics_collection_with_context"
->>>>>>> 9f563896
-        ],
-        "coverage_percentage": 0.0,
-        "risk": "High"
-      },
-      "quality_metrics": {
-<<<<<<< HEAD
-        "file": "tests/common/mod.rs",
-=======
+        ],
+        "coverage_percentage": 0.0,
+        "risk": "High"
+      },
+      "quality_metrics": {
         "file": "tests/metrics_integration.rs",
->>>>>>> 9f563896
-        "complexity_trend": "Stable",
-        "lint_warnings_trend": "Stable",
-        "duplication_trend": "Stable",
-        "recent_changes": 0,
-        "bug_frequency": 0.0
-      },
-      "priority_score": 10.0,
-      "priority_reason": "Low coverage"
-    },
-    {
-      "gap": {
-<<<<<<< HEAD
-        "file": "src/cook/tests.rs",
-        "functions": [
-          "test_successful_improvement_loop",
-          "test_claude_cli_not_available",
-          "test_git_operation_failures",
-          "test_rate_limit_handling",
-          "test_worktree_creation_failure",
-          "test_merge_conflicts",
-          "test_empty_repository",
-          "test_spec_id_extraction",
-          "test_multiple_iterations",
-          "test_focus_directive",
-          "test_invalid_spec_id",
-          "test_workflow_configuration",
-          "test_parse_simple_workflow_yaml",
-          "test_parse_structured_workflow_with_outputs",
-          "test_parse_workflow_with_inputs",
-          "test_parse_full_default_workflow",
-          "test_parse_workflow_with_multiple_outputs",
-          "test_parse_workflow_with_commit_required",
-          "test_parse_workflow_with_environment_input",
-          "test_simplified_output_syntax",
-          "test_load_playbook_structure",
-          "test_comprehensive_transient_errors",
-          "test_error_formatting_edge_cases",
-          "test_concurrent_git_operations",
-          "test_git_command_tracking"
-=======
+        "complexity_trend": "Stable",
+        "lint_warnings_trend": "Stable",
+        "duplication_trend": "Stable",
+        "recent_changes": 0,
+        "bug_frequency": 0.0
+      },
+      "priority_score": 10.0,
+      "priority_reason": "Low coverage"
+    },
+    {
+      "gap": {
         "file": "src/metrics/performance.rs",
         "functions": [
           "new",
@@ -718,40 +473,23 @@
           "run_benchmarks",
           "estimate_memory_usage",
           "default"
->>>>>>> 9f563896
-        ],
-        "coverage_percentage": 0.0,
-        "risk": "High"
-      },
-      "quality_metrics": {
-<<<<<<< HEAD
-        "file": "src/cook/tests.rs",
-=======
+        ],
+        "coverage_percentage": 0.0,
+        "risk": "High"
+      },
+      "quality_metrics": {
         "file": "src/metrics/performance.rs",
->>>>>>> 9f563896
-        "complexity_trend": "Stable",
-        "lint_warnings_trend": "Stable",
-        "duplication_trend": "Stable",
-        "recent_changes": 0,
-        "bug_frequency": 0.0
-      },
-      "priority_score": 10.0,
-      "priority_reason": "Low coverage"
-    },
-    {
-      "gap": {
-<<<<<<< HEAD
-        "file": "tests/command_parsing_tests.rs",
-        "functions": [
-          "test_parse_command_string",
-          "test_parse_command_with_quotes",
-          "test_parse_command_edge_cases",
-          "test_string_to_structured_command",
-          "test_command_validation",
-          "parse_command_string",
-          "from_string",
-          "validate_command"
-=======
+        "complexity_trend": "Stable",
+        "lint_warnings_trend": "Stable",
+        "duplication_trend": "Stable",
+        "recent_changes": 0,
+        "bug_frequency": 0.0
+      },
+      "priority_score": 10.0,
+      "priority_reason": "Low coverage"
+    },
+    {
+      "gap": {
         "file": "tests/edge_case_tests.rs",
         "functions": [
           "create_test_repo",
@@ -761,43 +499,30 @@
           "test_git_operation_failures",
           "test_file_system_edge_cases",
           "test_atomic_file_operations"
->>>>>>> 9f563896
-        ],
-        "coverage_percentage": 0.0,
-        "risk": "High"
-      },
-      "quality_metrics": {
-<<<<<<< HEAD
-        "file": "tests/command_parsing_tests.rs",
-=======
+        ],
+        "coverage_percentage": 0.0,
+        "risk": "High"
+      },
+      "quality_metrics": {
         "file": "tests/edge_case_tests.rs",
->>>>>>> 9f563896
-        "complexity_trend": "Stable",
-        "lint_warnings_trend": "Stable",
-        "duplication_trend": "Stable",
-        "recent_changes": 0,
-        "bug_frequency": 0.0
-      },
-      "priority_score": 10.0,
-      "priority_reason": "Low coverage"
-    },
-    {
-      "gap": {
-<<<<<<< HEAD
-        "file": "src/cook/coordinators/mod.rs",
-=======
+        "complexity_trend": "Stable",
+        "lint_warnings_trend": "Stable",
+        "duplication_trend": "Stable",
+        "recent_changes": 0,
+        "bug_frequency": 0.0
+      },
+      "priority_score": 10.0,
+      "priority_reason": "Low coverage"
+    },
+    {
+      "gap": {
         "file": "src/subprocess/error.rs",
->>>>>>> 9f563896
         "functions": [],
         "coverage_percentage": 0.0,
         "risk": "High"
       },
       "quality_metrics": {
-<<<<<<< HEAD
-        "file": "src/cook/coordinators/mod.rs",
-=======
         "file": "src/subprocess/error.rs",
->>>>>>> 9f563896
         "complexity_trend": "Stable",
         "lint_warnings_trend": "Stable",
         "duplication_trend": "Stable",
@@ -814,103 +539,71 @@
   },
   "critical_files": [
     {
-<<<<<<< HEAD
-      "file": "tests/cook_tests.rs",
-=======
       "file": "src/cook/session/adapter.rs",
->>>>>>> 9f563896
-      "coverage_percentage": 0.0,
-      "complexity": 10,
-      "lint_warnings": 5,
-      "recent_bugs": 2,
-      "risk_score": 5.0
-    },
-    {
-      "file": "tests/subprocess_tests.rs",
-      "coverage_percentage": 0.0,
-      "complexity": 10,
-      "lint_warnings": 5,
-      "recent_bugs": 2,
-      "risk_score": 5.0
-    },
-    {
-<<<<<<< HEAD
-      "file": "src/init/command.rs",
-=======
+      "coverage_percentage": 0.0,
+      "complexity": 10,
+      "lint_warnings": 5,
+      "recent_bugs": 2,
+      "risk_score": 5.0
+    },
+    {
+      "file": "src/cook/workflow/mod.rs",
+      "coverage_percentage": 0.0,
+      "complexity": 10,
+      "lint_warnings": 5,
+      "recent_bugs": 2,
+      "risk_score": 5.0
+    },
+    {
       "file": "tests/error_handling_tests.rs",
->>>>>>> 9f563896
-      "coverage_percentage": 0.0,
-      "complexity": 10,
-      "lint_warnings": 5,
-      "recent_bugs": 2,
-      "risk_score": 5.0
-    },
-    {
-<<<<<<< HEAD
-      "file": "tests/cli_tests.rs",
-=======
+      "coverage_percentage": 0.0,
+      "complexity": 10,
+      "lint_warnings": 5,
+      "recent_bugs": 2,
+      "risk_score": 5.0
+    },
+    {
       "file": "src/analyze/tests.rs",
->>>>>>> 9f563896
-      "coverage_percentage": 0.0,
-      "complexity": 10,
-      "lint_warnings": 5,
-      "recent_bugs": 2,
-      "risk_score": 5.0
-    },
-    {
-<<<<<<< HEAD
-      "file": "src/metrics/performance.rs",
-=======
+      "coverage_percentage": 0.0,
+      "complexity": 10,
+      "lint_warnings": 5,
+      "recent_bugs": 2,
+      "risk_score": 5.0
+    },
+    {
       "file": "src/cook/tests.rs",
->>>>>>> 9f563896
-      "coverage_percentage": 0.0,
-      "complexity": 10,
-      "lint_warnings": 5,
-      "recent_bugs": 2,
-      "risk_score": 5.0
-    },
-    {
-<<<<<<< HEAD
-      "file": "tests/config_integration_tests.rs",
-=======
+      "coverage_percentage": 0.0,
+      "complexity": 10,
+      "lint_warnings": 5,
+      "recent_bugs": 2,
+      "risk_score": 5.0
+    },
+    {
       "file": "src/abstractions/mod.rs",
->>>>>>> 9f563896
-      "coverage_percentage": 0.0,
-      "complexity": 10,
-      "lint_warnings": 5,
-      "recent_bugs": 2,
-      "risk_score": 5.0
-    },
-    {
-<<<<<<< HEAD
-      "file": "src/cook/signal_handler.rs",
-=======
+      "coverage_percentage": 0.0,
+      "complexity": 10,
+      "lint_warnings": 5,
+      "recent_bugs": 2,
+      "risk_score": 5.0
+    },
+    {
       "file": "tests/context_optimization_tests.rs",
->>>>>>> 9f563896
-      "coverage_percentage": 0.0,
-      "complexity": 10,
-      "lint_warnings": 5,
-      "recent_bugs": 2,
-      "risk_score": 5.0
-    },
-    {
-<<<<<<< HEAD
-      "file": "tests/context_optimization_tests.rs",
-=======
+      "coverage_percentage": 0.0,
+      "complexity": 10,
+      "lint_warnings": 5,
+      "recent_bugs": 2,
+      "risk_score": 5.0
+    },
+    {
       "file": "tests/worktree_integration_tests.rs",
->>>>>>> 9f563896
-      "coverage_percentage": 0.0,
-      "complexity": 10,
-      "lint_warnings": 5,
-      "recent_bugs": 2,
-      "risk_score": 5.0
-    },
-    {
-<<<<<<< HEAD
-      "file": "src/cook/session/summary.rs",
-=======
+      "coverage_percentage": 0.0,
+      "complexity": 10,
+      "lint_warnings": 5,
+      "recent_bugs": 2,
+      "risk_score": 5.0
+    },
+    {
       "file": "src/cook/session/migration.rs",
->>>>>>> 9f563896
       "coverage_percentage": 0.0,
       "complexity": 10,
       "lint_warnings": 5,
