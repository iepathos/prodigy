{
  "nodes": {
<<<<<<< HEAD
    "src/git/error.rs": {
      "module_type": "Library",
      "import_count": 0,
      "export_count": 0,
      "external_dep_count": 0,
      "coupling_score": 2
    },
    "tests/command_parsing_tests.rs": {
=======
    "src/config/command_validator.rs": {
>>>>>>> ebd59570
      "module_type": "Library",
      "import_count": 0,
      "export_count": 0,
      "external_dep_count": 0,
      "coupling_score": 1
    },
<<<<<<< HEAD
    "src/config/command.rs": {
=======
    "tests/worktree_integration_tests.rs": {
>>>>>>> ebd59570
      "module_type": "Library",
      "import_count": 0,
      "export_count": 0,
      "external_dep_count": 0,
<<<<<<< HEAD
      "coupling_score": 4
    },
    "src/subprocess/mock.rs": {
=======
      "coupling_score": 5
    },
    "src/config/mod.rs": {
>>>>>>> ebd59570
      "module_type": "Library",
      "import_count": 0,
      "export_count": 0,
      "external_dep_count": 0,
<<<<<<< HEAD
      "coupling_score": 5
    },
    "src/subprocess/builder.rs": {
=======
      "coupling_score": 13
    },
    "src/context/test_coverage.rs": {
>>>>>>> ebd59570
      "module_type": "Library",
      "import_count": 0,
      "export_count": 0,
      "external_dep_count": 0,
<<<<<<< HEAD
      "coupling_score": 4
    },
    "src/cook/interaction/prompts.rs": {
=======
      "coupling_score": 10
    },
    "src/abstractions/mod.rs": {
>>>>>>> ebd59570
      "module_type": "Library",
      "import_count": 0,
      "export_count": 0,
      "external_dep_count": 0,
<<<<<<< HEAD
      "coupling_score": 5
=======
      "coupling_score": 0
>>>>>>> ebd59570
    },
    "tests/context_optimization_tests.rs": {
      "module_type": "Library",
      "import_count": 0,
      "export_count": 0,
      "external_dep_count": 0,
      "coupling_score": 7
    },
<<<<<<< HEAD
    "src/cook/execution/mod.rs": {
=======
    "src/config/command_discovery.rs": {
>>>>>>> ebd59570
      "module_type": "Library",
      "import_count": 0,
      "export_count": 0,
      "external_dep_count": 0,
<<<<<<< HEAD
      "coupling_score": 3
    },
    "src/context/summary.rs": {
=======
      "coupling_score": 9
    },
    "src/metrics/quality.rs": {
>>>>>>> ebd59570
      "module_type": "Library",
      "import_count": 0,
      "export_count": 0,
      "external_dep_count": 0,
      "coupling_score": 5
    },
<<<<<<< HEAD
    "src/git/mod.rs": {
=======
    "src/git/scenario.rs": {
>>>>>>> ebd59570
      "module_type": "Library",
      "import_count": 0,
      "export_count": 0,
      "external_dep_count": 0,
      "coupling_score": 10
    },
<<<<<<< HEAD
    "src/context/mod.rs": {
=======
    "src/cook/interaction/prompts.rs": {
>>>>>>> ebd59570
      "module_type": "Library",
      "import_count": 0,
      "export_count": 0,
      "external_dep_count": 0,
<<<<<<< HEAD
      "coupling_score": 8
    },
    "tests/cook_iteration_tests.rs": {
=======
      "coupling_score": 5
    },
    "src/metrics/backends.rs": {
>>>>>>> ebd59570
      "module_type": "Library",
      "import_count": 0,
      "export_count": 0,
      "external_dep_count": 0,
<<<<<<< HEAD
      "coupling_score": 5
    },
    "src/init/mod.rs": {
=======
      "coupling_score": 15
    },
    "src/cook/interaction/mod.rs": {
>>>>>>> ebd59570
      "module_type": "Library",
      "import_count": 0,
      "export_count": 0,
      "external_dep_count": 0,
      "coupling_score": 18
    },
<<<<<<< HEAD
    "src/context/optimized_hybrid.rs": {
=======
    "src/cook/coordinators/environment.rs": {
>>>>>>> ebd59570
      "module_type": "Library",
      "import_count": 0,
      "export_count": 0,
      "external_dep_count": 0,
      "coupling_score": 2
    },
<<<<<<< HEAD
    "src/subprocess/runner.rs": {
=======
    "src/subprocess/mock.rs": {
>>>>>>> ebd59570
      "module_type": "Library",
      "import_count": 0,
      "export_count": 0,
      "external_dep_count": 0,
<<<<<<< HEAD
      "coupling_score": 9
    },
    "src/cook/coordinators/mod.rs": {
=======
      "coupling_score": 5
    },
    "tests/analysis_integration.rs": {
>>>>>>> ebd59570
      "module_type": "Library",
      "import_count": 0,
      "export_count": 0,
      "external_dep_count": 0,
<<<<<<< HEAD
      "coupling_score": 4
    },
    "src/cook/coordinators/session.rs": {
=======
      "coupling_score": 7
    },
    "src/cook/execution/claude.rs": {
>>>>>>> ebd59570
      "module_type": "Library",
      "import_count": 0,
      "export_count": 0,
      "external_dep_count": 0,
<<<<<<< HEAD
      "coupling_score": 5
    },
    "src/cook/metrics/reporter.rs": {
=======
      "coupling_score": 8
    },
    "src/session/storage.rs": {
>>>>>>> ebd59570
      "module_type": "Library",
      "import_count": 0,
      "export_count": 0,
      "external_dep_count": 0,
<<<<<<< HEAD
      "coupling_score": 6
    },
    "Cargo.toml": {
      "module_type": "Config",
=======
      "coupling_score": 8
    },
    "src/context/optimized_hybrid.rs": {
      "module_type": "Library",
>>>>>>> ebd59570
      "import_count": 0,
      "export_count": 0,
      "external_dep_count": 0,
      "coupling_score": 0
    },
<<<<<<< HEAD
    "src/metrics/events.rs": {
=======
    "src/metrics/mod.rs": {
>>>>>>> ebd59570
      "module_type": "Library",
      "import_count": 0,
      "export_count": 0,
      "external_dep_count": 0,
      "coupling_score": 10
    },
<<<<<<< HEAD
    "src/worktree/state.rs": {
=======
    "src/session/state.rs": {
>>>>>>> ebd59570
      "module_type": "Library",
      "import_count": 0,
      "export_count": 0,
      "external_dep_count": 0,
<<<<<<< HEAD
      "coupling_score": 2
=======
      "coupling_score": 7
>>>>>>> ebd59570
    },
    "src/analyze/tests.rs": {
      "module_type": "Library",
      "import_count": 0,
      "export_count": 0,
      "external_dep_count": 0,
      "coupling_score": 8
    },
<<<<<<< HEAD
    "src/cook/analysis/runner.rs": {
=======
    "src/subprocess/error.rs": {
>>>>>>> ebd59570
      "module_type": "Library",
      "import_count": 0,
      "export_count": 0,
      "external_dep_count": 0,
<<<<<<< HEAD
      "coupling_score": 14
    },
    "tests/metrics_collector_integration.rs": {
=======
      "coupling_score": 1
    },
    "src/cook/workflow/executor.rs": {
>>>>>>> ebd59570
      "module_type": "Library",
      "import_count": 0,
      "export_count": 0,
      "external_dep_count": 0,
<<<<<<< HEAD
      "coupling_score": 6
    },
    "tests/common/mod.rs": {
=======
      "coupling_score": 13
    },
    "src/cook/session/state.rs": {
>>>>>>> ebd59570
      "module_type": "Library",
      "import_count": 0,
      "export_count": 0,
      "external_dep_count": 0,
<<<<<<< HEAD
      "coupling_score": 7
    },
    "src/cook/metrics/collector.rs": {
=======
      "coupling_score": 4
    },
    "src/session/config.rs": {
>>>>>>> ebd59570
      "module_type": "Library",
      "import_count": 0,
      "export_count": 0,
      "external_dep_count": 0,
<<<<<<< HEAD
      "coupling_score": 11
    },
    "tests/context_integration.rs": {
=======
      "coupling_score": 5
    },
    "src/cook/execution/runner.rs": {
>>>>>>> ebd59570
      "module_type": "Library",
      "import_count": 0,
      "export_count": 0,
      "external_dep_count": 0,
<<<<<<< HEAD
      "coupling_score": 4
    },
    "src/analyze/tests.rs": {
=======
      "coupling_score": 6
    },
    "tests/config_integration_tests.rs": {
>>>>>>> ebd59570
      "module_type": "Library",
      "import_count": 0,
      "export_count": 0,
      "external_dep_count": 0,
<<<<<<< HEAD
      "coupling_score": 8
    },
    "tests/subprocess_tests.rs": {
=======
      "coupling_score": 3
    },
    "src/subprocess/mod.rs": {
>>>>>>> ebd59570
      "module_type": "Library",
      "import_count": 0,
      "export_count": 0,
      "external_dep_count": 0,
<<<<<<< HEAD
      "coupling_score": 3
    },
    "src/worktree/mod.rs": {
=======
      "coupling_score": 2
    },
    "src/context/debt.rs": {
>>>>>>> ebd59570
      "module_type": "Library",
      "import_count": 0,
      "export_count": 0,
      "external_dep_count": 0,
<<<<<<< HEAD
      "coupling_score": 4
    },
    "src/subprocess/mod.rs": {
=======
      "coupling_score": 9
    },
    "tests/integration_test_cook_path.rs": {
>>>>>>> ebd59570
      "module_type": "Library",
      "import_count": 0,
      "export_count": 0,
      "external_dep_count": 0,
<<<<<<< HEAD
      "coupling_score": 2
    },
    "src/abstractions/git.rs": {
=======
      "coupling_score": 6
    },
    "tests/cli_tests.rs": {
>>>>>>> ebd59570
      "module_type": "Library",
      "import_count": 0,
      "export_count": 0,
      "external_dep_count": 0,
<<<<<<< HEAD
      "coupling_score": 12
    },
    "src/metrics/mod.rs": {
=======
      "coupling_score": 9
    },
    "src/cook/analysis/cache.rs": {
>>>>>>> ebd59570
      "module_type": "Library",
      "import_count": 0,
      "export_count": 0,
      "external_dep_count": 0,
      "coupling_score": 12
    },
<<<<<<< HEAD
    "src/init/templates.rs": {
=======
    "tests/context_integration.rs": {
>>>>>>> ebd59570
      "module_type": "Library",
      "import_count": 0,
      "export_count": 0,
      "external_dep_count": 0,
<<<<<<< HEAD
      "coupling_score": 1
    },
    "src/context/tarpaulin_coverage.rs": {
=======
      "coupling_score": 4
    },
    "src/metrics/registry.rs": {
>>>>>>> ebd59570
      "module_type": "Library",
      "import_count": 0,
      "export_count": 0,
      "external_dep_count": 0,
<<<<<<< HEAD
      "coupling_score": 11
    },
    "src/metrics/backends.rs": {
=======
      "coupling_score": 10
    },
    "src/abstractions/git.rs": {
>>>>>>> ebd59570
      "module_type": "Library",
      "import_count": 0,
      "export_count": 0,
      "external_dep_count": 0,
<<<<<<< HEAD
      "coupling_score": 15
=======
      "coupling_score": 12
>>>>>>> ebd59570
    },
    "tests/cli_tests.rs": {
      "module_type": "Library",
      "import_count": 0,
      "export_count": 0,
      "external_dep_count": 0,
      "coupling_score": 9
    },
<<<<<<< HEAD
    "src/config/loader.rs": {
=======
    "src/metrics/context.rs": {
>>>>>>> ebd59570
      "module_type": "Library",
      "import_count": 0,
      "export_count": 0,
      "external_dep_count": 0,
      "coupling_score": 10
    },
<<<<<<< HEAD
    "src/git/scenario.rs": {
=======
    "src/cook/metrics/reporter.rs": {
>>>>>>> ebd59570
      "module_type": "Library",
      "import_count": 0,
      "export_count": 0,
      "external_dep_count": 0,
<<<<<<< HEAD
      "coupling_score": 10
    },
    "src/context/size_manager.rs": {
=======
      "coupling_score": 6
    },
    "src/cook/command.rs": {
>>>>>>> ebd59570
      "module_type": "Library",
      "import_count": 0,
      "export_count": 0,
      "external_dep_count": 0,
<<<<<<< HEAD
      "coupling_score": 5
    },
    "tests/metrics_system_integration.rs": {
=======
      "coupling_score": 2
    },
    "src/cook/session/summary.rs": {
>>>>>>> ebd59570
      "module_type": "Library",
      "import_count": 0,
      "export_count": 0,
      "external_dep_count": 0,
<<<<<<< HEAD
      "coupling_score": 7
    },
    "tests/cook_tests.rs": {
=======
      "coupling_score": 1
    },
    "src/config/command.rs": {
>>>>>>> ebd59570
      "module_type": "Library",
      "import_count": 0,
      "export_count": 0,
      "external_dep_count": 0,
<<<<<<< HEAD
      "coupling_score": 7
    },
    "src/session/mod.rs": {
=======
      "coupling_score": 4
    },
    "tests/command_parsing_tests.rs": {
>>>>>>> ebd59570
      "module_type": "Library",
      "import_count": 0,
      "export_count": 0,
      "external_dep_count": 0,
<<<<<<< HEAD
      "coupling_score": 4
    },
    "src/cook/session/state.rs": {
=======
      "coupling_score": 1
    },
    "src/simple_state/types.rs": {
>>>>>>> ebd59570
      "module_type": "Library",
      "import_count": 0,
      "export_count": 0,
      "external_dep_count": 0,
<<<<<<< HEAD
      "coupling_score": 4
    },
    "src/cook/coordinators/environment.rs": {
=======
      "coupling_score": 2
    },
    "src/context/architecture.rs": {
>>>>>>> ebd59570
      "module_type": "Library",
      "import_count": 0,
      "export_count": 0,
      "external_dep_count": 0,
      "coupling_score": 8
    },
<<<<<<< HEAD
    "src/cook/session/adapter.rs": {
=======
    "tests/cook_iteration_tests.rs": {
>>>>>>> ebd59570
      "module_type": "Library",
      "import_count": 0,
      "export_count": 0,
      "external_dep_count": 0,
<<<<<<< HEAD
      "coupling_score": 13
    },
    "src/cook/session/migration.rs": {
=======
      "coupling_score": 5
    },
    "src/config/command_parser.rs": {
>>>>>>> ebd59570
      "module_type": "Library",
      "import_count": 0,
      "export_count": 0,
      "external_dep_count": 0,
      "coupling_score": 6
    },
<<<<<<< HEAD
    "src/config/workflow.rs": {
=======
    "src/git/parsers.rs": {
>>>>>>> ebd59570
      "module_type": "Library",
      "import_count": 0,
      "export_count": 0,
      "external_dep_count": 0,
<<<<<<< HEAD
      "coupling_score": 2
    },
    "src/config/mod.rs": {
=======
      "coupling_score": 5
    },
    "src/session/tests.rs": {
>>>>>>> ebd59570
      "module_type": "Library",
      "import_count": 0,
      "export_count": 0,
      "external_dep_count": 0,
<<<<<<< HEAD
      "coupling_score": 13
    },
    "src/simple_state/cache.rs": {
=======
      "coupling_score": 5
    },
    "src/session/timing.rs": {
>>>>>>> ebd59570
      "module_type": "Library",
      "import_count": 0,
      "export_count": 0,
      "external_dep_count": 0,
<<<<<<< HEAD
      "coupling_score": 5
    },
    "src/simple_state/tests.rs": {
=======
      "coupling_score": 3
    },
    "src/cook/session/tracker.rs": {
>>>>>>> ebd59570
      "module_type": "Library",
      "import_count": 0,
      "export_count": 0,
      "external_dep_count": 0,
      "coupling_score": 10
    },
    "src/main.rs": {
      "module_type": "Binary",
      "import_count": 0,
      "export_count": 0,
      "external_dep_count": 0,
      "coupling_score": 5
    },
<<<<<<< HEAD
    "src/subprocess/git.rs": {
=======
    "tests/error_handling_tests.rs": {
>>>>>>> ebd59570
      "module_type": "Library",
      "import_count": 0,
      "export_count": 0,
      "external_dep_count": 0,
<<<<<<< HEAD
      "coupling_score": 11
    },
    "tests/config_integration_tests.rs": {
=======
      "coupling_score": 6
    },
    "src/config/metadata_parser.rs": {
>>>>>>> ebd59570
      "module_type": "Library",
      "import_count": 0,
      "export_count": 0,
      "external_dep_count": 0,
<<<<<<< HEAD
      "coupling_score": 3
    },
    "src/analyze/command.rs": {
=======
      "coupling_score": 10
    },
    "tests/cook_tests.rs": {
>>>>>>> ebd59570
      "module_type": "Library",
      "import_count": 0,
      "export_count": 0,
      "external_dep_count": 0,
<<<<<<< HEAD
      "coupling_score": 6
    },
    "src/cook/workflow/mod.rs": {
=======
      "coupling_score": 7
    },
    "src/cook/coordinators/workflow.rs": {
>>>>>>> ebd59570
      "module_type": "Library",
      "import_count": 0,
      "export_count": 0,
      "external_dep_count": 0,
<<<<<<< HEAD
      "coupling_score": 1
    },
    "src/simple_state/state.rs": {
=======
      "coupling_score": 9
    },
    "src/cook/coordinators/mod.rs": {
>>>>>>> ebd59570
      "module_type": "Library",
      "import_count": 0,
      "export_count": 0,
      "external_dep_count": 0,
      "coupling_score": 5
    },
<<<<<<< HEAD
    "src/config/metadata_parser.rs": {
=======
    "src/worktree/tests.rs": {
>>>>>>> ebd59570
      "module_type": "Library",
      "import_count": 0,
      "export_count": 0,
      "external_dep_count": 0,
      "coupling_score": 10
    },
<<<<<<< HEAD
    "src/main.rs": {
      "module_type": "Binary",
=======
    "src/cook/interaction/display.rs": {
      "module_type": "Library",
>>>>>>> ebd59570
      "import_count": 0,
      "export_count": 0,
      "external_dep_count": 0,
      "coupling_score": 4
    },
<<<<<<< HEAD
    "src/cook/mod_tests.rs": {
=======
    "tests/metrics_integration.rs": {
>>>>>>> ebd59570
      "module_type": "Library",
      "import_count": 0,
      "export_count": 0,
      "external_dep_count": 0,
<<<<<<< HEAD
      "coupling_score": 8
    },
    "src/cook/mod.rs": {
=======
      "coupling_score": 9
    },
    "src/git/mod.rs": {
>>>>>>> ebd59570
      "module_type": "Library",
      "import_count": 0,
      "export_count": 0,
      "external_dep_count": 0,
<<<<<<< HEAD
      "coupling_score": 11
    },
    "src/git/parsers.rs": {
=======
      "coupling_score": 10
    },
    "src/abstractions/claude.rs": {
>>>>>>> ebd59570
      "module_type": "Library",
      "import_count": 0,
      "export_count": 0,
      "external_dep_count": 0,
<<<<<<< HEAD
      "coupling_score": 5
    },
    "src/session/timing.rs": {
=======
      "coupling_score": 11
    },
    "src/init/mod.rs": {
>>>>>>> ebd59570
      "module_type": "Library",
      "import_count": 0,
      "export_count": 0,
      "external_dep_count": 0,
<<<<<<< HEAD
      "coupling_score": 3
    },
    "src/config/command_parser.rs": {
=======
      "coupling_score": 18
    },
    "src/session/mod.rs": {
>>>>>>> ebd59570
      "module_type": "Library",
      "import_count": 0,
      "export_count": 0,
      "external_dep_count": 0,
<<<<<<< HEAD
      "coupling_score": 6
    },
    "src/context/analyzer.rs": {
=======
      "coupling_score": 4
    },
    "src/cook/orchestrator.rs": {
>>>>>>> ebd59570
      "module_type": "Library",
      "import_count": 0,
      "export_count": 0,
      "external_dep_count": 0,
<<<<<<< HEAD
      "coupling_score": 6
    },
    "src/metrics/registry.rs": {
=======
      "coupling_score": 34
    },
    "src/metrics/performance.rs": {
>>>>>>> ebd59570
      "module_type": "Library",
      "import_count": 0,
      "export_count": 0,
      "external_dep_count": 0,
<<<<<<< HEAD
      "coupling_score": 10
    },
    "src/cook/git_ops.rs": {
=======
      "coupling_score": 8
    },
    "tests/metrics_collector_integration.rs": {
>>>>>>> ebd59570
      "module_type": "Library",
      "import_count": 0,
      "export_count": 0,
      "external_dep_count": 0,
      "coupling_score": 6
    },
<<<<<<< HEAD
    "src/context/conventions.rs": {
=======
    "src/simple_state/mod.rs": {
      "module_type": "Library",
      "import_count": 0,
      "export_count": 0,
      "external_dep_count": 0,
      "coupling_score": 3
    },
    "src/context/summary.rs": {
      "module_type": "Library",
      "import_count": 0,
      "export_count": 0,
      "external_dep_count": 0,
      "coupling_score": 5
    },
    "tests/workflow_commit_verification_tests.rs": {
>>>>>>> ebd59570
      "module_type": "Library",
      "import_count": 0,
      "export_count": 0,
      "external_dep_count": 0,
<<<<<<< HEAD
      "coupling_score": 12
    },
    "src/subprocess/tests.rs": {
=======
      "coupling_score": 6
    },
    "src/metrics/complexity.rs": {
>>>>>>> ebd59570
      "module_type": "Library",
      "import_count": 0,
      "export_count": 0,
      "external_dep_count": 0,
<<<<<<< HEAD
      "coupling_score": 3
    },
    "src/metrics/quality.rs": {
=======
      "coupling_score": 10
    },
    "src/context/size_manager.rs": {
>>>>>>> ebd59570
      "module_type": "Library",
      "import_count": 0,
      "export_count": 0,
      "external_dep_count": 0,
      "coupling_score": 5
    },
<<<<<<< HEAD
    "tests/integration_test_cook_path.rs": {
=======
    "src/git/types.rs": {
>>>>>>> ebd59570
      "module_type": "Library",
      "import_count": 0,
      "export_count": 0,
      "external_dep_count": 0,
      "coupling_score": 6
    },
<<<<<<< HEAD
    "tests/error_handling_tests.rs": {
=======
    "src/metrics/testing.rs": {
>>>>>>> ebd59570
      "module_type": "Library",
      "import_count": 0,
      "export_count": 0,
      "external_dep_count": 0,
      "coupling_score": 9
    },
<<<<<<< HEAD
    "src/cook/command.rs": {
=======
    "src/subprocess/runner.rs": {
>>>>>>> ebd59570
      "module_type": "Library",
      "import_count": 0,
      "export_count": 0,
      "external_dep_count": 0,
<<<<<<< HEAD
      "coupling_score": 2
    },
    "src/cook/orchestrator.rs": {
=======
      "coupling_score": 9
    },
    "src/worktree/manager.rs": {
>>>>>>> ebd59570
      "module_type": "Library",
      "import_count": 0,
      "export_count": 0,
      "external_dep_count": 0,
<<<<<<< HEAD
      "coupling_score": 34
    },
    "src/config/command_validator.rs": {
=======
      "coupling_score": 10
    },
    "src/worktree/state.rs": {
>>>>>>> ebd59570
      "module_type": "Library",
      "import_count": 0,
      "export_count": 0,
      "external_dep_count": 0,
<<<<<<< HEAD
      "coupling_score": 6
=======
      "coupling_score": 2
>>>>>>> ebd59570
    },
    "tests/cook_orchestrator_integration.rs": {
      "module_type": "Library",
      "import_count": 0,
      "export_count": 0,
      "external_dep_count": 0,
      "coupling_score": 12
    },
    "src/metrics/collector.rs": {
      "module_type": "Library",
      "import_count": 0,
      "export_count": 0,
      "external_dep_count": 0,
      "coupling_score": 9
    },
<<<<<<< HEAD
    "tests/worktree_integration_tests.rs": {
=======
    "src/analyze/mod.rs": {
>>>>>>> ebd59570
      "module_type": "Library",
      "import_count": 0,
      "export_count": 0,
      "external_dep_count": 0,
      "coupling_score": 3
    },
<<<<<<< HEAD
    "src/simple_state/mod.rs": {
=======
    "src/cook/analysis/runner.rs": {
>>>>>>> ebd59570
      "module_type": "Library",
      "import_count": 0,
      "export_count": 0,
      "external_dep_count": 0,
      "coupling_score": 14
    },
<<<<<<< HEAD
    "src/metrics/collector.rs": {
=======
    "src/cook/coordinators/session.rs": {
>>>>>>> ebd59570
      "module_type": "Library",
      "import_count": 0,
      "export_count": 0,
      "external_dep_count": 0,
<<<<<<< HEAD
      "coupling_score": 9
    },
    "src/metrics/testing.rs": {
=======
      "coupling_score": 5
    },
    "src/cook/session/adapter.rs": {
>>>>>>> ebd59570
      "module_type": "Library",
      "import_count": 0,
      "export_count": 0,
      "external_dep_count": 0,
<<<<<<< HEAD
      "coupling_score": 9
    },
    "src/worktree/tests.rs": {
=======
      "coupling_score": 13
    },
    "src/cook/signal_handler.rs": {
>>>>>>> ebd59570
      "module_type": "Library",
      "import_count": 0,
      "export_count": 0,
      "external_dep_count": 0,
<<<<<<< HEAD
      "coupling_score": 4
    },
    "src/context/test_coverage.rs": {
=======
      "coupling_score": 16
    },
    "src/analyze/command.rs": {
>>>>>>> ebd59570
      "module_type": "Library",
      "import_count": 0,
      "export_count": 0,
      "external_dep_count": 0,
<<<<<<< HEAD
      "coupling_score": 10
    },
    "src/cook/analysis/cache.rs": {
=======
      "coupling_score": 6
    },
    "src/lib.rs": {
>>>>>>> ebd59570
      "module_type": "Library",
      "import_count": 0,
      "export_count": 0,
      "external_dep_count": 0,
<<<<<<< HEAD
      "coupling_score": 12
    },
    "src/init/command.rs": {
=======
      "coupling_score": 0
    },
    "src/testing/mod.rs": {
>>>>>>> ebd59570
      "module_type": "Library",
      "import_count": 0,
      "export_count": 0,
      "external_dep_count": 0,
<<<<<<< HEAD
      "coupling_score": 2
    },
    "src/simple_state/types.rs": {
=======
      "coupling_score": 10
    },
    "src/cook/execution/mod.rs": {
>>>>>>> ebd59570
      "module_type": "Library",
      "import_count": 0,
      "export_count": 0,
      "external_dep_count": 0,
<<<<<<< HEAD
      "coupling_score": 2
    },
    "src/cook/execution/claude.rs": {
=======
      "coupling_score": 3
    },
    "src/context/mod.rs": {
>>>>>>> ebd59570
      "module_type": "Library",
      "import_count": 0,
      "export_count": 0,
      "external_dep_count": 0,
      "coupling_score": 8
    },
<<<<<<< HEAD
    "tests/workflow_commit_verification_tests.rs": {
=======
    "src/cook/mod_tests.rs": {
>>>>>>> ebd59570
      "module_type": "Library",
      "import_count": 0,
      "export_count": 0,
      "external_dep_count": 0,
<<<<<<< HEAD
      "coupling_score": 6
    },
    "src/cook/coordinators/workflow.rs": {
=======
      "coupling_score": 8
    },
    "src/cook/session/migration.rs": {
>>>>>>> ebd59570
      "module_type": "Library",
      "import_count": 0,
      "export_count": 0,
      "external_dep_count": 0,
<<<<<<< HEAD
      "coupling_score": 9
    },
    "src/session/manager.rs": {
=======
      "coupling_score": 6
    },
    "tests/signal_handling_integration.rs": {
>>>>>>> ebd59570
      "module_type": "Library",
      "import_count": 0,
      "export_count": 0,
      "external_dep_count": 0,
<<<<<<< HEAD
      "coupling_score": 11
    },
    "src/cook/metrics/mod.rs": {
=======
      "coupling_score": 6
    },
    "src/worktree/mod.rs": {
>>>>>>> ebd59570
      "module_type": "Library",
      "import_count": 0,
      "export_count": 0,
      "external_dep_count": 0,
      "coupling_score": 4
    },
<<<<<<< HEAD
    "tests/analysis_integration.rs": {
=======
    "src/worktree/test_state.rs": {
>>>>>>> ebd59570
      "module_type": "Library",
      "import_count": 0,
      "export_count": 0,
      "external_dep_count": 0,
<<<<<<< HEAD
      "coupling_score": 7
    },
    "src/cook/interaction/display.rs": {
=======
      "coupling_score": 5
    },
    "src/init/templates.rs": {
>>>>>>> ebd59570
      "module_type": "Library",
      "import_count": 0,
      "export_count": 0,
      "external_dep_count": 0,
<<<<<<< HEAD
      "coupling_score": 4
    },
    "src/metrics/context.rs": {
=======
      "coupling_score": 1
    },
    "src/abstractions/exit_status.rs": {
>>>>>>> ebd59570
      "module_type": "Library",
      "import_count": 0,
      "export_count": 0,
      "external_dep_count": 0,
<<<<<<< HEAD
      "coupling_score": 7
    },
    "src/session/config.rs": {
      "module_type": "Library",
      "import_count": 0,
      "export_count": 0,
      "external_dep_count": 0,
      "coupling_score": 5
    },
    "src/cook/session/summary.rs": {
=======
      "coupling_score": 0
    },
    "src/session/manager.rs": {
>>>>>>> ebd59570
      "module_type": "Library",
      "import_count": 0,
      "export_count": 0,
      "external_dep_count": 0,
      "coupling_score": 11
    },
<<<<<<< HEAD
    "src/cook/interaction/mod.rs": {
=======
    "src/cook/metrics/mod.rs": {
>>>>>>> ebd59570
      "module_type": "Library",
      "import_count": 0,
      "export_count": 0,
      "external_dep_count": 0,
<<<<<<< HEAD
      "coupling_score": 6
    },
    "src/worktree/test_state.rs": {
=======
      "coupling_score": 4
    },
    "src/cook/coordinators/execution.rs": {
>>>>>>> ebd59570
      "module_type": "Library",
      "import_count": 0,
      "export_count": 0,
      "external_dep_count": 0,
      "coupling_score": 5
    },
<<<<<<< HEAD
    "src/subprocess/claude.rs": {
=======
    "src/scoring/mod.rs": {
>>>>>>> ebd59570
      "module_type": "Library",
      "import_count": 0,
      "export_count": 0,
      "external_dep_count": 0,
<<<<<<< HEAD
      "coupling_score": 6
    },
    "src/abstractions/claude.rs": {
=======
      "coupling_score": 7
    },
    "src/subprocess/claude.rs": {
>>>>>>> ebd59570
      "module_type": "Library",
      "import_count": 0,
      "export_count": 0,
      "external_dep_count": 0,
      "coupling_score": 6
    },
<<<<<<< HEAD
    "tests/cook_coordinators_integration.rs": {
=======
    "src/config/loader.rs": {
>>>>>>> ebd59570
      "module_type": "Library",
      "import_count": 0,
      "export_count": 0,
      "external_dep_count": 0,
      "coupling_score": 10
    },
<<<<<<< HEAD
    "src/cook/session/tracker.rs": {
      "module_type": "Library",
      "import_count": 0,
      "export_count": 0,
      "external_dep_count": 0,
      "coupling_score": 10
    },
    "src/metrics/complexity.rs": {
=======
    "Cargo.toml": {
      "module_type": "Config",
      "import_count": 0,
      "export_count": 0,
      "external_dep_count": 0,
      "coupling_score": 0
    },
    "tests/common/mod.rs": {
>>>>>>> ebd59570
      "module_type": "Library",
      "import_count": 0,
      "export_count": 0,
      "external_dep_count": 0,
<<<<<<< HEAD
      "coupling_score": 10
    },
    "src/config/dynamic_registry.rs": {
=======
      "coupling_score": 7
    },
    "src/simple_state/state.rs": {
>>>>>>> ebd59570
      "module_type": "Library",
      "import_count": 0,
      "export_count": 0,
      "external_dep_count": 0,
      "coupling_score": 14
    },
<<<<<<< HEAD
    "src/context/debt.rs": {
=======
    "tests/cook_coordinators_integration.rs": {
>>>>>>> ebd59570
      "module_type": "Library",
      "import_count": 0,
      "export_count": 0,
      "external_dep_count": 0,
<<<<<<< HEAD
      "coupling_score": 9
    },
    "src/session/persistence.rs": {
=======
      "coupling_score": 6
    },
    "src/metrics/storage.rs": {
>>>>>>> ebd59570
      "module_type": "Library",
      "import_count": 0,
      "export_count": 0,
      "external_dep_count": 0,
<<<<<<< HEAD
      "coupling_score": 7
    },
    "tests/metrics_integration.rs": {
=======
      "coupling_score": 8
    },
    "src/subprocess/git.rs": {
>>>>>>> ebd59570
      "module_type": "Library",
      "import_count": 0,
      "export_count": 0,
      "external_dep_count": 0,
<<<<<<< HEAD
      "coupling_score": 9
    },
    "src/scoring/mod.rs": {
=======
      "coupling_score": 11
    },
    "src/config/workflow.rs": {
>>>>>>> ebd59570
      "module_type": "Library",
      "import_count": 0,
      "export_count": 0,
      "external_dep_count": 0,
      "coupling_score": 2
    },
<<<<<<< HEAD
    "src/cook/execution/runner.rs": {
=======
    "src/init/command.rs": {
>>>>>>> ebd59570
      "module_type": "Library",
      "import_count": 0,
      "export_count": 0,
      "external_dep_count": 0,
      "coupling_score": 2
    },
<<<<<<< HEAD
    "src/metrics/performance.rs": {
=======
    "src/git/error.rs": {
>>>>>>> ebd59570
      "module_type": "Library",
      "import_count": 0,
      "export_count": 0,
      "external_dep_count": 0,
<<<<<<< HEAD
      "coupling_score": 8
    },
    "src/cook/retry.rs": {
      "module_type": "Library",
      "import_count": 0,
      "export_count": 0,
      "external_dep_count": 0,
      "coupling_score": 12
    },
    "src/abstractions/exit_status.rs": {
=======
      "coupling_score": 2
    },
    "src/context/conventions.rs": {
>>>>>>> ebd59570
      "module_type": "Library",
      "import_count": 0,
      "export_count": 0,
      "external_dep_count": 0,
      "coupling_score": 12
    },
<<<<<<< HEAD
    "src/session/events.rs": {
=======
    "tests/edge_case_tests.rs": {
>>>>>>> ebd59570
      "module_type": "Library",
      "import_count": 0,
      "export_count": 0,
      "external_dep_count": 0,
<<<<<<< HEAD
      "coupling_score": 7
    },
    "src/session/state.rs": {
=======
      "coupling_score": 9
    },
    "tests/metrics_system_integration.rs": {
>>>>>>> ebd59570
      "module_type": "Library",
      "import_count": 0,
      "export_count": 0,
      "external_dep_count": 0,
      "coupling_score": 7
    },
<<<<<<< HEAD
    "src/context/architecture.rs": {
=======
    "tests/subprocess_tests.rs": {
>>>>>>> ebd59570
      "module_type": "Library",
      "import_count": 0,
      "export_count": 0,
      "external_dep_count": 0,
<<<<<<< HEAD
      "coupling_score": 9
    },
    "tests/edge_case_tests.rs": {
=======
      "coupling_score": 3
    },
    "tests/workflow_tests.rs": {
>>>>>>> ebd59570
      "module_type": "Library",
      "import_count": 0,
      "export_count": 0,
      "external_dep_count": 0,
<<<<<<< HEAD
      "coupling_score": 9
    },
    "src/cook/session/mod.rs": {
=======
      "coupling_score": 1
    },
    "src/simple_state/tests.rs": {
>>>>>>> ebd59570
      "module_type": "Library",
      "import_count": 0,
      "export_count": 0,
      "external_dep_count": 0,
<<<<<<< HEAD
      "coupling_score": 3
=======
      "coupling_score": 5
>>>>>>> ebd59570
    },
    "src/cook/signal_handler.rs": {
      "module_type": "Library",
      "import_count": 0,
      "export_count": 0,
      "external_dep_count": 0,
      "coupling_score": 16
    },
<<<<<<< HEAD
    "src/git/types.rs": {
=======
    "src/context/tarpaulin_coverage.rs": {
>>>>>>> ebd59570
      "module_type": "Library",
      "import_count": 0,
      "export_count": 0,
      "external_dep_count": 0,
<<<<<<< HEAD
      "coupling_score": 1
    },
    "src/worktree/manager.rs": {
=======
      "coupling_score": 11
    },
    "src/metrics/history.rs": {
>>>>>>> ebd59570
      "module_type": "Library",
      "import_count": 0,
      "export_count": 0,
      "external_dep_count": 0,
<<<<<<< HEAD
      "coupling_score": 10
    },
    "tests/workflow_tests.rs": {
=======
      "coupling_score": 2
    },
    "src/cook/git_ops.rs": {
>>>>>>> ebd59570
      "module_type": "Library",
      "import_count": 0,
      "export_count": 0,
      "external_dep_count": 0,
<<<<<<< HEAD
      "coupling_score": 1
    },
    "src/cook/tests.rs": {
=======
      "coupling_score": 9
    },
    "src/cook/mod.rs": {
>>>>>>> ebd59570
      "module_type": "Library",
      "import_count": 0,
      "export_count": 0,
      "external_dep_count": 0,
<<<<<<< HEAD
      "coupling_score": 12
    },
    "src/testing/mod.rs": {
=======
      "coupling_score": 11
    },
    "src/cook/analysis/mod.rs": {
>>>>>>> ebd59570
      "module_type": "Library",
      "import_count": 0,
      "export_count": 0,
      "external_dep_count": 0,
<<<<<<< HEAD
      "coupling_score": 10
    },
    "src/cook/workflow/executor.rs": {
=======
      "coupling_score": 6
    },
    "src/cook/session/mod.rs": {
>>>>>>> ebd59570
      "module_type": "Library",
      "import_count": 0,
      "export_count": 0,
      "external_dep_count": 0,
<<<<<<< HEAD
      "coupling_score": 13
    },
    "src/metrics/history.rs": {
=======
      "coupling_score": 3
    },
    "src/subprocess/tests.rs": {
>>>>>>> ebd59570
      "module_type": "Library",
      "import_count": 0,
      "export_count": 0,
      "external_dep_count": 0,
<<<<<<< HEAD
      "coupling_score": 2
    },
    "tests/signal_handling_integration.rs": {
=======
      "coupling_score": 3
    },
    "src/cook/workflow/mod.rs": {
>>>>>>> ebd59570
      "module_type": "Library",
      "import_count": 0,
      "export_count": 0,
      "external_dep_count": 0,
      "coupling_score": 1
    },
<<<<<<< HEAD
    "src/config/command_discovery.rs": {
=======
    "src/simple_state/cache.rs": {
>>>>>>> ebd59570
      "module_type": "Library",
      "import_count": 0,
      "export_count": 0,
      "external_dep_count": 0,
<<<<<<< HEAD
      "coupling_score": 9
    },
    "src/subprocess/error.rs": {
=======
      "coupling_score": 5
    },
    "src/cook/metrics/collector.rs": {
>>>>>>> ebd59570
      "module_type": "Library",
      "import_count": 0,
      "export_count": 0,
      "external_dep_count": 0,
      "coupling_score": 11
    },
<<<<<<< HEAD
    "src/cook/analysis/mod.rs": {
=======
    "src/context/analyzer.rs": {
>>>>>>> ebd59570
      "module_type": "Library",
      "import_count": 0,
      "export_count": 0,
      "external_dep_count": 0,
      "coupling_score": 6
    },
<<<<<<< HEAD
    "src/context/hybrid_coverage.rs": {
=======
    "src/subprocess/builder.rs": {
>>>>>>> ebd59570
      "module_type": "Library",
      "import_count": 0,
      "export_count": 0,
      "external_dep_count": 0,
<<<<<<< HEAD
      "coupling_score": 9
    },
    "src/analyze/mod.rs": {
=======
      "coupling_score": 4
    },
    "src/cook/retry.rs": {
>>>>>>> ebd59570
      "module_type": "Library",
      "import_count": 0,
      "export_count": 0,
      "external_dep_count": 0,
<<<<<<< HEAD
      "coupling_score": 3
    },
    "src/abstractions/mod.rs": {
=======
      "coupling_score": 12
    },
    "src/context/hybrid_coverage.rs": {
>>>>>>> ebd59570
      "module_type": "Library",
      "import_count": 0,
      "export_count": 0,
      "external_dep_count": 0,
<<<<<<< HEAD
      "coupling_score": 0
    },
    "src/session/storage.rs": {
=======
      "coupling_score": 9
    },
    "tests/cook_orchestrator_integration.rs": {
>>>>>>> ebd59570
      "module_type": "Library",
      "import_count": 0,
      "export_count": 0,
      "external_dep_count": 0,
<<<<<<< HEAD
      "coupling_score": 8
    },
    "src/cook/coordinators/execution.rs": {
=======
      "coupling_score": 12
    },
    "src/metrics/events.rs": {
>>>>>>> ebd59570
      "module_type": "Library",
      "import_count": 0,
      "export_count": 0,
      "external_dep_count": 0,
<<<<<<< HEAD
      "coupling_score": 7
    },
    "src/lib.rs": {
=======
      "coupling_score": 6
    },
    "src/context/dependencies.rs": {
>>>>>>> ebd59570
      "module_type": "Library",
      "import_count": 0,
      "export_count": 0,
      "external_dep_count": 0,
<<<<<<< HEAD
      "coupling_score": 0
    },
    "tests/unified_scoring_tests.rs": {
=======
      "coupling_score": 12
    },
    "src/config/dynamic_registry.rs": {
>>>>>>> ebd59570
      "module_type": "Library",
      "import_count": 0,
      "export_count": 0,
      "external_dep_count": 0,
<<<<<<< HEAD
      "coupling_score": 2
    },
    "src/metrics/storage.rs": {
=======
      "coupling_score": 14
    },
    "tests/unified_scoring_tests.rs": {
>>>>>>> ebd59570
      "module_type": "Library",
      "import_count": 0,
      "export_count": 0,
      "external_dep_count": 0,
<<<<<<< HEAD
      "coupling_score": 8
=======
      "coupling_score": 2
>>>>>>> ebd59570
    }
  },
  "edges": [
    {
      "from": "tests/cook_iteration_tests.rs",
      "to": "anyhow::Result",
      "dep_type": "Import"
    },
    {
      "from": "tests/cook_iteration_tests.rs",
      "to": "std::fs",
      "dep_type": "Import"
    },
    {
      "from": "tests/cook_iteration_tests.rs",
      "to": "std::path::Path",
      "dep_type": "Import"
    },
    {
      "from": "tests/cook_iteration_tests.rs",
      "to": "std::process::Command",
      "dep_type": "Import"
    },
    {
      "from": "tests/cook_iteration_tests.rs",
      "to": "tempfile::TempDir",
      "dep_type": "Import"
    },
    {
      "from": "tests/workflow_commit_verification_tests.rs",
      "to": "anyhow::Result",
      "dep_type": "Import"
    },
    {
      "from": "tests/workflow_commit_verification_tests.rs",
      "to": "assert_cmd::Command",
      "dep_type": "Import"
    },
    {
      "from": "tests/workflow_commit_verification_tests.rs",
      "to": "predicates::prelude::*",
      "dep_type": "Import"
    },
    {
      "from": "tests/workflow_commit_verification_tests.rs",
      "to": "std::fs",
      "dep_type": "Import"
    },
    {
      "from": "tests/workflow_commit_verification_tests.rs",
      "to": "std::path::Path",
      "dep_type": "Import"
    },
    {
      "from": "tests/workflow_commit_verification_tests.rs",
      "to": "tempfile::TempDir",
      "dep_type": "Import"
    },
    {
      "from": "tests/cli_tests.rs",
      "to": "mod::common",
      "dep_type": "Import"
    },
    {
      "from": "tests/cli_tests.rs",
      "to": "assert_cmd::Command",
      "dep_type": "Import"
    },
    {
      "from": "tests/cli_tests.rs",
      "to": "predicates::prelude::*",
      "dep_type": "Import"
    },
    {
      "from": "tests/cli_tests.rs",
      "to": "tempfile::TempDir",
      "dep_type": "Import"
    },
    {
      "from": "tests/cli_tests.rs",
      "to": "mod::cook_dry_run_tests {",
      "dep_type": "Import"
    },
    {
      "from": "tests/cli_tests.rs",
      "to": "super::*",
      "dep_type": "Import"
    },
    {
      "from": "tests/cli_tests.rs",
      "to": "std::env",
      "dep_type": "Import"
    },
    {
      "from": "tests/cli_tests.rs",
      "to": "mod::arg_parsing_tests {",
      "dep_type": "Import"
    },
    {
      "from": "tests/cli_tests.rs",
      "to": "super::*",
      "dep_type": "Import"
    },
    {
      "from": "tests/metrics_system_integration.rs",
      "to": "chrono::Utc",
      "dep_type": "Import"
    },
    {
      "from": "tests/metrics_system_integration.rs",
      "to": "mmm::metrics::backends::{CollectorConfig, FileMetricsCollector, MemoryMetricsCollector}",
      "dep_type": "Import"
    },
    {
      "from": "tests/metrics_system_integration.rs",
      "to": "mmm::metrics::events::{Aggregation, MetricsQuery, MetricsReader}",
      "dep_type": "Import"
    },
    {
      "from": "tests/metrics_system_integration.rs",
      "to": "mmm::metrics::{MetricEvent, MetricsRegistry, Tags}",
      "dep_type": "Import"
    },
    {
      "from": "tests/metrics_system_integration.rs",
      "to": "std::sync::Arc",
      "dep_type": "Import"
    },
    {
      "from": "tests/metrics_system_integration.rs",
      "to": "std::time::Duration",
      "dep_type": "Import"
    },
    {
      "from": "tests/metrics_system_integration.rs",
      "to": "tempfile::TempDir",
      "dep_type": "Import"
    },
    {
      "from": "tests/cook_orchestrator_integration.rs",
      "to": "mod::common",
      "dep_type": "Import"
    },
    {
      "from": "tests/cook_orchestrator_integration.rs",
      "to": "mmm::cook::analysis::runner::AnalysisRunnerImpl",
      "dep_type": "Import"
    },
    {
      "from": "tests/cook_orchestrator_integration.rs",
      "to": "mmm::cook::execution::claude::ClaudeExecutorImpl",
      "dep_type": "Import"
    },
    {
      "from": "tests/cook_orchestrator_integration.rs",
      "to": "mmm::cook::execution::runner::RealCommandRunner",
      "dep_type": "Import"
    },
    {
      "from": "tests/cook_orchestrator_integration.rs",
      "to": "mmm::cook::metrics::collector::MetricsCollectorImpl",
      "dep_type": "Import"
    },
    {
      "from": "tests/cook_orchestrator_integration.rs",
      "to": "mmm::cook::orchestrator::{CookOrchestrator, DefaultCookOrchestrator}",
      "dep_type": "Import"
    },
    {
      "from": "tests/cook_orchestrator_integration.rs",
      "to": "mmm::cook::session::tracker::SessionTrackerImpl",
      "dep_type": "Import"
    },
    {
      "from": "tests/cook_orchestrator_integration.rs",
      "to": "mmm::simple_state::StateManager",
      "dep_type": "Import"
    },
    {
      "from": "tests/cook_orchestrator_integration.rs",
      "to": "mmm::subprocess::SubprocessManager",
      "dep_type": "Import"
    },
    {
      "from": "tests/cook_orchestrator_integration.rs",
      "to": "std::os::unix::process::ExitStatusExt",
      "dep_type": "Import"
    },
    {
      "from": "tests/cook_orchestrator_integration.rs",
      "to": "std::sync::Arc",
      "dep_type": "Import"
    },
    {
      "from": "tests/cook_orchestrator_integration.rs",
      "to": "tempfile::TempDir",
      "dep_type": "Import"
    },
    {
      "from": "tests/metrics_integration.rs",
      "to": "mod::common",
      "dep_type": "Import"
    },
    {
      "from": "tests/metrics_integration.rs",
      "to": "mmm::context::{ContextAnalyzer, ProjectAnalyzer}",
      "dep_type": "Import"
    },
    {
      "from": "tests/metrics_integration.rs",
      "to": "mmm::metrics::{MetricsCollector, MetricsHistory}",
      "dep_type": "Import"
    },
    {
      "from": "tests/metrics_integration.rs",
      "to": "mmm::subprocess::SubprocessManager",
      "dep_type": "Import"
    },
    {
      "from": "tests/metrics_integration.rs",
      "to": "std::fs",
      "dep_type": "Import"
    },
    {
      "from": "tests/metrics_integration.rs",
      "to": "tempfile::TempDir",
      "dep_type": "Import"
    },
    {
      "from": "tests/metrics_integration.rs",
      "to": "anyhow::Result",
      "dep_type": "Import"
    },
    {
      "from": "tests/metrics_integration.rs",
      "to": "mod::tests {",
      "dep_type": "Import"
    },
    {
      "from": "tests/metrics_integration.rs",
      "to": "super::*",
      "dep_type": "Import"
    },
    {
      "from": "tests/config_integration_tests.rs",
      "to": "std::fs",
      "dep_type": "Import"
    },
    {
      "from": "tests/config_integration_tests.rs",
      "to": "std::process::Command",
      "dep_type": "Import"
    },
    {
      "from": "tests/config_integration_tests.rs",
      "to": "tempfile::TempDir",
      "dep_type": "Import"
    },
    {
      "from": "tests/cook_tests.rs",
      "to": "std::process::Command",
      "dep_type": "Import"
    },
    {
      "from": "tests/cook_tests.rs",
      "to": "tempfile::TempDir",
      "dep_type": "Import"
    },
    {
      "from": "tests/cook_tests.rs",
      "to": "mod::improve_command_tests {",
      "dep_type": "Import"
    },
    {
      "from": "tests/cook_tests.rs",
      "to": "mmm::cook::command::CookCommand",
      "dep_type": "Import"
    },
    {
      "from": "tests/cook_tests.rs",
      "to": "std::path::PathBuf",
      "dep_type": "Import"
    },
    {
      "from": "tests/cook_tests.rs",
      "to": "mod::session_tests {",
      "dep_type": "Import"
    },
    {
      "from": "tests/cook_tests.rs",
      "to": "mmm::cook::session::SessionSummary",
      "dep_type": "Import"
    },
    {
      "from": "tests/error_handling_tests.rs",
      "to": "std::process::Command",
      "dep_type": "Import"
    },
    {
      "from": "tests/error_handling_tests.rs",
      "to": "tempfile::TempDir",
      "dep_type": "Import"
    },
    {
      "from": "tests/error_handling_tests.rs",
      "to": "std::sync::{Arc, Mutex}",
      "dep_type": "Import"
    },
    {
      "from": "tests/error_handling_tests.rs",
      "to": "std::thread",
      "dep_type": "Import"
    },
    {
      "from": "tests/error_handling_tests.rs",
      "to": "mod::cook_error_recovery {",
      "dep_type": "Import"
    },
    {
      "from": "tests/error_handling_tests.rs",
      "to": "anyhow::{anyhow, Result}",
      "dep_type": "Import"
    },
    {
      "from": "tests/analysis_integration.rs",
      "to": "mmm::context::AnalysisResult",
      "dep_type": "Import"
    },
    {
      "from": "tests/analysis_integration.rs",
      "to": "mmm::cook::analysis::cache::{AnalysisCache, AnalysisCacheImpl}",
      "dep_type": "Import"
    },
    {
      "from": "tests/analysis_integration.rs",
      "to": "mmm::cook::analysis::runner::{AnalysisRunner, AnalysisRunnerImpl}",
      "dep_type": "Import"
    },
    {
      "from": "tests/analysis_integration.rs",
      "to": "mmm::cook::analysis::AnalysisCoordinator",
      "dep_type": "Import"
    },
    {
      "from": "tests/analysis_integration.rs",
      "to": "mmm::cook::execution::{CommandRunner, ExecutionContext, ExecutionResult}",
      "dep_type": "Import"
    },
    {
      "from": "tests/analysis_integration.rs",
      "to": "std::os::unix::process::ExitStatusExt",
      "dep_type": "Import"
    },
    {
      "from": "tests/analysis_integration.rs",
      "to": "tempfile::TempDir",
      "dep_type": "Import"
    },
    {
      "from": "tests/common/mod.rs",
      "to": "anyhow::Result",
      "dep_type": "Import"
    },
    {
      "from": "tests/common/mod.rs",
      "to": "std::fs",
      "dep_type": "Import"
    },
    {
      "from": "tests/common/mod.rs",
      "to": "std::path::{Path, PathBuf}",
      "dep_type": "Import"
    },
    {
      "from": "tests/common/mod.rs",
      "to": "std::process::Command",
      "dep_type": "Import"
    },
    {
      "from": "tests/common/mod.rs",
      "to": "std::sync::Once",
      "dep_type": "Import"
    },
    {
      "from": "tests/common/mod.rs",
      "to": "tempfile::TempDir",
      "dep_type": "Import"
    },
    {
      "from": "tests/common/mod.rs",
      "to": "std::path::Path",
      "dep_type": "Import"
    },
    {
      "from": "tests/context_integration.rs",
      "to": "tempfile::TempDir",
      "dep_type": "Import"
    },
    {
      "from": "tests/context_integration.rs",
      "to": "mmm::metrics::storage::MetricsStorage",
      "dep_type": "Import"
    },
    {
      "from": "tests/context_integration.rs",
      "to": "mmm::metrics::ImprovementMetrics",
      "dep_type": "Import"
    },
    {
      "from": "tests/context_integration.rs",
      "to": "std::time::Duration",
      "dep_type": "Import"
    },
    {
      "from": "tests/command_parsing_tests.rs",
      "to": "std::collections::HashMap",
      "dep_type": "Import"
    },
    {
      "from": "tests/worktree_integration_tests.rs",
      "to": "mmm::subprocess::SubprocessManager",
      "dep_type": "Import"
    },
    {
      "from": "tests/worktree_integration_tests.rs",
      "to": "mmm::worktree::WorktreeManager",
      "dep_type": "Import"
    },
    {
      "from": "tests/worktree_integration_tests.rs",
      "to": "std::fs",
      "dep_type": "Import"
    },
    {
      "from": "tests/worktree_integration_tests.rs",
      "to": "std::process::Command",
      "dep_type": "Import"
    },
    {
      "from": "tests/worktree_integration_tests.rs",
      "to": "tempfile::TempDir",
      "dep_type": "Import"
    },
    {
      "from": "tests/metrics_collector_integration.rs",
      "to": "mod::common",
      "dep_type": "Import"
    },
    {
      "from": "tests/metrics_collector_integration.rs",
      "to": "mmm::cook::metrics::collector::MetricsCollectorImpl",
      "dep_type": "Import"
    },
    {
      "from": "tests/metrics_collector_integration.rs",
      "to": "mmm::cook::metrics::MetricsCoordinator",
      "dep_type": "Import"
    },
    {
      "from": "tests/metrics_collector_integration.rs",
      "to": "mmm::metrics::registry::{MetricsConfig, MetricsRegistry}",
      "dep_type": "Import"
    },
    {
      "from": "tests/metrics_collector_integration.rs",
      "to": "std::os::unix::process::ExitStatusExt",
      "dep_type": "Import"
    },
    {
      "from": "tests/metrics_collector_integration.rs",
      "to": "tempfile::TempDir",
      "dep_type": "Import"
    },
    {
      "from": "tests/edge_case_tests.rs",
      "to": "anyhow::Result",
      "dep_type": "Import"
    },
    {
      "from": "tests/edge_case_tests.rs",
      "to": "std::fs",
      "dep_type": "Import"
    },
    {
      "from": "tests/edge_case_tests.rs",
      "to": "std::path::PathBuf",
      "dep_type": "Import"
    },
    {
      "from": "tests/edge_case_tests.rs",
      "to": "std::process::Command",
      "dep_type": "Import"
    },
    {
      "from": "tests/edge_case_tests.rs",
      "to": "tempfile::TempDir",
      "dep_type": "Import"
    },
    {
      "from": "tests/edge_case_tests.rs",
      "to": "std::sync::{Arc, Mutex}",
      "dep_type": "Import"
    },
    {
      "from": "tests/edge_case_tests.rs",
      "to": "std::thread",
      "dep_type": "Import"
    },
    {
      "from": "tests/edge_case_tests.rs",
      "to": "std::thread",
      "dep_type": "Import"
    },
    {
      "from": "tests/edge_case_tests.rs",
      "to": "std::time::Duration",
      "dep_type": "Import"
    },
    {
      "from": "tests/workflow_tests.rs",
      "to": "mmm::config::{command::WorkflowCommand, workflow::WorkflowConfig}",
      "dep_type": "Import"
    },
    {
      "from": "tests/context_optimization_tests.rs",
      "to": "anyhow::Result",
      "dep_type": "Import"
    },
    {
      "from": "tests/context_optimization_tests.rs",
      "to": "mmm::context::{",
      "dep_type": "Import"
    },
    {
      "from": "tests/context_optimization_tests.rs",
      "to": "std::collections::HashMap",
      "dep_type": "Import"
    },
    {
      "from": "tests/context_optimization_tests.rs",
      "to": "std::path::PathBuf",
      "dep_type": "Import"
    },
    {
      "from": "tests/context_optimization_tests.rs",
      "to": "tempfile::TempDir",
      "dep_type": "Import"
    },
    {
      "from": "tests/context_optimization_tests.rs",
      "to": "mmm::context::size_manager::OptimizableForSize",
      "dep_type": "Import"
    },
    {
      "from": "tests/context_optimization_tests.rs",
      "to": "mmm::context::{",
      "dep_type": "Import"
    },
    {
      "from": "tests/integration_test_cook_path.rs",
      "to": "assert_cmd::prelude::*",
      "dep_type": "Import"
    },
    {
      "from": "tests/integration_test_cook_path.rs",
      "to": "predicates::prelude::*",
      "dep_type": "Import"
    },
    {
      "from": "tests/integration_test_cook_path.rs",
      "to": "std::fs",
      "dep_type": "Import"
    },
    {
      "from": "tests/integration_test_cook_path.rs",
      "to": "std::process::Command",
      "dep_type": "Import"
    },
    {
      "from": "tests/integration_test_cook_path.rs",
      "to": "tempfile::TempDir",
      "dep_type": "Import"
    },
    {
      "from": "tests/integration_test_cook_path.rs",
      "to": "std::env",
      "dep_type": "Import"
    },
    {
      "from": "tests/signal_handling_integration.rs",
      "to": "mmm::cook::signal_handler::setup_interrupt_handlers",
      "dep_type": "Import"
    },
    {
      "from": "tests/signal_handling_integration.rs",
      "to": "mmm::subprocess::{MockProcessRunner, SubprocessManager}",
      "dep_type": "Import"
    },
    {
      "from": "tests/signal_handling_integration.rs",
      "to": "mmm::worktree::WorktreeManager",
      "dep_type": "Import"
    },
    {
      "from": "tests/signal_handling_integration.rs",
      "to": "std::fs",
      "dep_type": "Import"
    },
    {
      "from": "tests/signal_handling_integration.rs",
      "to": "std::sync::Arc",
      "dep_type": "Import"
    },
    {
      "from": "tests/signal_handling_integration.rs",
      "to": "tempfile::TempDir",
      "dep_type": "Import"
    },
    {
      "from": "tests/subprocess_tests.rs",
      "to": "anyhow::Result",
      "dep_type": "Import"
    },
    {
      "from": "tests/subprocess_tests.rs",
      "to": "std::process::Command",
      "dep_type": "Import"
    },
    {
      "from": "tests/subprocess_tests.rs",
      "to": "tokio::time::{timeout, Duration}",
      "dep_type": "Import"
    },
    {
      "from": "tests/unified_scoring_tests.rs",
      "to": "mmm::metrics::ImprovementMetrics",
      "dep_type": "Import"
    },
    {
      "from": "tests/unified_scoring_tests.rs",
      "to": "mmm::scoring::ProjectHealthScore",
      "dep_type": "Import"
    },
    {
      "from": "tests/cook_coordinators_integration.rs",
      "to": "mmm::config::WorkflowCommand",
      "dep_type": "Import"
    },
    {
      "from": "tests/cook_coordinators_integration.rs",
      "to": "mmm::cook::coordinators::{DefaultWorkflowCoordinator, WorkflowContext, WorkflowCoordinator}",
      "dep_type": "Import"
    },
    {
      "from": "tests/cook_coordinators_integration.rs",
      "to": "mmm::cook::interaction::UserInteraction",
      "dep_type": "Import"
    },
    {
      "from": "tests/cook_coordinators_integration.rs",
      "to": "mmm::cook::workflow::{WorkflowExecutor, WorkflowStep}",
      "dep_type": "Import"
    },
    {
      "from": "tests/cook_coordinators_integration.rs",
      "to": "std::collections::HashMap",
      "dep_type": "Import"
    },
    {
      "from": "tests/cook_coordinators_integration.rs",
      "to": "std::sync::Arc",
      "dep_type": "Import"
    },
    {
      "from": "src/init/command.rs",
      "to": "clap::Parser",
      "dep_type": "Import"
    },
    {
      "from": "src/init/command.rs",
      "to": "std::path::PathBuf",
      "dep_type": "Import"
    },
    {
      "from": "src/init/mod.rs",
      "to": "anyhow::{Context, Result}",
      "dep_type": "Import"
    },
    {
      "from": "src/init/mod.rs",
      "to": "std::fs",
      "dep_type": "Import"
    },
    {
      "from": "src/init/mod.rs",
      "to": "std::path::{Path, PathBuf}",
      "dep_type": "Import"
    },
    {
      "from": "src/init/mod.rs",
      "to": "crate::init::command::InitCommand",
      "dep_type": "Import"
    },
    {
      "from": "src/init/mod.rs",
      "to": "crate::subprocess::SubprocessManager",
      "dep_type": "Import"
    },
    {
      "from": "src/init/mod.rs",
      "to": "crate::subprocess::ProcessCommandBuilder",
      "dep_type": "Import"
    },
    {
      "from": "src/init/mod.rs",
      "to": "std::io::IsTerminal",
      "dep_type": "Import"
    },
    {
      "from": "src/init/mod.rs",
      "to": "std::io::{self, Write}",
      "dep_type": "Import"
    },
    {
      "from": "src/init/mod.rs",
      "to": "mod::tests {",
      "dep_type": "Import"
    },
    {
      "from": "src/init/mod.rs",
      "to": "super::*",
      "dep_type": "Import"
    },
    {
      "from": "src/init/mod.rs",
      "to": "crate::init::command::InitCommand",
      "dep_type": "Import"
    },
    {
      "from": "src/init/mod.rs",
      "to": "tempfile::TempDir",
      "dep_type": "Import"
    },
    {
      "from": "src/init/mod.rs",
      "to": "crate::subprocess::ProcessCommandBuilder",
      "dep_type": "Import"
    },
    {
      "from": "src/init/mod.rs",
      "to": "crate::subprocess::ProcessCommandBuilder",
      "dep_type": "Import"
    },
    {
      "from": "src/init/mod.rs",
      "to": "crate::subprocess::ProcessCommandBuilder",
      "dep_type": "Import"
    },
    {
      "from": "src/init/mod.rs",
      "to": "crate::subprocess::ProcessCommandBuilder",
      "dep_type": "Import"
    },
    {
      "from": "src/init/mod.rs",
      "to": "crate::subprocess::ProcessCommandBuilder",
      "dep_type": "Import"
    },
    {
      "from": "src/init/mod.rs",
      "to": "crate::subprocess::ProcessCommandBuilder",
      "dep_type": "Import"
    },
    {
      "from": "src/init/templates.rs",
      "to": "std::collections::HashMap",
      "dep_type": "Import"
    },
    {
      "from": "src/metrics/collector.rs",
      "to": "super::{ComplexityCalculator, ImprovementMetrics, PerformanceProfiler, QualityAnalyzer}",
      "dep_type": "Import"
    },
    {
      "from": "src/metrics/collector.rs",
      "to": "crate::subprocess::SubprocessManager",
      "dep_type": "Import"
    },
    {
      "from": "src/metrics/collector.rs",
      "to": "anyhow::Result",
      "dep_type": "Import"
    },
    {
      "from": "src/metrics/collector.rs",
      "to": "std::path::Path",
      "dep_type": "Import"
    },
    {
      "from": "src/metrics/collector.rs",
      "to": "tokio::task",
      "dep_type": "Import"
    },
    {
      "from": "src/metrics/collector.rs",
      "to": "mod::tests {",
      "dep_type": "Import"
    },
    {
      "from": "src/metrics/collector.rs",
      "to": "super::*",
      "dep_type": "Import"
    },
    {
      "from": "src/metrics/collector.rs",
      "to": "std::fs",
      "dep_type": "Import"
    },
    {
      "from": "src/metrics/collector.rs",
      "to": "tempfile::TempDir",
      "dep_type": "Import"
    },
    {
      "from": "src/metrics/events.rs",
      "to": "anyhow::Result",
      "dep_type": "Import"
    },
    {
      "from": "src/metrics/events.rs",
      "to": "async_trait::async_trait",
      "dep_type": "Import"
    },
    {
      "from": "src/metrics/events.rs",
      "to": "chrono::{DateTime, Utc}",
      "dep_type": "Import"
    },
    {
      "from": "src/metrics/events.rs",
      "to": "serde::{Deserialize, Serialize}",
      "dep_type": "Import"
    },
    {
      "from": "src/metrics/events.rs",
      "to": "std::collections::HashMap",
      "dep_type": "Import"
    },
    {
      "from": "src/metrics/events.rs",
      "to": "std::time::Duration",
      "dep_type": "Import"
    },
    {
      "from": "src/metrics/registry.rs",
      "to": "super::events::{",
      "dep_type": "Import"
    },
    {
      "from": "src/metrics/registry.rs",
      "to": "anyhow::Result",
      "dep_type": "Import"
    },
    {
      "from": "src/metrics/registry.rs",
      "to": "std::future::Future",
      "dep_type": "Import"
    },
    {
      "from": "src/metrics/registry.rs",
      "to": "std::sync::Arc",
      "dep_type": "Import"
    },
    {
      "from": "src/metrics/registry.rs",
      "to": "std::time::Duration",
      "dep_type": "Import"
    },
    {
      "from": "src/metrics/registry.rs",
      "to": "tokio::sync::RwLock",
      "dep_type": "Import"
    },
    {
      "from": "src/metrics/registry.rs",
      "to": "rand::Rng",
      "dep_type": "Import"
    },
    {
      "from": "src/metrics/registry.rs",
      "to": "mod::tests {",
      "dep_type": "Import"
    },
    {
      "from": "src/metrics/registry.rs",
      "to": "super::*",
      "dep_type": "Import"
    },
    {
      "from": "src/metrics/registry.rs",
      "to": "crate::metrics::backends::MemoryMetricsCollector",
      "dep_type": "Import"
    },
    {
      "from": "src/metrics/complexity.rs",
      "to": "anyhow::{Context, Result}",
      "dep_type": "Import"
    },
    {
      "from": "src/metrics/complexity.rs",
      "to": "serde::{Deserialize, Serialize}",
      "dep_type": "Import"
    },
    {
      "from": "src/metrics/complexity.rs",
      "to": "std::collections::HashMap",
      "dep_type": "Import"
    },
    {
      "from": "src/metrics/complexity.rs",
      "to": "std::path::Path",
      "dep_type": "Import"
    },
    {
      "from": "src/metrics/complexity.rs",
      "to": "syn::{visit::Visit, Block, Expr}",
      "dep_type": "Import"
    },
    {
      "from": "src/metrics/complexity.rs",
      "to": "tracing::debug",
      "dep_type": "Import"
    },
    {
      "from": "src/metrics/complexity.rs",
      "to": "mod::tests {",
      "dep_type": "Import"
    },
    {
      "from": "src/metrics/complexity.rs",
      "to": "super::*",
      "dep_type": "Import"
    },
    {
      "from": "src/metrics/complexity.rs",
      "to": "std::fs",
      "dep_type": "Import"
    },
    {
      "from": "src/metrics/complexity.rs",
      "to": "tempfile::TempDir",
      "dep_type": "Import"
    },
    {
      "from": "src/metrics/mod.rs",
      "to": "anyhow::Result",
      "dep_type": "Import"
    },
    {
      "from": "src/metrics/mod.rs",
      "to": "chrono::{DateTime, Utc}",
      "dep_type": "Import"
    },
    {
      "from": "src/metrics/mod.rs",
      "to": "serde::{Deserialize, Serialize}",
      "dep_type": "Import"
    },
    {
      "from": "src/metrics/mod.rs",
      "to": "std::collections::HashMap",
      "dep_type": "Import"
    },
    {
      "from": "src/metrics/mod.rs",
      "to": "std::path::Path",
      "dep_type": "Import"
    },
    {
      "from": "src/metrics/mod.rs",
      "to": "std::time::Duration",
      "dep_type": "Import"
    },
    {
      "from": "src/metrics/mod.rs",
      "to": "crate::scoring::ProjectHealthScore",
      "dep_type": "Import"
    },
    {
      "from": "src/metrics/mod.rs",
      "to": "super::*",
      "dep_type": "Import"
    },
    {
      "from": "src/metrics/mod.rs",
      "to": "std::path::PathBuf",
      "dep_type": "Import"
    },
    {
      "from": "src/metrics/mod.rs",
      "to": "std::sync::Arc",
      "dep_type": "Import"
    },
    {
      "from": "src/metrics/history.rs",
      "to": "super::ImprovementMetrics",
      "dep_type": "Import"
    },
    {
      "from": "src/metrics/history.rs",
      "to": "serde::{Deserialize, Serialize}",
      "dep_type": "Import"
    },
    {
      "from": "src/metrics/quality.rs",
      "to": "crate::subprocess::{ProcessCommandBuilder, SubprocessManager}",
      "dep_type": "Import"
    },
    {
      "from": "src/metrics/quality.rs",
      "to": "anyhow::{Context, Result}",
      "dep_type": "Import"
    },
    {
      "from": "src/metrics/quality.rs",
      "to": "serde::{Deserialize, Serialize}",
      "dep_type": "Import"
    },
    {
      "from": "src/metrics/quality.rs",
      "to": "std::path::Path",
      "dep_type": "Import"
    },
    {
      "from": "src/metrics/quality.rs",
      "to": "tracing::debug",
      "dep_type": "Import"
    },
    {
      "from": "src/metrics/testing.rs",
      "to": "super::backends::MemoryMetricsCollector",
      "dep_type": "Import"
    },
    {
      "from": "src/metrics/testing.rs",
      "to": "super::events::{MetricEvent, Tags}",
      "dep_type": "Import"
    },
    {
      "from": "src/metrics/testing.rs",
      "to": "super::registry::{MetricsConfig, MetricsRegistry}",
      "dep_type": "Import"
    },
    {
      "from": "src/metrics/testing.rs",
      "to": "std::sync::Arc",
      "dep_type": "Import"
    },
    {
      "from": "src/metrics/testing.rs",
      "to": "std::time::Duration",
      "dep_type": "Import"
    },
    {
      "from": "src/metrics/testing.rs",
      "to": "mod::tests {",
      "dep_type": "Import"
    },
    {
      "from": "src/metrics/testing.rs",
      "to": "super::*",
      "dep_type": "Import"
    },
    {
      "from": "src/metrics/testing.rs",
      "to": "std::time::Duration",
      "dep_type": "Import"
    },
    {
      "from": "src/metrics/testing.rs",
      "to": "tokio::time::sleep",
      "dep_type": "Import"
    },
    {
      "from": "src/metrics/performance.rs",
      "to": "crate::subprocess::{ProcessCommandBuilder, SubprocessManager}",
      "dep_type": "Import"
    },
    {
      "from": "src/metrics/performance.rs",
      "to": "anyhow::{Context, Result}",
      "dep_type": "Import"
    },
    {
      "from": "src/metrics/performance.rs",
      "to": "serde::{Deserialize, Serialize}",
      "dep_type": "Import"
    },
    {
      "from": "src/metrics/performance.rs",
      "to": "std::collections::HashMap",
      "dep_type": "Import"
    },
    {
      "from": "src/metrics/performance.rs",
      "to": "std::path::Path",
      "dep_type": "Import"
    },
    {
      "from": "src/metrics/performance.rs",
      "to": "std::time::{Duration, Instant}",
      "dep_type": "Import"
    },
    {
      "from": "src/metrics/performance.rs",
      "to": "tracing::debug",
      "dep_type": "Import"
    },
    {
      "from": "src/metrics/performance.rs",
      "to": "std::os::unix::fs::PermissionsExt",
      "dep_type": "Import"
    },
    {
      "from": "src/metrics/storage.rs",
      "to": "super::{ImprovementMetrics, MetricsHistory}",
      "dep_type": "Import"
    },
    {
      "from": "src/metrics/storage.rs",
      "to": "anyhow::{Context, Result}",
      "dep_type": "Import"
    },
    {
      "from": "src/metrics/storage.rs",
      "to": "std::path::{Path, PathBuf}",
      "dep_type": "Import"
    },
    {
      "from": "src/metrics/storage.rs",
      "to": "tracing::debug",
      "dep_type": "Import"
    },
    {
      "from": "src/metrics/storage.rs",
      "to": "mod::tests {",
      "dep_type": "Import"
    },
    {
      "from": "src/metrics/storage.rs",
      "to": "super::*",
      "dep_type": "Import"
    },
    {
      "from": "src/metrics/storage.rs",
      "to": "std::time::Duration",
      "dep_type": "Import"
    },
    {
      "from": "src/metrics/storage.rs",
      "to": "tempfile::TempDir",
      "dep_type": "Import"
    },
    {
      "from": "src/metrics/backends.rs",
      "to": "super::events::{",
      "dep_type": "Import"
    },
    {
      "from": "src/metrics/backends.rs",
      "to": "anyhow::{Context, Result}",
      "dep_type": "Import"
    },
    {
      "from": "src/metrics/backends.rs",
      "to": "async_trait::async_trait",
      "dep_type": "Import"
    },
    {
      "from": "src/metrics/backends.rs",
      "to": "chrono::Utc",
      "dep_type": "Import"
    },
    {
      "from": "src/metrics/backends.rs",
      "to": "serde::{Deserialize, Serialize}",
      "dep_type": "Import"
    },
    {
      "from": "src/metrics/backends.rs",
      "to": "std::path::PathBuf",
      "dep_type": "Import"
    },
    {
      "from": "src/metrics/backends.rs",
      "to": "std::sync::Arc",
      "dep_type": "Import"
    },
    {
      "from": "src/metrics/backends.rs",
      "to": "std::time::Duration",
      "dep_type": "Import"
    },
    {
      "from": "src/metrics/backends.rs",
      "to": "tokio::fs",
      "dep_type": "Import"
    },
    {
      "from": "src/metrics/backends.rs",
      "to": "tokio::io::AsyncWriteExt",
      "dep_type": "Import"
    },
    {
      "from": "src/metrics/backends.rs",
      "to": "tokio::sync::{Mutex, RwLock}",
      "dep_type": "Import"
    },
    {
      "from": "src/metrics/backends.rs",
      "to": "mod::tests {",
      "dep_type": "Import"
    },
    {
      "from": "src/metrics/backends.rs",
      "to": "super::*",
      "dep_type": "Import"
    },
    {
      "from": "src/metrics/backends.rs",
      "to": "crate::metrics::Tags",
      "dep_type": "Import"
    },
    {
      "from": "src/metrics/backends.rs",
      "to": "tempfile::TempDir",
      "dep_type": "Import"
    },
    {
      "from": "src/metrics/context.rs",
      "to": "super::events::{MetricEvent, Tags}",
      "dep_type": "Import"
    },
    {
      "from": "src/metrics/context.rs",
      "to": "super::registry::MetricsRegistry",
      "dep_type": "Import"
    },
    {
      "from": "src/metrics/context.rs",
      "to": "anyhow::Result",
      "dep_type": "Import"
    },
    {
      "from": "src/metrics/context.rs",
      "to": "std::sync::Arc",
      "dep_type": "Import"
    },
    {
      "from": "src/metrics/context.rs",
      "to": "mod::tests {",
      "dep_type": "Import"
    },
    {
      "from": "src/metrics/context.rs",
      "to": "super::*",
      "dep_type": "Import"
    },
    {
      "from": "src/metrics/context.rs",
      "to": "crate::metrics::{backends::MemoryMetricsCollector, registry::MetricsConfig}",
      "dep_type": "Import"
    },
    {
      "from": "src/context/analyzer.rs",
      "to": "super::*",
      "dep_type": "Import"
    },
    {
      "from": "src/context/analyzer.rs",
      "to": "crate::subprocess::SubprocessManager",
      "dep_type": "Import"
    },
    {
      "from": "src/context/analyzer.rs",
      "to": "anyhow::Result",
      "dep_type": "Import"
    },
    {
      "from": "src/context/analyzer.rs",
      "to": "std::path::Path",
      "dep_type": "Import"
    },
    {
      "from": "src/context/analyzer.rs",
      "to": "std::time::Instant",
      "dep_type": "Import"
    },
    {
      "from": "src/context/analyzer.rs",
      "to": "walkdir::WalkDir",
      "dep_type": "Import"
    },
    {
      "from": "src/context/test_coverage.rs",
      "to": "anyhow::Result",
      "dep_type": "Import"
    },
    {
      "from": "src/context/test_coverage.rs",
      "to": "serde::{Deserialize, Serialize}",
      "dep_type": "Import"
    },
    {
      "from": "src/context/test_coverage.rs",
      "to": "std::collections::HashMap",
      "dep_type": "Import"
    },
    {
      "from": "src/context/test_coverage.rs",
      "to": "std::path::{Path, PathBuf}",
      "dep_type": "Import"
    },
    {
      "from": "src/context/test_coverage.rs",
      "to": "walkdir::WalkDir",
      "dep_type": "Import"
    },
    {
      "from": "src/context/test_coverage.rs",
      "to": "mod::tests {",
      "dep_type": "Import"
    },
    {
      "from": "src/context/test_coverage.rs",
      "to": "super::*",
      "dep_type": "Import"
    },
    {
      "from": "src/context/test_coverage.rs",
      "to": "crate::testing::test_helpers::*",
      "dep_type": "Import"
    },
    {
      "from": "src/context/test_coverage.rs",
      "to": "mod::tests {",
      "dep_type": "Import"
    },
    {
      "from": "src/context/test_coverage.rs",
      "to": "super::*",
      "dep_type": "Import"
    },
    {
      "from": "src/context/hybrid_coverage.rs",
      "to": "anyhow::Result",
      "dep_type": "Import"
    },
    {
      "from": "src/context/hybrid_coverage.rs",
      "to": "serde::{Deserialize, Serialize}",
      "dep_type": "Import"
    },
    {
      "from": "src/context/hybrid_coverage.rs",
      "to": "std::collections::HashMap",
      "dep_type": "Import"
    },
    {
      "from": "src/context/hybrid_coverage.rs",
      "to": "std::path::{Path, PathBuf}",
      "dep_type": "Import"
    },
    {
      "from": "src/context/hybrid_coverage.rs",
      "to": "super::test_coverage::TestCoverageMap",
      "dep_type": "Import"
    },
    {
      "from": "src/context/hybrid_coverage.rs",
      "to": "crate::metrics::MetricsSnapshot",
      "dep_type": "Import"
    },
    {
      "from": "src/context/hybrid_coverage.rs",
      "to": "mod::tests {",
      "dep_type": "Import"
    },
    {
      "from": "src/context/hybrid_coverage.rs",
      "to": "super::*",
      "dep_type": "Import"
    },
    {
      "from": "src/context/hybrid_coverage.rs",
      "to": "crate::context::test_coverage::FileCoverage",
      "dep_type": "Import"
    },
    {
      "from": "src/context/size_manager.rs",
      "to": "anyhow::{Context, Result}",
      "dep_type": "Import"
    },
    {
      "from": "src/context/size_manager.rs",
      "to": "serde::{Deserialize, Serialize}",
      "dep_type": "Import"
    },
    {
      "from": "src/context/size_manager.rs",
      "to": "std::path::Path",
      "dep_type": "Import"
    },
    {
      "from": "src/context/size_manager.rs",
      "to": "mod::tests {",
      "dep_type": "Import"
    },
    {
      "from": "src/context/size_manager.rs",
      "to": "super::*",
      "dep_type": "Import"
    },
    {
      "from": "src/context/mod.rs",
      "to": "self::dependencies::ArchitecturalLayer",
      "dep_type": "Import"
    },
    {
      "from": "src/context/mod.rs",
      "to": "anyhow::Result",
      "dep_type": "Import"
    },
    {
      "from": "src/context/mod.rs",
      "to": "serde::{Deserialize, Serialize}",
      "dep_type": "Import"
    },
    {
      "from": "src/context/mod.rs",
      "to": "std::collections::HashMap",
      "dep_type": "Import"
    },
    {
      "from": "src/context/mod.rs",
      "to": "std::path::{Path, PathBuf}",
      "dep_type": "Import"
    },
    {
      "from": "src/context/mod.rs",
      "to": "crate::scoring::format_component",
      "dep_type": "Import"
    },
    {
      "from": "src/context/mod.rs",
      "to": "mod::tests {",
      "dep_type": "Import"
    },
    {
      "from": "src/context/mod.rs",
      "to": "super::*",
      "dep_type": "Import"
    },
    {
      "from": "src/context/dependencies.rs",
      "to": "anyhow::Result",
      "dep_type": "Import"
    },
    {
      "from": "src/context/dependencies.rs",
      "to": "serde::{Deserialize, Serialize}",
      "dep_type": "Import"
    },
    {
      "from": "src/context/dependencies.rs",
      "to": "std::collections::{HashMap, HashSet}",
      "dep_type": "Import"
    },
    {
      "from": "src/context/dependencies.rs",
      "to": "std::path::{Path, PathBuf}",
      "dep_type": "Import"
    },
    {
      "from": "src/context/dependencies.rs",
      "to": "walkdir::WalkDir",
      "dep_type": "Import"
    },
    {
      "from": "src/context/dependencies.rs",
      "to": "mod::tests {",
      "dep_type": "Import"
    },
    {
      "from": "src/context/dependencies.rs",
      "to": "super::*",
      "dep_type": "Import"
    },
    {
      "from": "src/context/dependencies.rs",
      "to": "std::path::Path",
      "dep_type": "Import"
    },
    {
      "from": "src/context/dependencies.rs",
      "to": "std::collections::{HashMap, HashSet}",
      "dep_type": "Import"
    },
    {
      "from": "src/context/dependencies.rs",
      "to": "crate::context::AnalysisResult",
      "dep_type": "Import"
    },
    {
      "from": "src/context/dependencies.rs",
      "to": "super::*",
      "dep_type": "Import"
    },
    {
      "from": "src/context/dependencies.rs",
      "to": "mod::submodule",
      "dep_type": "Import"
    },
    {
      "from": "src/context/optimized_hybrid.rs",
      "to": "super::hybrid_coverage::{",
      "dep_type": "Import"
    },
    {
      "from": "src/context/optimized_hybrid.rs",
      "to": "serde::{Deserialize, Serialize}",
      "dep_type": "Import"
    },
    {
      "from": "src/context/debt.rs",
      "to": "anyhow::Result",
      "dep_type": "Import"
    },
    {
      "from": "src/context/debt.rs",
      "to": "serde::{Deserialize, Serialize}",
      "dep_type": "Import"
    },
    {
      "from": "src/context/debt.rs",
      "to": "std::cmp::Ordering",
      "dep_type": "Import"
    },
    {
      "from": "src/context/debt.rs",
      "to": "std::collections::{BinaryHeap, HashMap}",
      "dep_type": "Import"
    },
    {
      "from": "src/context/debt.rs",
      "to": "std::path::{Path, PathBuf}",
      "dep_type": "Import"
    },
    {
      "from": "src/context/debt.rs",
      "to": "walkdir::WalkDir",
      "dep_type": "Import"
    },
    {
      "from": "src/context/debt.rs",
      "to": "mod::tests {",
      "dep_type": "Import"
    },
    {
      "from": "src/context/debt.rs",
      "to": "super::*",
      "dep_type": "Import"
    },
    {
      "from": "src/context/debt.rs",
      "to": "crate::testing::test_helpers::*",
      "dep_type": "Import"
    },
    {
      "from": "src/context/tarpaulin_coverage.rs",
      "to": "anyhow::{Context, Result}",
      "dep_type": "Import"
    },
    {
      "from": "src/context/tarpaulin_coverage.rs",
      "to": "serde::Deserialize",
      "dep_type": "Import"
    },
    {
      "from": "src/context/tarpaulin_coverage.rs",
      "to": "std::collections::HashMap",
      "dep_type": "Import"
    },
    {
      "from": "src/context/tarpaulin_coverage.rs",
      "to": "std::path::{Path, PathBuf}",
      "dep_type": "Import"
    },
    {
      "from": "src/context/tarpaulin_coverage.rs",
      "to": "super::test_coverage::{",
      "dep_type": "Import"
    },
    {
      "from": "src/context/tarpaulin_coverage.rs",
      "to": "crate::subprocess::SubprocessManager",
      "dep_type": "Import"
    },
    {
      "from": "src/context/tarpaulin_coverage.rs",
      "to": "crate::subprocess::ProcessCommandBuilder",
      "dep_type": "Import"
    },
    {
      "from": "src/context/tarpaulin_coverage.rs",
      "to": "mod::tests {",
      "dep_type": "Import"
    },
    {
      "from": "src/context/tarpaulin_coverage.rs",
      "to": "super::*",
      "dep_type": "Import"
    },
    {
      "from": "src/context/tarpaulin_coverage.rs",
      "to": "std::fs",
      "dep_type": "Import"
    },
    {
      "from": "src/context/tarpaulin_coverage.rs",
      "to": "tempfile::TempDir",
      "dep_type": "Import"
    },
    {
      "from": "src/context/architecture.rs",
      "to": "super::*",
      "dep_type": "Import"
    },
    {
      "from": "src/context/architecture.rs",
      "to": "crate::context::dependencies::ArchitecturalLayer",
      "dep_type": "Import"
    },
    {
      "from": "src/context/architecture.rs",
      "to": "anyhow::Result",
      "dep_type": "Import"
    },
    {
      "from": "src/context/architecture.rs",
      "to": "std::collections::HashMap",
      "dep_type": "Import"
    },
    {
      "from": "src/context/architecture.rs",
      "to": "std::path::{Path, PathBuf}",
      "dep_type": "Import"
    },
    {
      "from": "src/context/architecture.rs",
      "to": "walkdir::WalkDir",
      "dep_type": "Import"
    },
    {
      "from": "src/context/architecture.rs",
      "to": "mod::tests {",
      "dep_type": "Import"
    },
    {
      "from": "src/context/architecture.rs",
      "to": "super::*",
      "dep_type": "Import"
    },
    {
      "from": "src/context/architecture.rs",
      "to": "crate::testing::test_helpers::*",
      "dep_type": "Import"
    },
    {
      "from": "src/context/conventions.rs",
      "to": "anyhow::Result",
      "dep_type": "Import"
    },
    {
      "from": "src/context/conventions.rs",
      "to": "serde::{Deserialize, Serialize}",
      "dep_type": "Import"
    },
    {
      "from": "src/context/conventions.rs",
      "to": "std::collections::HashMap",
      "dep_type": "Import"
    },
    {
      "from": "src/context/conventions.rs",
      "to": "std::path::{Path, PathBuf}",
      "dep_type": "Import"
    },
    {
      "from": "src/context/conventions.rs",
      "to": "walkdir::WalkDir",
      "dep_type": "Import"
    },
    {
      "from": "src/context/conventions.rs",
      "to": "mod::tests {",
      "dep_type": "Import"
    },
    {
      "from": "src/context/conventions.rs",
      "to": "super::*",
      "dep_type": "Import"
    },
    {
      "from": "src/context/conventions.rs",
      "to": "mod::tests {",
      "dep_type": "Import"
    },
    {
      "from": "src/context/conventions.rs",
      "to": "super::*",
      "dep_type": "Import"
    },
    {
      "from": "src/context/conventions.rs",
      "to": "std::fs",
      "dep_type": "Import"
    },
    {
      "from": "src/context/conventions.rs",
      "to": "tempfile::TempDir",
      "dep_type": "Import"
    },
    {
      "from": "src/context/conventions.rs",
      "to": "std::error::Error",
      "dep_type": "Import"
    },
    {
      "from": "src/context/summary.rs",
      "to": "super::{AnalysisMetadata, AnalysisResult}",
      "dep_type": "Import"
    },
    {
      "from": "src/context/summary.rs",
      "to": "crate::scoring::ProjectHealthScore",
      "dep_type": "Import"
    },
    {
      "from": "src/context/summary.rs",
      "to": "serde::{Deserialize, Serialize}",
      "dep_type": "Import"
    },
    {
      "from": "src/context/summary.rs",
      "to": "std::collections::HashMap",
      "dep_type": "Import"
    },
    {
      "from": "src/context/summary.rs",
      "to": "std::path::PathBuf",
      "dep_type": "Import"
    },
    {
      "from": "src/config/metadata_parser.rs",
      "to": "super::command::CommandMetadata",
      "dep_type": "Import"
    },
    {
      "from": "src/config/metadata_parser.rs",
      "to": "super::command_discovery::CommandFile",
      "dep_type": "Import"
    },
    {
      "from": "src/config/metadata_parser.rs",
      "to": "super::command_validator::{ArgumentDef, ArgumentType, CommandDefinition, OptionDef}",
      "dep_type": "Import"
    },
    {
      "from": "src/config/metadata_parser.rs",
      "to": "anyhow::{anyhow, Result}",
      "dep_type": "Import"
    },
    {
      "from": "src/config/metadata_parser.rs",
      "to": "regex::Regex",
      "dep_type": "Import"
    },
    {
      "from": "src/config/metadata_parser.rs",
      "to": "serde::{Deserialize, Serialize}",
      "dep_type": "Import"
    },
    {
      "from": "src/config/metadata_parser.rs",
      "to": "mod::tests {",
      "dep_type": "Import"
    },
    {
      "from": "src/config/metadata_parser.rs",
      "to": "super::*",
      "dep_type": "Import"
    },
    {
      "from": "src/config/metadata_parser.rs",
      "to": "std::path::PathBuf",
      "dep_type": "Import"
    },
    {
      "from": "src/config/metadata_parser.rs",
      "to": "std::time::SystemTime",
      "dep_type": "Import"
    },
    {
      "from": "src/config/command.rs",
      "to": "serde::{Deserialize, Serialize}",
      "dep_type": "Import"
    },
    {
      "from": "src/config/command.rs",
      "to": "std::collections::HashMap",
      "dep_type": "Import"
    },
    {
      "from": "src/config/command.rs",
      "to": "mod::tests {",
      "dep_type": "Import"
    },
    {
      "from": "src/config/command.rs",
      "to": "super::*",
      "dep_type": "Import"
    },
    {
      "from": "src/config/mod.rs",
      "to": "anyhow::{anyhow, Result}",
      "dep_type": "Import"
    },
    {
      "from": "src/config/mod.rs",
      "to": "directories::ProjectDirs",
      "dep_type": "Import"
    },
    {
      "from": "src/config/mod.rs",
      "to": "serde::{Deserialize, Serialize}",
      "dep_type": "Import"
    },
    {
      "from": "src/config/mod.rs",
      "to": "std::path::PathBuf",
      "dep_type": "Import"
    },
    {
      "from": "src/config/mod.rs",
      "to": "mod::tests {",
      "dep_type": "Import"
    },
    {
      "from": "src/config/mod.rs",
      "to": "super::*",
      "dep_type": "Import"
    },
    {
      "from": "src/config/mod.rs",
      "to": "crate::config::command::{Command, WorkflowCommand}",
      "dep_type": "Import"
    },
    {
      "from": "src/config/mod.rs",
      "to": "crate::config::command_parser::parse_command_string",
      "dep_type": "Import"
    },
    {
      "from": "src/config/mod.rs",
      "to": "std::sync::Mutex",
      "dep_type": "Import"
    },
    {
      "from": "src/config/mod.rs",
      "to": "crate::config::command_validator::CommandRegistry",
      "dep_type": "Import"
    },
    {
      "from": "src/config/mod.rs",
      "to": "crate::config::command_parser::expand_variables",
      "dep_type": "Import"
    },
    {
      "from": "src/config/mod.rs",
      "to": "std::collections::HashMap",
      "dep_type": "Import"
    },
    {
      "from": "src/config/mod.rs",
      "to": "crate::config::command_validator::apply_command_defaults",
      "dep_type": "Import"
    },
    {
      "from": "src/config/command_parser.rs",
      "to": "super::command::{Command, CommandArg}",
      "dep_type": "Import"
    },
    {
      "from": "src/config/command_parser.rs",
      "to": "anyhow::{anyhow, Result}",
      "dep_type": "Import"
    },
    {
      "from": "src/config/command_parser.rs",
      "to": "once_cell::sync::Lazy",
      "dep_type": "Import"
    },
    {
      "from": "src/config/command_parser.rs",
      "to": "mod::tests {",
      "dep_type": "Import"
    },
    {
      "from": "src/config/command_parser.rs",
      "to": "super::*",
      "dep_type": "Import"
    },
    {
      "from": "src/config/command_parser.rs",
      "to": "std::collections::HashMap",
      "dep_type": "Import"
    },
    {
      "from": "src/config/command_discovery.rs",
      "to": "anyhow::{Context, Result}",
      "dep_type": "Import"
    },
    {
      "from": "src/config/command_discovery.rs",
      "to": "std::collections::HashMap",
      "dep_type": "Import"
    },
    {
      "from": "src/config/command_discovery.rs",
      "to": "std::path::PathBuf",
      "dep_type": "Import"
    },
    {
      "from": "src/config/command_discovery.rs",
      "to": "std::time::SystemTime",
      "dep_type": "Import"
    },
    {
      "from": "src/config/command_discovery.rs",
      "to": "tokio::fs",
      "dep_type": "Import"
    },
    {
      "from": "src/config/command_discovery.rs",
      "to": "mod::tests {",
      "dep_type": "Import"
    },
    {
      "from": "src/config/command_discovery.rs",
      "to": "super::*",
      "dep_type": "Import"
    },
    {
      "from": "src/config/command_discovery.rs",
      "to": "tempfile::TempDir",
      "dep_type": "Import"
    },
    {
      "from": "src/config/command_discovery.rs",
      "to": "tokio::fs",
      "dep_type": "Import"
    },
    {
      "from": "src/config/command_validator.rs",
      "to": "super::command::{Command, CommandMetadata}",
      "dep_type": "Import"
    },
    {
      "from": "src/config/command_validator.rs",
      "to": "anyhow::{anyhow, Result}",
      "dep_type": "Import"
    },
    {
      "from": "src/config/command_validator.rs",
      "to": "once_cell::sync::Lazy",
      "dep_type": "Import"
    },
    {
      "from": "src/config/command_validator.rs",
      "to": "std::collections::HashMap",
      "dep_type": "Import"
    },
    {
      "from": "src/config/command_validator.rs",
      "to": "mod::tests {",
      "dep_type": "Import"
    },
    {
      "from": "src/config/command_validator.rs",
      "to": "super::*",
      "dep_type": "Import"
    },
    {
      "from": "src/config/workflow.rs",
      "to": "super::command::WorkflowCommand",
      "dep_type": "Import"
    },
    {
      "from": "src/config/workflow.rs",
      "to": "serde::{Deserialize, Serialize}",
      "dep_type": "Import"
    },
    {
      "from": "src/config/loader.rs",
      "to": "super::{Config, ProjectConfig, WorkflowConfig}",
      "dep_type": "Import"
    },
    {
      "from": "src/config/loader.rs",
      "to": "anyhow::{anyhow, Context, Result}",
      "dep_type": "Import"
    },
    {
      "from": "src/config/loader.rs",
      "to": "std::path::Path",
      "dep_type": "Import"
    },
    {
      "from": "src/config/loader.rs",
      "to": "std::sync::{Arc, RwLock}",
      "dep_type": "Import"
    },
    {
      "from": "src/config/loader.rs",
      "to": "tokio::fs",
      "dep_type": "Import"
    },
    {
      "from": "src/config/loader.rs",
      "to": "mod::tests {",
      "dep_type": "Import"
    },
    {
      "from": "src/config/loader.rs",
      "to": "super::*",
      "dep_type": "Import"
    },
    {
      "from": "src/config/loader.rs",
      "to": "std::path::PathBuf",
      "dep_type": "Import"
    },
    {
      "from": "src/config/loader.rs",
      "to": "tempfile::TempDir",
      "dep_type": "Import"
    },
    {
      "from": "src/config/loader.rs",
      "to": "tokio::fs",
      "dep_type": "Import"
    },
    {
      "from": "src/config/dynamic_registry.rs",
      "to": "super::command::Command",
      "dep_type": "Import"
    },
    {
      "from": "src/config/dynamic_registry.rs",
      "to": "super::command_discovery::CommandDiscovery",
      "dep_type": "Import"
    },
    {
      "from": "src/config/dynamic_registry.rs",
      "to": "super::command_validator::{CommandDefinition, CommandRegistry as StaticCommandRegistry}",
      "dep_type": "Import"
    },
    {
      "from": "src/config/dynamic_registry.rs",
      "to": "super::metadata_parser::MetadataParser",
      "dep_type": "Import"
    },
    {
      "from": "src/config/dynamic_registry.rs",
      "to": "anyhow::{anyhow, Result}",
      "dep_type": "Import"
    },
    {
      "from": "src/config/dynamic_registry.rs",
      "to": "std::collections::HashMap",
      "dep_type": "Import"
    },
    {
      "from": "src/config/dynamic_registry.rs",
      "to": "std::path::PathBuf",
      "dep_type": "Import"
    },
    {
      "from": "src/config/dynamic_registry.rs",
      "to": "super::command_validator::ArgumentType",
      "dep_type": "Import"
    },
    {
      "from": "src/config/dynamic_registry.rs",
      "to": "super::command_validator::ArgumentType",
      "dep_type": "Import"
    },
    {
      "from": "src/config/dynamic_registry.rs",
      "to": "mod::tests {",
      "dep_type": "Import"
    },
    {
      "from": "src/config/dynamic_registry.rs",
      "to": "super::*",
      "dep_type": "Import"
    },
    {
      "from": "src/config/dynamic_registry.rs",
      "to": "crate::config::{Command, CommandArg}",
      "dep_type": "Import"
    },
    {
      "from": "src/config/dynamic_registry.rs",
      "to": "tempfile::TempDir",
      "dep_type": "Import"
    },
    {
      "from": "src/config/dynamic_registry.rs",
      "to": "tokio::fs",
      "dep_type": "Import"
    },
    {
      "from": "src/worktree/test_state.rs",
      "to": "super::*",
      "dep_type": "Import"
    },
    {
      "from": "src/worktree/test_state.rs",
      "to": "crate::subprocess::SubprocessManager",
      "dep_type": "Import"
    },
    {
      "from": "src/worktree/test_state.rs",
      "to": "crate::worktree::{WorktreeState, WorktreeStatus}",
      "dep_type": "Import"
    },
    {
      "from": "src/worktree/test_state.rs",
      "to": "std::process::Command",
      "dep_type": "Import"
    },
    {
      "from": "src/worktree/test_state.rs",
      "to": "tempfile::TempDir",
      "dep_type": "Import"
    },
    {
      "from": "src/worktree/manager.rs",
      "to": "crate::subprocess::{ProcessCommandBuilder, SubprocessManager}",
      "dep_type": "Import"
    },
    {
      "from": "src/worktree/manager.rs",
      "to": "anyhow::{anyhow, Context, Result}",
      "dep_type": "Import"
    },
    {
      "from": "src/worktree/manager.rs",
      "to": "chrono::Utc",
      "dep_type": "Import"
    },
    {
      "from": "src/worktree/manager.rs",
      "to": "std::fs",
      "dep_type": "Import"
    },
    {
      "from": "src/worktree/manager.rs",
      "to": "std::path::PathBuf",
      "dep_type": "Import"
    },
    {
      "from": "src/worktree/manager.rs",
      "to": "uuid::Uuid",
      "dep_type": "Import"
    },
    {
      "from": "src/worktree/manager.rs",
      "to": "super::{IterationInfo, WorktreeSession, WorktreeState, WorktreeStats, WorktreeStatus}",
      "dep_type": "Import"
    },
    {
      "from": "src/worktree/manager.rs",
      "to": "mod::tests {",
      "dep_type": "Import"
    },
    {
      "from": "src/worktree/manager.rs",
      "to": "super::*",
      "dep_type": "Import"
    },
    {
      "from": "src/worktree/manager.rs",
      "to": "tempfile::TempDir",
      "dep_type": "Import"
    },
    {
      "from": "src/worktree/mod.rs",
      "to": "chrono::{DateTime, Utc}",
      "dep_type": "Import"
    },
    {
      "from": "src/worktree/mod.rs",
      "to": "std::path::PathBuf",
      "dep_type": "Import"
    },
    {
      "from": "src/worktree/mod.rs",
      "to": "mod::test_state",
      "dep_type": "Import"
    },
    {
      "from": "src/worktree/mod.rs",
      "to": "mod::tests",
      "dep_type": "Import"
    },
    {
      "from": "src/worktree/state.rs",
      "to": "chrono::{DateTime, Utc}",
      "dep_type": "Import"
    },
    {
      "from": "src/worktree/state.rs",
      "to": "serde::{Deserialize, Serialize}",
      "dep_type": "Import"
    },
    {
      "from": "src/worktree/tests.rs",
      "to": "super::*",
      "dep_type": "Import"
    },
    {
      "from": "src/worktree/tests.rs",
      "to": "crate::subprocess::SubprocessManager",
      "dep_type": "Import"
    },
    {
      "from": "src/worktree/tests.rs",
      "to": "std::process::Command",
      "dep_type": "Import"
    },
    {
      "from": "src/worktree/tests.rs",
      "to": "tempfile::TempDir",
      "dep_type": "Import"
    },
    {
      "from": "src/testing/mod.rs",
      "to": "crate::abstractions::{ClaudeClient, GitOperations, MockClaudeClient, MockGitOperations}",
      "dep_type": "Import"
    },
    {
      "from": "src/testing/mod.rs",
      "to": "anyhow::Result",
      "dep_type": "Import"
    },
    {
      "from": "src/testing/mod.rs",
      "to": "std::path::PathBuf",
      "dep_type": "Import"
    },
    {
      "from": "src/testing/mod.rs",
      "to": "tempfile::TempDir",
      "dep_type": "Import"
    },
    {
      "from": "src/testing/mod.rs",
      "to": "std::fs",
      "dep_type": "Import"
    },
    {
      "from": "src/testing/mod.rs",
      "to": "super::*",
      "dep_type": "Import"
    },
    {
      "from": "src/testing/mod.rs",
      "to": "std::fs",
      "dep_type": "Import"
    },
    {
      "from": "src/testing/mod.rs",
      "to": "std::path::Path",
      "dep_type": "Import"
    },
    {
      "from": "src/testing/mod.rs",
      "to": "mod::tests {",
      "dep_type": "Import"
    },
    {
      "from": "src/testing/mod.rs",
      "to": "super::*",
      "dep_type": "Import"
    },
    {
      "from": "src/subprocess/claude.rs",
      "to": "async_trait::async_trait",
      "dep_type": "Import"
    },
    {
      "from": "src/subprocess/claude.rs",
      "to": "std::collections::HashMap",
      "dep_type": "Import"
    },
    {
      "from": "src/subprocess/claude.rs",
      "to": "std::sync::Arc",
      "dep_type": "Import"
    },
    {
      "from": "src/subprocess/claude.rs",
      "to": "super::builder::ProcessCommandBuilder",
      "dep_type": "Import"
    },
    {
      "from": "src/subprocess/claude.rs",
      "to": "super::error::ProcessError",
      "dep_type": "Import"
    },
    {
      "from": "src/subprocess/claude.rs",
      "to": "super::runner::ProcessRunner",
      "dep_type": "Import"
    },
    {
      "from": "src/subprocess/error.rs",
      "to": "std::time::Duration",
      "dep_type": "Import"
    },
    {
      "from": "src/subprocess/git.rs",
      "to": "async_trait::async_trait",
      "dep_type": "Import"
    },
    {
      "from": "src/subprocess/git.rs",
      "to": "std::path::Path",
      "dep_type": "Import"
    },
    {
      "from": "src/subprocess/git.rs",
      "to": "std::sync::Arc",
      "dep_type": "Import"
    },
    {
      "from": "src/subprocess/git.rs",
      "to": "super::builder::ProcessCommandBuilder",
      "dep_type": "Import"
    },
    {
      "from": "src/subprocess/git.rs",
      "to": "super::error::ProcessError",
      "dep_type": "Import"
    },
    {
      "from": "src/subprocess/git.rs",
      "to": "super::runner::ProcessRunner",
      "dep_type": "Import"
    },
    {
      "from": "src/subprocess/git.rs",
      "to": "crate::abstractions::exit_status::ExitStatusExt",
      "dep_type": "Import"
    },
    {
      "from": "src/subprocess/git.rs",
      "to": "mod::git_error_tests {",
      "dep_type": "Import"
    },
    {
      "from": "src/subprocess/git.rs",
      "to": "super::*",
      "dep_type": "Import"
    },
    {
      "from": "src/subprocess/git.rs",
      "to": "crate::subprocess::mock::MockProcessRunner",
      "dep_type": "Import"
    },
    {
      "from": "src/subprocess/git.rs",
      "to": "tempfile::TempDir",
      "dep_type": "Import"
    },
    {
      "from": "src/subprocess/runner.rs",
      "to": "async_trait::async_trait",
      "dep_type": "Import"
    },
    {
      "from": "src/subprocess/runner.rs",
      "to": "futures::stream::Stream",
      "dep_type": "Import"
    },
    {
      "from": "src/subprocess/runner.rs",
      "to": "std::collections::HashMap",
      "dep_type": "Import"
    },
    {
      "from": "src/subprocess/runner.rs",
      "to": "std::path::PathBuf",
      "dep_type": "Import"
    },
    {
      "from": "src/subprocess/runner.rs",
      "to": "std::pin::Pin",
      "dep_type": "Import"
    },
    {
      "from": "src/subprocess/runner.rs",
      "to": "std::time::Duration",
      "dep_type": "Import"
    },
    {
      "from": "src/subprocess/runner.rs",
      "to": "super::error::ProcessError",
      "dep_type": "Import"
    },
    {
      "from": "src/subprocess/runner.rs",
      "to": "tokio::io::AsyncWriteExt",
      "dep_type": "Import"
    },
    {
      "from": "src/subprocess/runner.rs",
      "to": "std::os::unix::process::ExitStatusExt",
      "dep_type": "Import"
    },
    {
      "from": "src/subprocess/mod.rs",
      "to": "mod::tests",
      "dep_type": "Import"
    },
    {
      "from": "src/subprocess/mod.rs",
      "to": "std::sync::Arc",
      "dep_type": "Import"
    },
    {
      "from": "src/subprocess/mock.rs",
      "to": "async_trait::async_trait",
      "dep_type": "Import"
    },
    {
      "from": "src/subprocess/mock.rs",
      "to": "std::sync::{Arc, Mutex}",
      "dep_type": "Import"
    },
    {
      "from": "src/subprocess/mock.rs",
      "to": "std::time::Duration",
      "dep_type": "Import"
    },
    {
      "from": "src/subprocess/mock.rs",
      "to": "super::error::ProcessError",
      "dep_type": "Import"
    },
    {
      "from": "src/subprocess/mock.rs",
      "to": "super::runner::{ExitStatus, ProcessCommand, ProcessOutput, ProcessRunner, ProcessStream}",
      "dep_type": "Import"
    },
    {
      "from": "src/subprocess/tests.rs",
      "to": "mod::subprocess_tests {",
      "dep_type": "Import"
    },
    {
      "from": "src/subprocess/tests.rs",
      "to": "super::super::*",
      "dep_type": "Import"
    },
    {
      "from": "src/subprocess/tests.rs",
      "to": "std::time::Duration",
      "dep_type": "Import"
    },
    {
      "from": "src/subprocess/builder.rs",
      "to": "std::collections::HashMap",
      "dep_type": "Import"
    },
    {
      "from": "src/subprocess/builder.rs",
      "to": "std::path::Path",
      "dep_type": "Import"
    },
    {
      "from": "src/subprocess/builder.rs",
      "to": "std::time::Duration",
      "dep_type": "Import"
    },
    {
      "from": "src/subprocess/builder.rs",
      "to": "crate::subprocess::ProcessCommand",
      "dep_type": "Import"
    },
    {
      "from": "src/cook/metrics/collector.rs",
      "to": "super::{MetricsCoordinator, ProjectMetrics}",
      "dep_type": "Import"
    },
    {
      "from": "src/cook/metrics/collector.rs",
      "to": "crate::cook::execution::CommandRunner",
      "dep_type": "Import"
    },
    {
      "from": "src/cook/metrics/collector.rs",
      "to": "crate::cook::metrics::reporter::MetricsReporter",
      "dep_type": "Import"
    },
    {
      "from": "src/cook/metrics/collector.rs",
      "to": "crate::metrics::MetricsCollector",
      "dep_type": "Import"
    },
    {
      "from": "src/cook/metrics/collector.rs",
      "to": "anyhow::Result",
      "dep_type": "Import"
    },
    {
      "from": "src/cook/metrics/collector.rs",
      "to": "async_trait::async_trait",
      "dep_type": "Import"
    },
    {
      "from": "src/cook/metrics/collector.rs",
      "to": "std::path::Path",
      "dep_type": "Import"
    },
    {
      "from": "src/cook/metrics/collector.rs",
      "to": "mod::tests {",
      "dep_type": "Import"
    },
    {
      "from": "src/cook/metrics/collector.rs",
      "to": "super::*",
      "dep_type": "Import"
    },
    {
      "from": "src/cook/metrics/collector.rs",
      "to": "crate::cook::execution::runner::tests::MockCommandRunner",
      "dep_type": "Import"
    },
    {
      "from": "src/cook/metrics/collector.rs",
      "to": "tempfile::TempDir",
      "dep_type": "Import"
    },
    {
      "from": "src/cook/metrics/reporter.rs",
      "to": "super::ProjectMetrics",
      "dep_type": "Import"
    },
    {
      "from": "src/cook/metrics/reporter.rs",
      "to": "anyhow::Result",
      "dep_type": "Import"
    },
    {
      "from": "src/cook/metrics/reporter.rs",
      "to": "async_trait::async_trait",
      "dep_type": "Import"
    },
    {
      "from": "src/cook/metrics/reporter.rs",
      "to": "mod::tests {",
      "dep_type": "Import"
    },
    {
      "from": "src/cook/metrics/reporter.rs",
      "to": "super::*",
      "dep_type": "Import"
    },
    {
      "from": "src/cook/metrics/reporter.rs",
      "to": "chrono::Utc",
      "dep_type": "Import"
    },
    {
      "from": "src/cook/metrics/mod.rs",
      "to": "anyhow::Result",
      "dep_type": "Import"
    },
    {
      "from": "src/cook/metrics/mod.rs",
      "to": "async_trait::async_trait",
      "dep_type": "Import"
    },
    {
      "from": "src/cook/metrics/mod.rs",
      "to": "serde::{Deserialize, Serialize}",
      "dep_type": "Import"
    },
    {
      "from": "src/cook/metrics/mod.rs",
      "to": "std::path::Path",
      "dep_type": "Import"
    },
    {
      "from": "src/cook/coordinators/session.rs",
      "to": "crate::cook::session::{SessionManager, SessionStatus, SessionUpdate}",
      "dep_type": "Import"
    },
    {
      "from": "src/cook/coordinators/session.rs",
      "to": "crate::simple_state::StateManager",
      "dep_type": "Import"
    },
    {
      "from": "src/cook/coordinators/session.rs",
      "to": "anyhow::Result",
      "dep_type": "Import"
    },
    {
      "from": "src/cook/coordinators/session.rs",
      "to": "async_trait::async_trait",
      "dep_type": "Import"
    },
    {
      "from": "src/cook/coordinators/session.rs",
      "to": "std::sync::Arc",
      "dep_type": "Import"
    },
    {
      "from": "src/cook/coordinators/execution.rs",
      "to": "crate::cook::execution::{ClaudeExecutor, CommandExecutor}",
      "dep_type": "Import"
    },
    {
      "from": "src/cook/coordinators/execution.rs",
      "to": "crate::subprocess::SubprocessManager",
      "dep_type": "Import"
    },
    {
      "from": "src/cook/coordinators/execution.rs",
      "to": "anyhow::Result",
      "dep_type": "Import"
    },
    {
      "from": "src/cook/coordinators/execution.rs",
      "to": "async_trait::async_trait",
      "dep_type": "Import"
    },
    {
      "from": "src/cook/coordinators/execution.rs",
      "to": "std::collections::HashMap",
      "dep_type": "Import"
    },
    {
      "from": "src/cook/coordinators/execution.rs",
      "to": "std::path::Path",
      "dep_type": "Import"
    },
    {
      "from": "src/cook/coordinators/execution.rs",
      "to": "std::sync::Arc",
      "dep_type": "Import"
    },
    {
      "from": "src/cook/coordinators/mod.rs",
      "to": "mod::environment",
      "dep_type": "Import"
    },
    {
      "from": "src/cook/coordinators/mod.rs",
      "to": "mod::execution",
      "dep_type": "Import"
    },
    {
      "from": "src/cook/coordinators/mod.rs",
      "to": "mod::session",
      "dep_type": "Import"
    },
    {
      "from": "src/cook/coordinators/mod.rs",
      "to": "mod::workflow",
      "dep_type": "Import"
    },
    {
      "from": "src/cook/coordinators/workflow.rs",
      "to": "crate::config::WorkflowCommand",
      "dep_type": "Import"
    },
    {
      "from": "src/cook/coordinators/workflow.rs",
      "to": "crate::cook::interaction::UserInteraction",
      "dep_type": "Import"
    },
    {
      "from": "src/cook/coordinators/workflow.rs",
      "to": "crate::cook::workflow::WorkflowStep",
      "dep_type": "Import"
    },
    {
      "from": "src/cook/coordinators/workflow.rs",
      "to": "anyhow::Result",
      "dep_type": "Import"
    },
    {
      "from": "src/cook/coordinators/workflow.rs",
      "to": "async_trait::async_trait",
      "dep_type": "Import"
    },
    {
      "from": "src/cook/coordinators/workflow.rs",
      "to": "std::collections::HashMap",
      "dep_type": "Import"
    },
    {
      "from": "src/cook/coordinators/workflow.rs",
      "to": "std::sync::Arc",
      "dep_type": "Import"
    },
    {
      "from": "src/cook/coordinators/workflow.rs",
      "to": "mod::tests {",
      "dep_type": "Import"
    },
    {
      "from": "src/cook/coordinators/workflow.rs",
      "to": "super::*",
      "dep_type": "Import"
    },
    {
      "from": "src/cook/coordinators/environment.rs",
      "to": "crate::abstractions::git::GitOperations",
      "dep_type": "Import"
    },
    {
      "from": "src/cook/coordinators/environment.rs",
      "to": "crate::config::{ConfigLoader, WorkflowConfig}",
      "dep_type": "Import"
    },
    {
      "from": "src/cook/coordinators/environment.rs",
      "to": "crate::cook::CookCommand",
      "dep_type": "Import"
    },
    {
      "from": "src/cook/coordinators/environment.rs",
      "to": "crate::worktree::WorktreeManager",
      "dep_type": "Import"
    },
    {
      "from": "src/cook/coordinators/environment.rs",
      "to": "anyhow::Result",
      "dep_type": "Import"
    },
    {
      "from": "src/cook/coordinators/environment.rs",
      "to": "async_trait::async_trait",
      "dep_type": "Import"
    },
    {
      "from": "src/cook/coordinators/environment.rs",
      "to": "std::path::{Path, PathBuf}",
      "dep_type": "Import"
    },
    {
      "from": "src/cook/coordinators/environment.rs",
      "to": "std::sync::Arc",
      "dep_type": "Import"
    },
    {
      "from": "src/cook/analysis/cache.rs",
      "to": "crate::context::AnalysisResult",
      "dep_type": "Import"
    },
    {
      "from": "src/cook/analysis/cache.rs",
      "to": "anyhow::Result",
      "dep_type": "Import"
    },
    {
      "from": "src/cook/analysis/cache.rs",
      "to": "async_trait::async_trait",
      "dep_type": "Import"
    },
    {
      "from": "src/cook/analysis/cache.rs",
      "to": "chrono::{DateTime, Duration, Utc}",
      "dep_type": "Import"
    },
    {
      "from": "src/cook/analysis/cache.rs",
      "to": "std::path::{Path, PathBuf}",
      "dep_type": "Import"
    },
    {
      "from": "src/cook/analysis/cache.rs",
      "to": "tokio::fs",
      "dep_type": "Import"
    },
    {
      "from": "src/cook/analysis/cache.rs",
      "to": "mod::tests {",
      "dep_type": "Import"
    },
    {
      "from": "src/cook/analysis/cache.rs",
      "to": "super::*",
      "dep_type": "Import"
    },
    {
      "from": "src/cook/analysis/cache.rs",
      "to": "crate::context::AnalysisMetadata",
      "dep_type": "Import"
    },
    {
      "from": "src/cook/analysis/cache.rs",
      "to": "tempfile::TempDir",
      "dep_type": "Import"
    },
    {
      "from": "src/cook/analysis/cache.rs",
      "to": "crate::context::{",
      "dep_type": "Import"
    },
    {
      "from": "src/cook/analysis/cache.rs",
      "to": "std::collections::{BinaryHeap, HashMap}",
      "dep_type": "Import"
    },
    {
      "from": "src/cook/analysis/runner.rs",
      "to": "super::AnalysisCoordinator",
      "dep_type": "Import"
    },
    {
      "from": "src/cook/analysis/runner.rs",
      "to": "crate::context::{AnalysisMetadata, AnalysisResult}",
      "dep_type": "Import"
    },
    {
      "from": "src/cook/analysis/runner.rs",
      "to": "crate::context::{ContextAnalyzer, ProjectAnalyzer}",
      "dep_type": "Import"
    },
    {
      "from": "src/cook/analysis/runner.rs",
      "to": "crate::cook::execution::CommandRunner",
      "dep_type": "Import"
    },
    {
      "from": "src/cook/analysis/runner.rs",
      "to": "anyhow::{Context, Result}",
      "dep_type": "Import"
    },
    {
      "from": "src/cook/analysis/runner.rs",
      "to": "async_trait::async_trait",
      "dep_type": "Import"
    },
    {
      "from": "src/cook/analysis/runner.rs",
      "to": "chrono::Utc",
      "dep_type": "Import"
    },
    {
      "from": "src/cook/analysis/runner.rs",
      "to": "std::path::Path",
      "dep_type": "Import"
    },
    {
      "from": "src/cook/analysis/runner.rs",
      "to": "std::time::Instant",
      "dep_type": "Import"
    },
    {
      "from": "src/cook/analysis/runner.rs",
      "to": "mod::tests {",
      "dep_type": "Import"
    },
    {
      "from": "src/cook/analysis/runner.rs",
      "to": "super::*",
      "dep_type": "Import"
    },
    {
      "from": "src/cook/analysis/runner.rs",
      "to": "crate::cook::execution::runner::tests::MockCommandRunner",
      "dep_type": "Import"
    },
    {
      "from": "src/cook/analysis/runner.rs",
      "to": "crate::cook::execution::ExecutionResult",
      "dep_type": "Import"
    },
    {
      "from": "src/cook/analysis/runner.rs",
      "to": "tempfile::TempDir",
      "dep_type": "Import"
    },
    {
      "from": "src/cook/analysis/mod.rs",
      "to": "anyhow::Result",
      "dep_type": "Import"
    },
    {
      "from": "src/cook/analysis/mod.rs",
      "to": "async_trait::async_trait",
      "dep_type": "Import"
    },
    {
      "from": "src/cook/analysis/mod.rs",
      "to": "std::path::Path",
      "dep_type": "Import"
    },
    {
      "from": "src/cook/analysis/mod.rs",
      "to": "mod::tests {",
      "dep_type": "Import"
    },
    {
      "from": "src/cook/analysis/mod.rs",
      "to": "super::*",
      "dep_type": "Import"
    },
    {
      "from": "src/cook/analysis/mod.rs",
      "to": "tempfile::TempDir",
      "dep_type": "Import"
    },
    {
      "from": "src/cook/command.rs",
      "to": "clap::Args",
      "dep_type": "Import"
    },
    {
      "from": "src/cook/command.rs",
      "to": "std::path::PathBuf",
      "dep_type": "Import"
    },
    {
      "from": "src/cook/git_ops.rs",
      "to": "crate::abstractions::{GitOperations, RealGitOperations}",
      "dep_type": "Import"
    },
    {
      "from": "src/cook/git_ops.rs",
      "to": "anyhow::Result",
      "dep_type": "Import"
    },
    {
      "from": "src/cook/git_ops.rs",
      "to": "once_cell::sync::Lazy",
      "dep_type": "Import"
    },
    {
      "from": "src/cook/git_ops.rs",
      "to": "std::sync::Arc",
      "dep_type": "Import"
    },
    {
      "from": "src/cook/git_ops.rs",
      "to": "tokio::sync::Mutex",
      "dep_type": "Import"
    },
    {
      "from": "src/cook/git_ops.rs",
      "to": "mod::tests {",
      "dep_type": "Import"
    },
    {
      "from": "src/cook/git_ops.rs",
      "to": "super::*",
      "dep_type": "Import"
    },
    {
      "from": "src/cook/git_ops.rs",
      "to": "tempfile::TempDir",
      "dep_type": "Import"
    },
    {
      "from": "src/cook/git_ops.rs",
      "to": "tokio::process::Command",
      "dep_type": "Import"
    },
    {
      "from": "src/cook/mod_tests.rs",
      "to": "super::*",
      "dep_type": "Import"
    },
    {
      "from": "src/cook/mod_tests.rs",
      "to": "crate::abstractions::{ClaudeClient, GitOperations, MockClaudeClient, MockGitOperations}",
      "dep_type": "Import"
    },
    {
      "from": "src/cook/mod_tests.rs",
      "to": "anyhow::Result",
      "dep_type": "Import"
    },
    {
      "from": "src/cook/mod_tests.rs",
      "to": "tempfile::TempDir",
      "dep_type": "Import"
    },
    {
      "from": "src/cook/mod_tests.rs",
      "to": "mod::core_tests {",
      "dep_type": "Import"
    },
    {
      "from": "src/cook/mod_tests.rs",
      "to": "super::*",
      "dep_type": "Import"
    },
    {
      "from": "src/cook/mod_tests.rs",
      "to": "crate::worktree::WorktreeManager",
      "dep_type": "Import"
    },
    {
      "from": "src/cook/mod_tests.rs",
      "to": "crate::context::ContextAnalyzer",
      "dep_type": "Import"
    },
    {
      "from": "src/cook/mod.rs",
      "to": "mod::tests",
      "dep_type": "Import"
    },
    {
      "from": "src/cook/mod.rs",
      "to": "mod::mod_tests",
      "dep_type": "Import"
    },
    {
      "from": "src/cook/mod.rs",
      "to": "crate::abstractions::git::RealGitOperations",
      "dep_type": "Import"
    },
    {
      "from": "src/cook/mod.rs",
      "to": "crate::config::{workflow::WorkflowConfig, ConfigLoader}",
      "dep_type": "Import"
    },
    {
      "from": "src/cook/mod.rs",
      "to": "crate::simple_state::StateManager",
      "dep_type": "Import"
    },
    {
      "from": "src/cook/mod.rs",
      "to": "anyhow::{anyhow, Context as _, Result}",
      "dep_type": "Import"
    },
    {
      "from": "src/cook/mod.rs",
      "to": "std::path::Path",
      "dep_type": "Import"
    },
    {
      "from": "src/cook/mod.rs",
      "to": "std::sync::Arc",
      "dep_type": "Import"
    },
    {
      "from": "src/cook/mod.rs",
      "to": "mod::cook_tests {",
      "dep_type": "Import"
    },
    {
      "from": "src/cook/mod.rs",
      "to": "super::*",
      "dep_type": "Import"
    },
    {
      "from": "src/cook/mod.rs",
      "to": "tempfile::TempDir",
      "dep_type": "Import"
    },
    {
      "from": "src/cook/execution/claude.rs",
      "to": "super::{CommandExecutor, CommandRunner, ExecutionContext, ExecutionResult}",
      "dep_type": "Import"
    },
    {
      "from": "src/cook/execution/claude.rs",
      "to": "anyhow::Result",
      "dep_type": "Import"
    },
    {
      "from": "src/cook/execution/claude.rs",
      "to": "async_trait::async_trait",
      "dep_type": "Import"
    },
    {
      "from": "src/cook/execution/claude.rs",
      "to": "std::collections::HashMap",
      "dep_type": "Import"
    },
    {
      "from": "src/cook/execution/claude.rs",
      "to": "std::path::Path",
      "dep_type": "Import"
    },
    {
      "from": "src/cook/execution/claude.rs",
      "to": "mod::tests {",
      "dep_type": "Import"
    },
    {
      "from": "src/cook/execution/claude.rs",
      "to": "super::*",
      "dep_type": "Import"
    },
    {
      "from": "src/cook/execution/claude.rs",
      "to": "crate::cook::execution::runner::tests::MockCommandRunner",
      "dep_type": "Import"
    },
    {
      "from": "src/cook/execution/runner.rs",
      "to": "super::{CommandExecutor, ExecutionContext, ExecutionResult}",
      "dep_type": "Import"
    },
    {
      "from": "src/cook/execution/runner.rs",
      "to": "crate::abstractions::exit_status::ExitStatusExt",
      "dep_type": "Import"
    },
    {
      "from": "src/cook/execution/runner.rs",
      "to": "crate::subprocess::{ProcessCommandBuilder, SubprocessManager}",
      "dep_type": "Import"
    },
    {
      "from": "src/cook/execution/runner.rs",
      "to": "anyhow::{Context, Result}",
      "dep_type": "Import"
    },
    {
      "from": "src/cook/execution/runner.rs",
      "to": "async_trait::async_trait",
      "dep_type": "Import"
    },
    {
      "from": "src/cook/execution/runner.rs",
      "to": "super::*",
      "dep_type": "Import"
    },
    {
      "from": "src/cook/execution/mod.rs",
      "to": "anyhow::Result",
      "dep_type": "Import"
    },
    {
      "from": "src/cook/execution/mod.rs",
      "to": "async_trait::async_trait",
      "dep_type": "Import"
    },
    {
      "from": "src/cook/execution/mod.rs",
      "to": "std::collections::HashMap",
      "dep_type": "Import"
    },
    {
      "from": "src/cook/workflow/mod.rs",
      "to": "mod::executor",
      "dep_type": "Import"
    },
    {
      "from": "src/cook/workflow/executor.rs",
      "to": "crate::cook::analysis::AnalysisCoordinator",
      "dep_type": "Import"
    },
    {
      "from": "src/cook/workflow/executor.rs",
      "to": "crate::cook::execution::ClaudeExecutor",
      "dep_type": "Import"
    },
    {
      "from": "src/cook/workflow/executor.rs",
      "to": "crate::cook::git_ops::git_command",
      "dep_type": "Import"
    },
    {
      "from": "src/cook/workflow/executor.rs",
      "to": "crate::cook::interaction::UserInteraction",
      "dep_type": "Import"
    },
    {
      "from": "src/cook/workflow/executor.rs",
      "to": "crate::cook::metrics::MetricsCoordinator",
      "dep_type": "Import"
    },
    {
      "from": "src/cook/workflow/executor.rs",
      "to": "crate::cook::orchestrator::ExecutionEnvironment",
      "dep_type": "Import"
    },
    {
      "from": "src/cook/workflow/executor.rs",
      "to": "crate::cook::session::{SessionManager, SessionUpdate}",
      "dep_type": "Import"
    },
    {
      "from": "src/cook/workflow/executor.rs",
      "to": "crate::session::{format_duration, TimingTracker}",
      "dep_type": "Import"
    },
    {
      "from": "src/cook/workflow/executor.rs",
      "to": "anyhow::{anyhow, Context, Result}",
      "dep_type": "Import"
    },
    {
      "from": "src/cook/workflow/executor.rs",
      "to": "serde::{Deserialize, Serialize}",
      "dep_type": "Import"
    },
    {
      "from": "src/cook/workflow/executor.rs",
      "to": "std::collections::HashMap",
      "dep_type": "Import"
    },
    {
      "from": "src/cook/workflow/executor.rs",
      "to": "std::sync::Arc",
      "dep_type": "Import"
    },
    {
      "from": "src/cook/workflow/executor.rs",
      "to": "std::time::Instant",
      "dep_type": "Import"
    },
    {
      "from": "src/cook/tests.rs",
      "to": "mod::cook_tests {",
      "dep_type": "Import"
    },
    {
      "from": "src/cook/tests.rs",
      "to": "crate::abstractions::{ClaudeClient, GitOperations, MockClaudeClient, MockGitOperations}",
      "dep_type": "Import"
    },
    {
      "from": "src/cook/tests.rs",
      "to": "crate::cook::command::CookCommand",
      "dep_type": "Import"
    },
    {
      "from": "src/cook/tests.rs",
      "to": "crate::testing::{TestContext, TestFixtures}",
      "dep_type": "Import"
    },
    {
      "from": "src/cook/tests.rs",
      "to": "std::path::PathBuf",
      "dep_type": "Import"
    },
    {
      "from": "src/cook/tests.rs",
      "to": "mod::workflow_parsing_tests {",
      "dep_type": "Import"
    },
    {
      "from": "src/cook/tests.rs",
      "to": "crate::config::command::{InputMethod, WorkflowCommand}",
      "dep_type": "Import"
    },
    {
      "from": "src/cook/tests.rs",
      "to": "crate::config::workflow::WorkflowConfig",
      "dep_type": "Import"
    },
    {
      "from": "src/cook/tests.rs",
      "to": "mod::retry_tests {",
      "dep_type": "Import"
    },
    {
      "from": "src/cook/tests.rs",
      "to": "crate::cook::retry::{format_subprocess_error, is_transient_error}",
      "dep_type": "Import"
    },
    {
      "from": "src/cook/tests.rs",
      "to": "mod::git_ops_tests {",
      "dep_type": "Import"
    },
    {
      "from": "src/cook/tests.rs",
      "to": "crate::abstractions::{GitOperations, MockGitOperations}",
      "dep_type": "Import"
    },
    {
      "from": "src/cook/orchestrator.rs",
      "to": "crate::abstractions::git::GitOperations",
      "dep_type": "Import"
    },
    {
      "from": "src/cook/orchestrator.rs",
      "to": "crate::config::{WorkflowCommand, WorkflowConfig}",
      "dep_type": "Import"
    },
    {
      "from": "src/cook/orchestrator.rs",
      "to": "crate::simple_state::StateManager",
      "dep_type": "Import"
    },
    {
      "from": "src/cook/orchestrator.rs",
      "to": "crate::worktree::WorktreeManager",
      "dep_type": "Import"
    },
    {
      "from": "src/cook/orchestrator.rs",
      "to": "anyhow::{anyhow, Context, Result}",
      "dep_type": "Import"
    },
    {
      "from": "src/cook/orchestrator.rs",
      "to": "async_trait::async_trait",
      "dep_type": "Import"
    },
    {
      "from": "src/cook/orchestrator.rs",
      "to": "std::collections::HashMap",
      "dep_type": "Import"
    },
    {
      "from": "src/cook/orchestrator.rs",
      "to": "std::path::PathBuf",
      "dep_type": "Import"
    },
    {
      "from": "src/cook/orchestrator.rs",
      "to": "std::sync::Arc",
      "dep_type": "Import"
    },
    {
      "from": "src/cook/orchestrator.rs",
      "to": "super::analysis::AnalysisCoordinator",
      "dep_type": "Import"
    },
    {
      "from": "src/cook/orchestrator.rs",
      "to": "super::command::CookCommand",
      "dep_type": "Import"
    },
    {
      "from": "src/cook/orchestrator.rs",
      "to": "super::execution::{ClaudeExecutor, CommandExecutor}",
      "dep_type": "Import"
    },
    {
      "from": "src/cook/orchestrator.rs",
      "to": "super::interaction::UserInteraction",
      "dep_type": "Import"
    },
    {
      "from": "src/cook/orchestrator.rs",
      "to": "super::metrics::MetricsCoordinator",
      "dep_type": "Import"
    },
    {
      "from": "src/cook/orchestrator.rs",
      "to": "super::session::{SessionManager, SessionStatus, SessionUpdate}",
      "dep_type": "Import"
    },
    {
      "from": "src/cook/orchestrator.rs",
      "to": "super::workflow::{ExtendedWorkflowConfig, WorkflowExecutor, WorkflowStep}",
      "dep_type": "Import"
    },
    {
      "from": "src/cook/orchestrator.rs",
      "to": "crate::config::command::WorkflowCommand",
      "dep_type": "Import"
    },
    {
      "from": "src/cook/orchestrator.rs",
      "to": "crate::config::command::InputMethod",
      "dep_type": "Import"
    },
    {
      "from": "src/cook/orchestrator.rs",
      "to": "std::collections::HashMap",
      "dep_type": "Import"
    },
    {
      "from": "src/cook/orchestrator.rs",
      "to": "tokio::process::Command",
      "dep_type": "Import"
    },
    {
      "from": "src/cook/orchestrator.rs",
      "to": "mod::tests {",
      "dep_type": "Import"
    },
    {
      "from": "src/cook/orchestrator.rs",
      "to": "super::*",
      "dep_type": "Import"
    },
    {
      "from": "src/cook/orchestrator.rs",
      "to": "crate::cook::analysis::runner::AnalysisRunnerImpl",
      "dep_type": "Import"
    },
    {
      "from": "src/cook/orchestrator.rs",
      "to": "crate::cook::execution::claude::ClaudeExecutorImpl",
      "dep_type": "Import"
    },
    {
      "from": "src/cook/orchestrator.rs",
      "to": "crate::cook::execution::runner::tests::MockCommandRunner",
      "dep_type": "Import"
    },
    {
      "from": "src/cook/orchestrator.rs",
      "to": "crate::cook::interaction::mocks::MockUserInteraction",
      "dep_type": "Import"
    },
    {
      "from": "src/cook/orchestrator.rs",
      "to": "crate::cook::metrics::collector::MetricsCollectorImpl",
      "dep_type": "Import"
    },
    {
      "from": "src/cook/orchestrator.rs",
      "to": "crate::cook::session::tracker::SessionTrackerImpl",
      "dep_type": "Import"
    },
    {
      "from": "src/cook/orchestrator.rs",
      "to": "std::collections::HashMap",
      "dep_type": "Import"
    },
    {
      "from": "src/cook/orchestrator.rs",
      "to": "std::os::unix::process::ExitStatusExt",
      "dep_type": "Import"
    },
    {
      "from": "src/cook/orchestrator.rs",
      "to": "std::path::Path",
      "dep_type": "Import"
    },
    {
      "from": "src/cook/orchestrator.rs",
      "to": "tempfile::TempDir",
      "dep_type": "Import"
    },
    {
      "from": "src/cook/orchestrator.rs",
      "to": "crate::config::command::{CommandArg, InputMethod, InputReference}",
      "dep_type": "Import"
    },
    {
      "from": "src/cook/orchestrator.rs",
      "to": "crate::config::command::CommandArg",
      "dep_type": "Import"
    },
    {
      "from": "src/cook/signal_handler.rs",
      "to": "crate::worktree::{InterruptionType, WorktreeManager}",
      "dep_type": "Import"
    },
    {
      "from": "src/cook/signal_handler.rs",
      "to": "anyhow::Result",
      "dep_type": "Import"
    },
    {
      "from": "src/cook/signal_handler.rs",
      "to": "chrono::Utc",
      "dep_type": "Import"
    },
    {
      "from": "src/cook/signal_handler.rs",
      "to": "signal_hook::consts::{SIGINT, SIGTERM}",
      "dep_type": "Import"
    },
    {
      "from": "src/cook/signal_handler.rs",
      "to": "signal_hook::iterator::Signals",
      "dep_type": "Import"
    },
    {
      "from": "src/cook/signal_handler.rs",
      "to": "std::sync::Arc",
      "dep_type": "Import"
    },
    {
      "from": "src/cook/signal_handler.rs",
      "to": "std::thread",
      "dep_type": "Import"
    },
    {
      "from": "src/cook/signal_handler.rs",
      "to": "mod::tests {",
      "dep_type": "Import"
    },
    {
      "from": "src/cook/signal_handler.rs",
      "to": "super::*",
      "dep_type": "Import"
    },
    {
      "from": "src/cook/signal_handler.rs",
      "to": "crate::subprocess::SubprocessManager",
      "dep_type": "Import"
    },
    {
      "from": "src/cook/signal_handler.rs",
      "to": "crate::worktree::WorktreeState",
      "dep_type": "Import"
    },
    {
      "from": "src/cook/signal_handler.rs",
      "to": "std::fs",
      "dep_type": "Import"
    },
    {
      "from": "src/cook/signal_handler.rs",
      "to": "tempfile::TempDir",
      "dep_type": "Import"
    },
    {
      "from": "src/cook/signal_handler.rs",
      "to": "mod::signal_tests {",
      "dep_type": "Import"
    },
    {
      "from": "src/cook/signal_handler.rs",
      "to": "super::tests::create_test_worktree_manager",
      "dep_type": "Import"
    },
    {
      "from": "src/cook/signal_handler.rs",
      "to": "super::*",
      "dep_type": "Import"
    },
    {
      "from": "src/cook/interaction/display.rs",
      "to": "super::SpinnerHandle",
      "dep_type": "Import"
    },
    {
      "from": "src/cook/interaction/display.rs",
      "to": "std::sync::{Arc, Mutex}",
      "dep_type": "Import"
    },
    {
      "from": "src/cook/interaction/display.rs",
      "to": "mod::tests {",
      "dep_type": "Import"
    },
    {
      "from": "src/cook/interaction/display.rs",
      "to": "super::*",
      "dep_type": "Import"
    },
    {
      "from": "src/cook/interaction/prompts.rs",
      "to": "anyhow::Result",
      "dep_type": "Import"
    },
    {
      "from": "src/cook/interaction/prompts.rs",
      "to": "async_trait::async_trait",
      "dep_type": "Import"
    },
    {
      "from": "src/cook/interaction/prompts.rs",
      "to": "std::io::{self, Write}",
      "dep_type": "Import"
    },
    {
      "from": "src/cook/interaction/prompts.rs",
      "to": "mod::tests {",
      "dep_type": "Import"
    },
    {
      "from": "src/cook/interaction/prompts.rs",
      "to": "super::*",
      "dep_type": "Import"
    },
    {
      "from": "src/cook/interaction/mod.rs",
      "to": "anyhow::Result",
      "dep_type": "Import"
    },
    {
      "from": "src/cook/interaction/mod.rs",
      "to": "async_trait::async_trait",
      "dep_type": "Import"
    },
    {
      "from": "src/cook/interaction/mod.rs",
      "to": "super::*",
      "dep_type": "Import"
    },
    {
      "from": "src/cook/interaction/mod.rs",
      "to": "std::sync::{Arc, Mutex}",
      "dep_type": "Import"
    },
    {
      "from": "src/cook/interaction/mod.rs",
      "to": "super::*",
      "dep_type": "Import"
    },
    {
      "from": "src/cook/interaction/mod.rs",
      "to": "std::sync::Mutex",
      "dep_type": "Import"
    },
    {
      "from": "src/cook/retry.rs",
      "to": "crate::abstractions::{ClaudeClient, RealClaudeClient}",
      "dep_type": "Import"
    },
    {
      "from": "src/cook/retry.rs",
      "to": "anyhow::{Context, Result}",
      "dep_type": "Import"
    },
    {
      "from": "src/cook/retry.rs",
      "to": "once_cell::sync::Lazy",
      "dep_type": "Import"
    },
    {
      "from": "src/cook/retry.rs",
      "to": "std::sync::Arc",
      "dep_type": "Import"
    },
    {
      "from": "src/cook/retry.rs",
      "to": "std::time::Duration",
      "dep_type": "Import"
    },
    {
      "from": "src/cook/retry.rs",
      "to": "tokio::process::Command",
      "dep_type": "Import"
    },
    {
      "from": "src/cook/retry.rs",
      "to": "tokio::time::sleep",
      "dep_type": "Import"
    },
    {
      "from": "src/cook/retry.rs",
      "to": "mod::tests {",
      "dep_type": "Import"
    },
    {
      "from": "src/cook/retry.rs",
      "to": "super::*",
      "dep_type": "Import"
    },
    {
      "from": "src/cook/retry.rs",
      "to": "std::time::Instant",
      "dep_type": "Import"
    },
    {
      "from": "src/cook/retry.rs",
      "to": "mod::additional_tests {",
      "dep_type": "Import"
    },
    {
      "from": "src/cook/retry.rs",
      "to": "super::*",
      "dep_type": "Import"
    },
    {
      "from": "src/cook/session/adapter.rs",
      "to": "crate::session::{",
      "dep_type": "Import"
    },
    {
      "from": "src/cook/session/adapter.rs",
      "to": "anyhow::Result",
      "dep_type": "Import"
    },
    {
      "from": "src/cook/session/adapter.rs",
      "to": "async_trait::async_trait",
      "dep_type": "Import"
    },
    {
      "from": "src/cook/session/adapter.rs",
      "to": "std::path::Path",
      "dep_type": "Import"
    },
    {
      "from": "src/cook/session/adapter.rs",
      "to": "std::sync::Arc",
      "dep_type": "Import"
    },
    {
      "from": "src/cook/session/adapter.rs",
      "to": "tokio::sync::Mutex",
      "dep_type": "Import"
    },
    {
      "from": "src/cook/session/adapter.rs",
      "to": "super::{",
      "dep_type": "Import"
    },
    {
      "from": "src/cook/session/adapter.rs",
      "to": "mod::tests {",
      "dep_type": "Import"
    },
    {
      "from": "src/cook/session/adapter.rs",
      "to": "super::*",
      "dep_type": "Import"
    },
    {
      "from": "src/cook/session/adapter.rs",
      "to": "tempfile::TempDir",
      "dep_type": "Import"
    },
    {
      "from": "src/cook/session/adapter.rs",
      "to": "mod::adapter_tests {",
      "dep_type": "Import"
    },
    {
      "from": "src/cook/session/adapter.rs",
      "to": "super::*",
      "dep_type": "Import"
    },
    {
      "from": "src/cook/session/adapter.rs",
      "to": "tempfile::TempDir",
      "dep_type": "Import"
    },
    {
      "from": "src/cook/session/mod.rs",
      "to": "anyhow::Result",
      "dep_type": "Import"
    },
    {
      "from": "src/cook/session/mod.rs",
      "to": "async_trait::async_trait",
      "dep_type": "Import"
    },
    {
      "from": "src/cook/session/mod.rs",
      "to": "std::path::Path",
      "dep_type": "Import"
    },
    {
      "from": "src/cook/session/state.rs",
      "to": "chrono::{DateTime, Utc}",
      "dep_type": "Import"
    },
    {
      "from": "src/cook/session/state.rs",
      "to": "serde::{Deserialize, Serialize}",
      "dep_type": "Import"
    },
    {
      "from": "src/cook/session/state.rs",
      "to": "std::path::PathBuf",
      "dep_type": "Import"
    },
    {
      "from": "src/cook/session/state.rs",
      "to": "std::time::Duration",
      "dep_type": "Import"
    },
    {
      "from": "src/cook/session/migration.rs",
      "to": "crate::session::{",
      "dep_type": "Import"
    },
    {
      "from": "src/cook/session/migration.rs",
      "to": "std::path::PathBuf",
      "dep_type": "Import"
    },
    {
      "from": "src/cook/session/migration.rs",
      "to": "std::sync::Arc",
      "dep_type": "Import"
    },
    {
      "from": "src/cook/session/migration.rs",
      "to": "mod::tests {",
      "dep_type": "Import"
    },
    {
      "from": "src/cook/session/migration.rs",
      "to": "super::*",
      "dep_type": "Import"
    },
    {
      "from": "src/cook/session/migration.rs",
      "to": "tempfile::TempDir",
      "dep_type": "Import"
    },
    {
      "from": "src/cook/session/tracker.rs",
      "to": "super::{SessionManager, SessionState, SessionStatus, SessionSummary, SessionUpdate}",
      "dep_type": "Import"
    },
    {
      "from": "src/cook/session/tracker.rs",
      "to": "anyhow::Result",
      "dep_type": "Import"
    },
    {
      "from": "src/cook/session/tracker.rs",
      "to": "async_trait::async_trait",
      "dep_type": "Import"
    },
    {
      "from": "src/cook/session/tracker.rs",
      "to": "std::path::Path",
      "dep_type": "Import"
    },
    {
      "from": "src/cook/session/tracker.rs",
      "to": "std::sync::Mutex",
      "dep_type": "Import"
    },
    {
      "from": "src/cook/session/tracker.rs",
      "to": "tokio::fs",
      "dep_type": "Import"
    },
    {
      "from": "src/cook/session/tracker.rs",
      "to": "mod::tests {",
      "dep_type": "Import"
    },
    {
      "from": "src/cook/session/tracker.rs",
      "to": "super::*",
      "dep_type": "Import"
    },
    {
      "from": "src/cook/session/tracker.rs",
      "to": "std::path::PathBuf",
      "dep_type": "Import"
    },
    {
      "from": "src/cook/session/tracker.rs",
      "to": "tempfile::TempDir",
      "dep_type": "Import"
    },
    {
      "from": "src/cook/session/summary.rs",
      "to": "serde::{Deserialize, Serialize}",
      "dep_type": "Import"
    },
    {
      "from": "src/scoring/mod.rs",
      "to": "chrono::{DateTime, Utc}",
      "dep_type": "Import"
    },
    {
      "from": "src/scoring/mod.rs",
      "to": "serde::{Deserialize, Serialize}",
      "dep_type": "Import"
    },
    {
      "from": "src/scoring/mod.rs",
      "to": "crate::context::{debt::DebtItem as TechnicalDebtItem, AnalysisResult}",
      "dep_type": "Import"
    },
    {
      "from": "src/scoring/mod.rs",
      "to": "crate::metrics::ImprovementMetrics",
      "dep_type": "Import"
    },
    {
      "from": "src/scoring/mod.rs",
      "to": "crate::context::debt::DebtType",
      "dep_type": "Import"
    },
    {
      "from": "src/scoring/mod.rs",
      "to": "mod::tests {",
      "dep_type": "Import"
    },
    {
      "from": "src/scoring/mod.rs",
      "to": "super::*",
      "dep_type": "Import"
    },
    {
      "from": "src/main.rs",
      "to": "clap::{CommandFactory, Parser, Subcommand}",
      "dep_type": "Import"
    },
    {
      "from": "src/main.rs",
      "to": "std::path::PathBuf",
      "dep_type": "Import"
    },
    {
      "from": "src/main.rs",
      "to": "tracing::{debug, error, trace}",
      "dep_type": "Import"
    },
    {
      "from": "src/main.rs",
      "to": "mmm::subprocess::SubprocessManager",
      "dep_type": "Import"
    },
    {
      "from": "src/main.rs",
      "to": "mmm::worktree::WorktreeManager",
      "dep_type": "Import"
    },
    {
      "from": "src/analyze/command.rs",
      "to": "crate::context::{save_analysis_with_options, ContextAnalyzer, ProjectAnalyzer}",
      "dep_type": "Import"
    },
    {
      "from": "src/analyze/command.rs",
      "to": "anyhow::{Context, Result}",
      "dep_type": "Import"
    },
    {
      "from": "src/analyze/command.rs",
      "to": "std::path::{Path, PathBuf}",
      "dep_type": "Import"
    },
    {
      "from": "src/analyze/command.rs",
      "to": "crate::scoring::format_component",
      "dep_type": "Import"
    },
    {
      "from": "src/analyze/command.rs",
      "to": "crate::scoring::format_component",
      "dep_type": "Import"
    },
    {
      "from": "src/analyze/command.rs",
      "to": "crate::scoring",
      "dep_type": "Import"
    },
    {
      "from": "src/analyze/mod.rs",
      "to": "anyhow::Result",
      "dep_type": "Import"
    },
    {
      "from": "src/analyze/mod.rs",
      "to": "command::AnalyzeCommand",
      "dep_type": "Import"
    },
    {
      "from": "src/analyze/mod.rs",
      "to": "mod::tests",
      "dep_type": "Import"
    },
    {
      "from": "src/analyze/tests.rs",
      "to": "super::*",
      "dep_type": "Import"
    },
    {
      "from": "src/analyze/tests.rs",
      "to": "tempfile::TempDir",
      "dep_type": "Import"
    },
    {
      "from": "src/analyze/tests.rs",
      "to": "mod::command_tests {",
      "dep_type": "Import"
    },
    {
      "from": "src/analyze/tests.rs",
      "to": "super::*",
      "dep_type": "Import"
    },
    {
      "from": "src/analyze/tests.rs",
      "to": "crate::analyze::command",
      "dep_type": "Import"
    },
    {
      "from": "src/analyze/tests.rs",
      "to": "anyhow::Result",
      "dep_type": "Import"
    },
    {
      "from": "src/analyze/tests.rs",
      "to": "std::fs",
      "dep_type": "Import"
    },
    {
      "from": "src/analyze/tests.rs",
      "to": "mod::tests {",
      "dep_type": "Import"
    },
    {
      "from": "src/abstractions/claude.rs",
      "to": "crate::abstractions::exit_status::ExitStatusExt",
      "dep_type": "Import"
    },
    {
      "from": "src/abstractions/claude.rs",
      "to": "crate::subprocess::{",
      "dep_type": "Import"
    },
    {
      "from": "src/abstractions/claude.rs",
      "to": "anyhow::Result",
      "dep_type": "Import"
    },
    {
      "from": "src/abstractions/claude.rs",
      "to": "async_trait::async_trait",
      "dep_type": "Import"
    },
    {
      "from": "src/abstractions/claude.rs",
      "to": "std::collections::HashMap",
      "dep_type": "Import"
    },
    {
      "from": "src/abstractions/claude.rs",
      "to": "std::sync::Arc",
      "dep_type": "Import"
    },
    {
      "from": "src/abstractions/claude.rs",
      "to": "tokio::sync::Mutex",
      "dep_type": "Import"
    },
    {
      "from": "src/abstractions/claude.rs",
      "to": "std::time::Duration",
      "dep_type": "Import"
    },
    {
      "from": "src/abstractions/claude.rs",
      "to": "tokio::time::sleep",
      "dep_type": "Import"
    },
    {
      "from": "src/abstractions/claude.rs",
      "to": "mod::tests {",
      "dep_type": "Import"
    },
    {
      "from": "src/abstractions/claude.rs",
      "to": "super::*",
      "dep_type": "Import"
    },
    {
      "from": "src/abstractions/git.rs",
      "to": "crate::subprocess::{ProcessCommandBuilder, SubprocessManager}",
      "dep_type": "Import"
    },
    {
      "from": "src/abstractions/git.rs",
      "to": "anyhow::Result",
      "dep_type": "Import"
    },
    {
      "from": "src/abstractions/git.rs",
      "to": "async_trait::async_trait",
      "dep_type": "Import"
    },
    {
      "from": "src/abstractions/git.rs",
      "to": "std::path::Path",
      "dep_type": "Import"
    },
    {
      "from": "src/abstractions/git.rs",
      "to": "std::sync::Arc",
      "dep_type": "Import"
    },
    {
      "from": "src/abstractions/git.rs",
      "to": "tokio::sync::Mutex",
      "dep_type": "Import"
    },
    {
      "from": "src/abstractions/git.rs",
      "to": "crate::abstractions::exit_status::ExitStatusExt",
      "dep_type": "Import"
    },
    {
      "from": "src/abstractions/git.rs",
      "to": "mod::tests {",
      "dep_type": "Import"
    },
    {
      "from": "src/abstractions/git.rs",
      "to": "super::*",
      "dep_type": "Import"
    },
    {
      "from": "src/abstractions/git.rs",
      "to": "mod::real_git_tests {",
      "dep_type": "Import"
    },
    {
      "from": "src/abstractions/git.rs",
      "to": "super::*",
      "dep_type": "Import"
    },
    {
      "from": "src/abstractions/git.rs",
      "to": "tempfile::TempDir",
      "dep_type": "Import"
    },
    {
      "from": "src/simple_state/cache.rs",
      "to": "anyhow::{Context, Result}",
      "dep_type": "Import"
    },
    {
      "from": "src/simple_state/cache.rs",
      "to": "serde::{de::DeserializeOwned, Serialize}",
      "dep_type": "Import"
    },
    {
      "from": "src/simple_state/cache.rs",
      "to": "std::fs",
      "dep_type": "Import"
    },
    {
      "from": "src/simple_state/cache.rs",
      "to": "std::path::PathBuf",
      "dep_type": "Import"
    },
    {
      "from": "src/simple_state/cache.rs",
      "to": "std::time::{Duration, SystemTime}",
      "dep_type": "Import"
    },
    {
      "from": "src/simple_state/types.rs",
      "to": "chrono::{DateTime, Utc}",
      "dep_type": "Import"
    },
    {
      "from": "src/simple_state/types.rs",
      "to": "serde::{Deserialize, Serialize}",
      "dep_type": "Import"
    },
    {
      "from": "src/simple_state/mod.rs",
      "to": "mod::tests",
      "dep_type": "Import"
    },
    {
      "from": "src/simple_state/mod.rs",
      "to": "anyhow::Result",
      "dep_type": "Import"
    },
    {
      "from": "src/simple_state/mod.rs",
      "to": "std::path::PathBuf",
      "dep_type": "Import"
    },
    {
      "from": "src/simple_state/state.rs",
      "to": "anyhow::{Context, Result}",
      "dep_type": "Import"
    },
    {
      "from": "src/simple_state/state.rs",
      "to": "chrono::Utc",
      "dep_type": "Import"
    },
    {
      "from": "src/simple_state/state.rs",
      "to": "std::fs",
      "dep_type": "Import"
    },
    {
      "from": "src/simple_state/state.rs",
      "to": "std::path::{Path, PathBuf}",
      "dep_type": "Import"
    },
    {
      "from": "src/simple_state/state.rs",
      "to": "super::types::{SessionRecord, State}",
      "dep_type": "Import"
    },
    {
      "from": "src/simple_state/tests.rs",
      "to": "mod::test {",
      "dep_type": "Import"
    },
    {
      "from": "src/simple_state/tests.rs",
      "to": "super::super::*",
      "dep_type": "Import"
    },
    {
      "from": "src/simple_state/tests.rs",
      "to": "tempfile::TempDir",
      "dep_type": "Import"
    },
    {
      "from": "src/simple_state/tests.rs",
      "to": "std::sync::{Arc, Mutex}",
      "dep_type": "Import"
    },
    {
      "from": "src/simple_state/tests.rs",
      "to": "std::thread",
      "dep_type": "Import"
    },
    {
      "from": "src/git/parsers.rs",
      "to": "super::types::*",
      "dep_type": "Import"
    },
    {
      "from": "src/git/parsers.rs",
      "to": "anyhow::Result",
      "dep_type": "Import"
    },
    {
      "from": "src/git/parsers.rs",
      "to": "std::path::PathBuf",
      "dep_type": "Import"
    },
    {
      "from": "src/git/parsers.rs",
      "to": "mod::tests {",
      "dep_type": "Import"
    },
    {
      "from": "src/git/parsers.rs",
      "to": "super::*",
      "dep_type": "Import"
    },
    {
      "from": "src/git/types.rs",
      "to": "std::path::PathBuf",
      "dep_type": "Import"
    },
    {
      "from": "src/git/error.rs",
      "to": "std::path::PathBuf",
      "dep_type": "Import"
    },
    {
      "from": "src/git/error.rs",
      "to": "thiserror::Error",
      "dep_type": "Import"
    },
    {
      "from": "src/git/mod.rs",
      "to": "crate::subprocess::{ProcessCommandBuilder, ProcessRunner}",
      "dep_type": "Import"
    },
    {
      "from": "src/git/mod.rs",
      "to": "anyhow::Result",
      "dep_type": "Import"
    },
    {
      "from": "src/git/mod.rs",
      "to": "async_trait::async_trait",
      "dep_type": "Import"
    },
    {
      "from": "src/git/mod.rs",
      "to": "std::path::{Path, PathBuf}",
      "dep_type": "Import"
    },
    {
      "from": "src/git/mod.rs",
      "to": "std::sync::Arc",
      "dep_type": "Import"
    },
    {
      "from": "src/git/mod.rs",
      "to": "mod::tests {",
      "dep_type": "Import"
    },
    {
      "from": "src/git/mod.rs",
      "to": "super::*",
      "dep_type": "Import"
    },
    {
      "from": "src/git/mod.rs",
      "to": "crate::subprocess::MockProcessRunner",
      "dep_type": "Import"
    },
    {
      "from": "src/git/mod.rs",
      "to": "std::sync::Arc",
      "dep_type": "Import"
    },
    {
      "from": "src/git/mod.rs",
      "to": "tempfile::TempDir",
      "dep_type": "Import"
    },
    {
      "from": "src/git/scenario.rs",
      "to": "super::{error::GitError, types::*, GitOperations, GitReader, GitWorktree, GitWriter}",
      "dep_type": "Import"
    },
    {
      "from": "src/git/scenario.rs",
      "to": "anyhow::Result",
      "dep_type": "Import"
    },
    {
      "from": "src/git/scenario.rs",
      "to": "async_trait::async_trait",
      "dep_type": "Import"
    },
    {
      "from": "src/git/scenario.rs",
      "to": "std::collections::HashMap",
      "dep_type": "Import"
    },
    {
      "from": "src/git/scenario.rs",
      "to": "std::path::{Path, PathBuf}",
      "dep_type": "Import"
    },
    {
      "from": "src/git/scenario.rs",
      "to": "std::sync::Arc",
      "dep_type": "Import"
    },
    {
      "from": "src/git/scenario.rs",
      "to": "tokio::sync::Mutex",
      "dep_type": "Import"
    },
    {
      "from": "src/git/scenario.rs",
      "to": "mod::tests {",
      "dep_type": "Import"
    },
    {
      "from": "src/git/scenario.rs",
      "to": "super::*",
      "dep_type": "Import"
    },
    {
      "from": "src/git/scenario.rs",
      "to": "tempfile::TempDir",
      "dep_type": "Import"
    },
    {
      "from": "src/session/events.rs",
      "to": "super::{IterationChanges, SessionConfig, SessionId}",
      "dep_type": "Import"
    },
    {
      "from": "src/session/events.rs",
      "to": "async_trait::async_trait",
      "dep_type": "Import"
    },
    {
      "from": "src/session/events.rs",
      "to": "chrono::{DateTime, Utc}",
      "dep_type": "Import"
    },
    {
      "from": "src/session/events.rs",
      "to": "serde::{Deserialize, Serialize}",
      "dep_type": "Import"
    },
    {
      "from": "src/session/events.rs",
      "to": "mod::tests {",
      "dep_type": "Import"
    },
    {
      "from": "src/session/events.rs",
      "to": "super::*",
      "dep_type": "Import"
    },
    {
      "from": "src/session/events.rs",
      "to": "std::path::PathBuf",
      "dep_type": "Import"
    },
    {
      "from": "src/session/config.rs",
      "to": "crate::config::workflow::WorkflowConfig",
      "dep_type": "Import"
    },
    {
      "from": "src/session/config.rs",
      "to": "serde::{Deserialize, Serialize}",
      "dep_type": "Import"
    },
    {
      "from": "src/session/config.rs",
      "to": "std::path::PathBuf",
      "dep_type": "Import"
    },
    {
      "from": "src/session/config.rs",
      "to": "mod::tests {",
      "dep_type": "Import"
    },
    {
      "from": "src/session/config.rs",
      "to": "super::*",
      "dep_type": "Import"
    },
    {
      "from": "src/session/persistence.rs",
      "to": "super::{SessionConfig, SessionId, SessionState, TimestampedEvent}",
      "dep_type": "Import"
    },
    {
      "from": "src/session/persistence.rs",
      "to": "chrono::{DateTime, Utc}",
      "dep_type": "Import"
    },
    {
      "from": "src/session/persistence.rs",
      "to": "serde::{Deserialize, Serialize}",
      "dep_type": "Import"
    },
    {
      "from": "src/session/persistence.rs",
      "to": "std::collections::HashSet",
      "dep_type": "Import"
    },
    {
      "from": "src/session/persistence.rs",
      "to": "std::path::PathBuf",
      "dep_type": "Import"
    },
    {
      "from": "src/session/persistence.rs",
      "to": "mod::tests {",
      "dep_type": "Import"
    },
    {
      "from": "src/session/persistence.rs",
      "to": "super::*",
      "dep_type": "Import"
    },
    {
      "from": "src/session/manager.rs",
      "to": "super::{",
      "dep_type": "Import"
    },
    {
      "from": "src/session/manager.rs",
      "to": "anyhow::{anyhow, Result}",
      "dep_type": "Import"
    },
    {
      "from": "src/session/manager.rs",
      "to": "async_trait::async_trait",
      "dep_type": "Import"
    },
    {
      "from": "src/session/manager.rs",
      "to": "std::collections::HashMap",
      "dep_type": "Import"
    },
    {
      "from": "src/session/manager.rs",
      "to": "std::sync::Arc",
      "dep_type": "Import"
    },
    {
      "from": "src/session/manager.rs",
      "to": "std::time::Instant",
      "dep_type": "Import"
    },
    {
      "from": "src/session/manager.rs",
      "to": "tokio::sync::RwLock",
      "dep_type": "Import"
    },
    {
      "from": "src/session/manager.rs",
      "to": "mod::tests {",
      "dep_type": "Import"
    },
    {
      "from": "src/session/manager.rs",
      "to": "super::*",
      "dep_type": "Import"
    },
    {
      "from": "src/session/manager.rs",
      "to": "crate::session::IterationChanges",
      "dep_type": "Import"
    },
    {
      "from": "src/session/manager.rs",
      "to": "std::path::PathBuf",
      "dep_type": "Import"
    },
    {
      "from": "src/session/mod.rs",
      "to": "serde::{Deserialize, Serialize}",
      "dep_type": "Import"
    },
    {
      "from": "src/session/mod.rs",
      "to": "std::fmt",
      "dep_type": "Import"
    },
    {
      "from": "src/session/mod.rs",
      "to": "uuid::Uuid",
      "dep_type": "Import"
    },
    {
      "from": "src/session/mod.rs",
      "to": "mod::tests",
      "dep_type": "Import"
    },
    {
      "from": "src/session/state.rs",
      "to": "super::{CommitInfo, ExecutedCommand, IterationChanges}",
      "dep_type": "Import"
    },
    {
      "from": "src/session/state.rs",
      "to": "serde::{Deserialize, Serialize}",
      "dep_type": "Import"
    },
    {
      "from": "src/session/state.rs",
      "to": "std::collections::{HashMap, HashSet}",
      "dep_type": "Import"
    },
    {
      "from": "src/session/state.rs",
      "to": "std::path::PathBuf",
      "dep_type": "Import"
    },
    {
      "from": "src/session/state.rs",
      "to": "std::time::{Duration, Instant}",
      "dep_type": "Import"
    },
    {
      "from": "src/session/state.rs",
      "to": "mod::tests {",
      "dep_type": "Import"
    },
    {
      "from": "src/session/state.rs",
      "to": "super::*",
      "dep_type": "Import"
    },
    {
      "from": "src/session/tests.rs",
      "to": "super::*",
      "dep_type": "Import"
    },
    {
      "from": "src/session/tests.rs",
      "to": "async_trait::async_trait",
      "dep_type": "Import"
    },
    {
      "from": "src/session/tests.rs",
      "to": "std::sync::atomic::{AtomicUsize, Ordering}",
      "dep_type": "Import"
    },
    {
      "from": "src/session/tests.rs",
      "to": "std::sync::Arc",
      "dep_type": "Import"
    },
    {
      "from": "src/session/tests.rs",
      "to": "tempfile::TempDir",
      "dep_type": "Import"
    },
    {
      "from": "src/session/storage.rs",
      "to": "super::{PersistedSession, SessionId}",
      "dep_type": "Import"
    },
    {
      "from": "src/session/storage.rs",
      "to": "anyhow::Result",
      "dep_type": "Import"
    },
    {
      "from": "src/session/storage.rs",
      "to": "async_trait::async_trait",
      "dep_type": "Import"
    },
    {
      "from": "src/session/storage.rs",
      "to": "std::path::PathBuf",
      "dep_type": "Import"
    },
    {
      "from": "src/session/storage.rs",
      "to": "tokio::fs",
      "dep_type": "Import"
    },
    {
      "from": "src/session/storage.rs",
      "to": "mod::tests {",
      "dep_type": "Import"
    },
    {
      "from": "src/session/storage.rs",
      "to": "super::*",
      "dep_type": "Import"
    },
    {
      "from": "src/session/storage.rs",
      "to": "tempfile::TempDir",
      "dep_type": "Import"
    },
    {
      "from": "src/session/timing.rs",
      "to": "std::time::{Duration, Instant}",
      "dep_type": "Import"
    },
    {
      "from": "src/session/timing.rs",
      "to": "mod::tests {",
      "dep_type": "Import"
    },
    {
      "from": "src/session/timing.rs",
      "to": "super::*",
      "dep_type": "Import"
    }
  ],
  "cycles": [],
  "layers": [
    {
      "name": "root",
      "level": 0,
      "modules": [
        "Cargo.toml"
      ]
    },
    {
      "name": "top-level",
      "level": 1,
      "modules": [
        "tests/cli_tests.rs",
        "tests/metrics_integration.rs",
        "tests/integration_test_cook_path.rs",
        "tests/context_integration.rs",
        "tests/cook_iteration_tests.rs",
        "tests/cook_orchestrator_integration.rs",
        "tests/subprocess_tests.rs",
        "tests/edge_case_tests.rs",
        "tests/workflow_commit_verification_tests.rs",
        "tests/worktree_integration_tests.rs",
        "src/main.rs",
        "tests/metrics_system_integration.rs",
        "tests/cook_tests.rs",
        "src/lib.rs",
        "tests/metrics_collector_integration.rs",
        "tests/context_optimization_tests.rs",
        "tests/command_parsing_tests.rs",
        "tests/config_integration_tests.rs",
        "tests/cook_coordinators_integration.rs",
        "tests/analysis_integration.rs",
        "tests/workflow_tests.rs",
        "tests/unified_scoring_tests.rs",
        "tests/signal_handling_integration.rs",
        "tests/error_handling_tests.rs"
      ]
    },
    {
      "name": "module",
      "level": 2,
      "modules": [
        "src/git/mod.rs",
        "src/metrics/events.rs",
        "src/context/size_manager.rs",
        "src/metrics/backends.rs",
        "src/context/tarpaulin_coverage.rs",
        "src/metrics/context.rs",
        "src/cook/git_ops.rs",
        "src/git/scenario.rs",
        "src/context/test_coverage.rs",
        "src/subprocess/mock.rs",
        "src/config/workflow.rs",
        "src/worktree/manager.rs",
        "src/simple_state/types.rs",
        "src/config/loader.rs",
        "src/subprocess/tests.rs",
        "src/cook/tests.rs",
        "src/config/command_parser.rs",
        "src/context/analyzer.rs",
        "src/config/dynamic_registry.rs",
        "src/subprocess/error.rs",
        "src/metrics/complexity.rs",
        "src/metrics/performance.rs",
        "src/cook/command.rs",
        "src/worktree/state.rs",
        "src/worktree/test_state.rs",
        "src/session/tests.rs",
        "src/init/templates.rs",
        "src/scoring/mod.rs",
        "src/init/mod.rs",
        "src/git/types.rs",
        "src/cook/signal_handler.rs",
        "src/worktree/tests.rs",
        "src/analyze/tests.rs",
        "src/config/command_discovery.rs",
        "src/simple_state/state.rs",
        "src/metrics/history.rs",
        "src/abstractions/claude.rs",
        "src/context/summary.rs",
        "src/subprocess/claude.rs",
        "src/cook/retry.rs",
        "src/config/command_validator.rs",
        "src/session/persistence.rs",
        "src/config/mod.rs",
        "src/metrics/quality.rs",
        "src/session/state.rs",
        "src/session/timing.rs",
        "src/subprocess/git.rs",
        "src/abstractions/git.rs",
        "src/subprocess/mod.rs",
        "src/abstractions/exit_status.rs",
        "src/context/conventions.rs",
        "src/worktree/mod.rs",
        "src/simple_state/mod.rs",
        "src/subprocess/runner.rs",
        "src/abstractions/mod.rs",
        "src/session/events.rs",
        "src/session/config.rs",
        "src/cook/mod.rs",
        "src/metrics/testing.rs",
        "src/context/architecture.rs",
        "tests/common/mod.rs",
        "src/context/dependencies.rs",
        "src/session/manager.rs",
        "src/config/metadata_parser.rs",
        "src/session/storage.rs",
        "src/metrics/storage.rs",
        "src/git/parsers.rs",
        "src/context/mod.rs",
        "src/metrics/collector.rs",
        "src/cook/mod_tests.rs",
        "src/context/optimized_hybrid.rs",
        "src/simple_state/tests.rs",
        "src/cook/orchestrator.rs",
        "src/simple_state/cache.rs",
        "src/config/command.rs",
        "src/session/mod.rs",
        "src/metrics/registry.rs",
        "src/context/debt.rs",
        "src/context/hybrid_coverage.rs",
        "src/subprocess/builder.rs",
        "src/init/command.rs",
        "src/git/error.rs",
        "src/testing/mod.rs",
        "src/analyze/command.rs",
        "src/analyze/mod.rs",
        "src/metrics/mod.rs"
      ]
    },
    {
      "name": "deep",
      "level": 3,
      "modules": [
        "src/cook/execution/runner.rs",
        "src/cook/metrics/reporter.rs",
        "src/cook/coordinators/workflow.rs",
        "src/cook/workflow/executor.rs",
        "src/cook/execution/claude.rs",
        "src/cook/metrics/collector.rs",
        "src/cook/session/mod.rs",
        "src/cook/session/state.rs",
        "src/cook/analysis/mod.rs",
        "src/cook/workflow/mod.rs",
        "src/cook/analysis/cache.rs",
        "src/cook/interaction/display.rs",
        "src/cook/session/migration.rs",
        "src/cook/execution/mod.rs",
        "src/cook/coordinators/environment.rs",
        "src/cook/session/adapter.rs",
        "src/cook/metrics/mod.rs",
        "src/cook/analysis/runner.rs",
        "src/cook/interaction/prompts.rs",
        "src/cook/coordinators/session.rs",
        "src/cook/coordinators/mod.rs",
        "src/cook/coordinators/execution.rs",
        "src/cook/interaction/mod.rs",
        "src/cook/session/summary.rs",
        "src/cook/session/tracker.rs"
      ]
    }
  ],
  "coupling_analysis": {
    "high_coupling_modules": [
      [
        "super::*",
        82
      ],
      [
        "mod::tests {",
        60
      ],
      [
        "tempfile::TempDir",
        53
      ],
      [
        "anyhow::Result",
        49
      ],
      [
        "std::collections::HashMap",
        35
      ],
      [
        "std::path::PathBuf",
        34
      ],
      [
        "async_trait::async_trait",
        33
      ],
      [
        "serde::{Deserialize, Serialize}",
        32
      ],
      [
        "std::sync::Arc",
        31
      ],
      [
        "std::path::Path",
        27
      ]
    ],
    "avg_coupling": 3.3646209386281587,
    "max_coupling": 82
  }
}<|MERGE_RESOLUTION|>--- conflicted
+++ resolved
@@ -1,1684 +1,956 @@
 {
   "nodes": {
-<<<<<<< HEAD
-    "src/git/error.rs": {
+    "src/config/command_validator.rs": {
+      "module_type": "Library",
+      "import_count": 0,
+      "export_count": 0,
+      "external_dep_count": 0,
+      "coupling_score": 6
+    },
+    "tests/worktree_integration_tests.rs": {
+      "module_type": "Library",
+      "import_count": 0,
+      "export_count": 0,
+      "external_dep_count": 0,
+      "coupling_score": 5
+    },
+    "src/config/mod.rs": {
+      "module_type": "Library",
+      "import_count": 0,
+      "export_count": 0,
+      "external_dep_count": 0,
+      "coupling_score": 13
+    },
+    "src/context/test_coverage.rs": {
+      "module_type": "Library",
+      "import_count": 0,
+      "export_count": 0,
+      "external_dep_count": 0,
+      "coupling_score": 10
+    },
+    "src/abstractions/mod.rs": {
+      "module_type": "Library",
+      "import_count": 0,
+      "export_count": 0,
+      "external_dep_count": 0,
+      "coupling_score": 0
+    },
+    "tests/context_optimization_tests.rs": {
+      "module_type": "Library",
+      "import_count": 0,
+      "export_count": 0,
+      "external_dep_count": 0,
+      "coupling_score": 7
+    },
+    "src/config/command_discovery.rs": {
+      "module_type": "Library",
+      "import_count": 0,
+      "export_count": 0,
+      "external_dep_count": 0,
+      "coupling_score": 9
+    },
+    "src/metrics/quality.rs": {
+      "module_type": "Library",
+      "import_count": 0,
+      "export_count": 0,
+      "external_dep_count": 0,
+      "coupling_score": 5
+    },
+    "src/git/scenario.rs": {
+      "module_type": "Library",
+      "import_count": 0,
+      "export_count": 0,
+      "external_dep_count": 0,
+      "coupling_score": 10
+    },
+    "src/cook/interaction/prompts.rs": {
+      "module_type": "Library",
+      "import_count": 0,
+      "export_count": 0,
+      "external_dep_count": 0,
+      "coupling_score": 5
+    },
+    "src/metrics/backends.rs": {
+      "module_type": "Library",
+      "import_count": 0,
+      "export_count": 0,
+      "external_dep_count": 0,
+      "coupling_score": 15
+    },
+    "src/cook/interaction/mod.rs": {
+      "module_type": "Library",
+      "import_count": 0,
+      "export_count": 0,
+      "external_dep_count": 0,
+      "coupling_score": 6
+    },
+    "src/cook/coordinators/environment.rs": {
+      "module_type": "Library",
+      "import_count": 0,
+      "export_count": 0,
+      "external_dep_count": 0,
+      "coupling_score": 8
+    },
+    "src/subprocess/mock.rs": {
+      "module_type": "Library",
+      "import_count": 0,
+      "export_count": 0,
+      "external_dep_count": 0,
+      "coupling_score": 5
+    },
+    "tests/analysis_integration.rs": {
+      "module_type": "Library",
+      "import_count": 0,
+      "export_count": 0,
+      "external_dep_count": 0,
+      "coupling_score": 7
+    },
+    "src/cook/execution/claude.rs": {
+      "module_type": "Library",
+      "import_count": 0,
+      "export_count": 0,
+      "external_dep_count": 0,
+      "coupling_score": 8
+    },
+    "src/session/storage.rs": {
+      "module_type": "Library",
+      "import_count": 0,
+      "export_count": 0,
+      "external_dep_count": 0,
+      "coupling_score": 8
+    },
+    "src/context/optimized_hybrid.rs": {
       "module_type": "Library",
       "import_count": 0,
       "export_count": 0,
       "external_dep_count": 0,
       "coupling_score": 2
     },
+    "src/metrics/mod.rs": {
+      "module_type": "Library",
+      "import_count": 0,
+      "export_count": 0,
+      "external_dep_count": 0,
+      "coupling_score": 10
+    },
+    "src/session/state.rs": {
+      "module_type": "Library",
+      "import_count": 0,
+      "export_count": 0,
+      "external_dep_count": 0,
+      "coupling_score": 7
+    },
+    "src/analyze/tests.rs": {
+      "module_type": "Library",
+      "import_count": 0,
+      "export_count": 0,
+      "external_dep_count": 0,
+      "coupling_score": 8
+    },
+    "src/subprocess/error.rs": {
+      "module_type": "Library",
+      "import_count": 0,
+      "export_count": 0,
+      "external_dep_count": 0,
+      "coupling_score": 1
+    },
+    "src/cook/workflow/executor.rs": {
+      "module_type": "Library",
+      "import_count": 0,
+      "export_count": 0,
+      "external_dep_count": 0,
+      "coupling_score": 13
+    },
+    "src/cook/session/state.rs": {
+      "module_type": "Library",
+      "import_count": 0,
+      "export_count": 0,
+      "external_dep_count": 0,
+      "coupling_score": 4
+    },
+    "src/session/config.rs": {
+      "module_type": "Library",
+      "import_count": 0,
+      "export_count": 0,
+      "external_dep_count": 0,
+      "coupling_score": 5
+    },
+    "src/cook/execution/runner.rs": {
+      "module_type": "Library",
+      "import_count": 0,
+      "export_count": 0,
+      "external_dep_count": 0,
+      "coupling_score": 6
+    },
+    "tests/config_integration_tests.rs": {
+      "module_type": "Library",
+      "import_count": 0,
+      "export_count": 0,
+      "external_dep_count": 0,
+      "coupling_score": 3
+    },
+    "src/subprocess/mod.rs": {
+      "module_type": "Library",
+      "import_count": 0,
+      "export_count": 0,
+      "external_dep_count": 0,
+      "coupling_score": 2
+    },
+    "src/context/debt.rs": {
+      "module_type": "Library",
+      "import_count": 0,
+      "export_count": 0,
+      "external_dep_count": 0,
+      "coupling_score": 9
+    },
+    "tests/integration_test_cook_path.rs": {
+      "module_type": "Library",
+      "import_count": 0,
+      "export_count": 0,
+      "external_dep_count": 0,
+      "coupling_score": 6
+    },
+    "tests/cli_tests.rs": {
+      "module_type": "Library",
+      "import_count": 0,
+      "export_count": 0,
+      "external_dep_count": 0,
+      "coupling_score": 9
+    },
+    "src/cook/analysis/cache.rs": {
+      "module_type": "Library",
+      "import_count": 0,
+      "export_count": 0,
+      "external_dep_count": 0,
+      "coupling_score": 12
+    },
+    "tests/context_integration.rs": {
+      "module_type": "Library",
+      "import_count": 0,
+      "export_count": 0,
+      "external_dep_count": 0,
+      "coupling_score": 4
+    },
+    "src/metrics/registry.rs": {
+      "module_type": "Library",
+      "import_count": 0,
+      "export_count": 0,
+      "external_dep_count": 0,
+      "coupling_score": 10
+    },
+    "src/abstractions/git.rs": {
+      "module_type": "Library",
+      "import_count": 0,
+      "export_count": 0,
+      "external_dep_count": 0,
+      "coupling_score": 12
+    },
+    "src/cook/tests.rs": {
+      "module_type": "Library",
+      "import_count": 0,
+      "export_count": 0,
+      "external_dep_count": 0,
+      "coupling_score": 12
+    },
+    "src/metrics/context.rs": {
+      "module_type": "Library",
+      "import_count": 0,
+      "export_count": 0,
+      "external_dep_count": 0,
+      "coupling_score": 7
+    },
+    "src/cook/metrics/reporter.rs": {
+      "module_type": "Library",
+      "import_count": 0,
+      "export_count": 0,
+      "external_dep_count": 0,
+      "coupling_score": 6
+    },
+    "src/cook/command.rs": {
+      "module_type": "Library",
+      "import_count": 0,
+      "export_count": 0,
+      "external_dep_count": 0,
+      "coupling_score": 2
+    },
+    "src/cook/session/summary.rs": {
+      "module_type": "Library",
+      "import_count": 0,
+      "export_count": 0,
+      "external_dep_count": 0,
+      "coupling_score": 1
+    },
+    "src/config/command.rs": {
+      "module_type": "Library",
+      "import_count": 0,
+      "export_count": 0,
+      "external_dep_count": 0,
+      "coupling_score": 4
+    },
     "tests/command_parsing_tests.rs": {
-=======
-    "src/config/command_validator.rs": {
->>>>>>> ebd59570
       "module_type": "Library",
       "import_count": 0,
       "export_count": 0,
       "external_dep_count": 0,
       "coupling_score": 1
     },
-<<<<<<< HEAD
-    "src/config/command.rs": {
-=======
-    "tests/worktree_integration_tests.rs": {
->>>>>>> ebd59570
-      "module_type": "Library",
-      "import_count": 0,
-      "export_count": 0,
-      "external_dep_count": 0,
-<<<<<<< HEAD
+    "src/simple_state/types.rs": {
+      "module_type": "Library",
+      "import_count": 0,
+      "export_count": 0,
+      "external_dep_count": 0,
+      "coupling_score": 2
+    },
+    "src/context/architecture.rs": {
+      "module_type": "Library",
+      "import_count": 0,
+      "export_count": 0,
+      "external_dep_count": 0,
+      "coupling_score": 9
+    },
+    "tests/cook_iteration_tests.rs": {
+      "module_type": "Library",
+      "import_count": 0,
+      "export_count": 0,
+      "external_dep_count": 0,
+      "coupling_score": 5
+    },
+    "src/config/command_parser.rs": {
+      "module_type": "Library",
+      "import_count": 0,
+      "export_count": 0,
+      "external_dep_count": 0,
+      "coupling_score": 6
+    },
+    "src/git/parsers.rs": {
+      "module_type": "Library",
+      "import_count": 0,
+      "export_count": 0,
+      "external_dep_count": 0,
+      "coupling_score": 5
+    },
+    "src/session/tests.rs": {
+      "module_type": "Library",
+      "import_count": 0,
+      "export_count": 0,
+      "external_dep_count": 0,
+      "coupling_score": 5
+    },
+    "src/session/timing.rs": {
+      "module_type": "Library",
+      "import_count": 0,
+      "export_count": 0,
+      "external_dep_count": 0,
+      "coupling_score": 3
+    },
+    "src/cook/session/tracker.rs": {
+      "module_type": "Library",
+      "import_count": 0,
+      "export_count": 0,
+      "external_dep_count": 0,
+      "coupling_score": 10
+    },
+    "src/main.rs": {
+      "module_type": "Binary",
+      "import_count": 0,
+      "export_count": 0,
+      "external_dep_count": 0,
+      "coupling_score": 5
+    },
+    "tests/error_handling_tests.rs": {
+      "module_type": "Library",
+      "import_count": 0,
+      "export_count": 0,
+      "external_dep_count": 0,
+      "coupling_score": 6
+    },
+    "src/config/metadata_parser.rs": {
+      "module_type": "Library",
+      "import_count": 0,
+      "export_count": 0,
+      "external_dep_count": 0,
+      "coupling_score": 10
+    },
+    "tests/cook_tests.rs": {
+      "module_type": "Library",
+      "import_count": 0,
+      "export_count": 0,
+      "external_dep_count": 0,
+      "coupling_score": 7
+    },
+    "src/cook/coordinators/workflow.rs": {
+      "module_type": "Library",
+      "import_count": 0,
+      "export_count": 0,
+      "external_dep_count": 0,
+      "coupling_score": 9
+    },
+    "src/cook/coordinators/mod.rs": {
+      "module_type": "Library",
+      "import_count": 0,
+      "export_count": 0,
+      "external_dep_count": 0,
       "coupling_score": 4
     },
-    "src/subprocess/mock.rs": {
-=======
+    "src/worktree/tests.rs": {
+      "module_type": "Library",
+      "import_count": 0,
+      "export_count": 0,
+      "external_dep_count": 0,
+      "coupling_score": 4
+    },
+    "src/cook/interaction/display.rs": {
+      "module_type": "Library",
+      "import_count": 0,
+      "export_count": 0,
+      "external_dep_count": 0,
+      "coupling_score": 4
+    },
+    "tests/metrics_integration.rs": {
+      "module_type": "Library",
+      "import_count": 0,
+      "export_count": 0,
+      "external_dep_count": 0,
+      "coupling_score": 9
+    },
+    "src/git/mod.rs": {
+      "module_type": "Library",
+      "import_count": 0,
+      "export_count": 0,
+      "external_dep_count": 0,
+      "coupling_score": 10
+    },
+    "src/abstractions/claude.rs": {
+      "module_type": "Library",
+      "import_count": 0,
+      "export_count": 0,
+      "external_dep_count": 0,
+      "coupling_score": 11
+    },
+    "src/init/mod.rs": {
+      "module_type": "Library",
+      "import_count": 0,
+      "export_count": 0,
+      "external_dep_count": 0,
+      "coupling_score": 18
+    },
+    "src/session/mod.rs": {
+      "module_type": "Library",
+      "import_count": 0,
+      "export_count": 0,
+      "external_dep_count": 0,
+      "coupling_score": 4
+    },
+    "src/cook/orchestrator.rs": {
+      "module_type": "Library",
+      "import_count": 0,
+      "export_count": 0,
+      "external_dep_count": 0,
+      "coupling_score": 34
+    },
+    "src/metrics/performance.rs": {
+      "module_type": "Library",
+      "import_count": 0,
+      "export_count": 0,
+      "external_dep_count": 0,
+      "coupling_score": 8
+    },
+    "tests/metrics_collector_integration.rs": {
+      "module_type": "Library",
+      "import_count": 0,
+      "export_count": 0,
+      "external_dep_count": 0,
+      "coupling_score": 6
+    },
+    "src/simple_state/mod.rs": {
+      "module_type": "Library",
+      "import_count": 0,
+      "export_count": 0,
+      "external_dep_count": 0,
+      "coupling_score": 3
+    },
+    "src/context/summary.rs": {
+      "module_type": "Library",
+      "import_count": 0,
+      "export_count": 0,
+      "external_dep_count": 0,
       "coupling_score": 5
     },
-    "src/config/mod.rs": {
->>>>>>> ebd59570
-      "module_type": "Library",
-      "import_count": 0,
-      "export_count": 0,
-      "external_dep_count": 0,
-<<<<<<< HEAD
+    "tests/workflow_commit_verification_tests.rs": {
+      "module_type": "Library",
+      "import_count": 0,
+      "export_count": 0,
+      "external_dep_count": 0,
+      "coupling_score": 6
+    },
+    "src/metrics/complexity.rs": {
+      "module_type": "Library",
+      "import_count": 0,
+      "export_count": 0,
+      "external_dep_count": 0,
+      "coupling_score": 10
+    },
+    "src/context/size_manager.rs": {
+      "module_type": "Library",
+      "import_count": 0,
+      "export_count": 0,
+      "external_dep_count": 0,
       "coupling_score": 5
     },
-    "src/subprocess/builder.rs": {
-=======
+    "src/git/types.rs": {
+      "module_type": "Library",
+      "import_count": 0,
+      "export_count": 0,
+      "external_dep_count": 0,
+      "coupling_score": 1
+    },
+    "src/metrics/testing.rs": {
+      "module_type": "Library",
+      "import_count": 0,
+      "export_count": 0,
+      "external_dep_count": 0,
+      "coupling_score": 9
+    },
+    "src/subprocess/runner.rs": {
+      "module_type": "Library",
+      "import_count": 0,
+      "export_count": 0,
+      "external_dep_count": 0,
+      "coupling_score": 9
+    },
+    "src/worktree/manager.rs": {
+      "module_type": "Library",
+      "import_count": 0,
+      "export_count": 0,
+      "external_dep_count": 0,
+      "coupling_score": 10
+    },
+    "src/worktree/state.rs": {
+      "module_type": "Library",
+      "import_count": 0,
+      "export_count": 0,
+      "external_dep_count": 0,
+      "coupling_score": 2
+    },
+    "src/session/persistence.rs": {
+      "module_type": "Library",
+      "import_count": 0,
+      "export_count": 0,
+      "external_dep_count": 0,
+      "coupling_score": 7
+    },
+    "src/metrics/collector.rs": {
+      "module_type": "Library",
+      "import_count": 0,
+      "export_count": 0,
+      "external_dep_count": 0,
+      "coupling_score": 9
+    },
+    "src/analyze/mod.rs": {
+      "module_type": "Library",
+      "import_count": 0,
+      "export_count": 0,
+      "external_dep_count": 0,
+      "coupling_score": 3
+    },
+    "src/cook/analysis/runner.rs": {
+      "module_type": "Library",
+      "import_count": 0,
+      "export_count": 0,
+      "external_dep_count": 0,
+      "coupling_score": 14
+    },
+    "src/cook/coordinators/session.rs": {
+      "module_type": "Library",
+      "import_count": 0,
+      "export_count": 0,
+      "external_dep_count": 0,
+      "coupling_score": 5
+    },
+    "src/cook/session/adapter.rs": {
+      "module_type": "Library",
+      "import_count": 0,
+      "export_count": 0,
+      "external_dep_count": 0,
       "coupling_score": 13
     },
-    "src/context/test_coverage.rs": {
->>>>>>> ebd59570
-      "module_type": "Library",
-      "import_count": 0,
-      "export_count": 0,
-      "external_dep_count": 0,
-<<<<<<< HEAD
+    "src/cook/signal_handler.rs": {
+      "module_type": "Library",
+      "import_count": 0,
+      "export_count": 0,
+      "external_dep_count": 0,
+      "coupling_score": 16
+    },
+    "src/analyze/command.rs": {
+      "module_type": "Library",
+      "import_count": 0,
+      "export_count": 0,
+      "external_dep_count": 0,
+      "coupling_score": 6
+    },
+    "src/lib.rs": {
+      "module_type": "Library",
+      "import_count": 0,
+      "export_count": 0,
+      "external_dep_count": 0,
+      "coupling_score": 0
+    },
+    "src/testing/mod.rs": {
+      "module_type": "Library",
+      "import_count": 0,
+      "export_count": 0,
+      "external_dep_count": 0,
+      "coupling_score": 10
+    },
+    "src/cook/execution/mod.rs": {
+      "module_type": "Library",
+      "import_count": 0,
+      "export_count": 0,
+      "external_dep_count": 0,
+      "coupling_score": 3
+    },
+    "src/context/mod.rs": {
+      "module_type": "Library",
+      "import_count": 0,
+      "export_count": 0,
+      "external_dep_count": 0,
+      "coupling_score": 8
+    },
+    "src/cook/mod_tests.rs": {
+      "module_type": "Library",
+      "import_count": 0,
+      "export_count": 0,
+      "external_dep_count": 0,
+      "coupling_score": 8
+    },
+    "src/cook/session/migration.rs": {
+      "module_type": "Library",
+      "import_count": 0,
+      "export_count": 0,
+      "external_dep_count": 0,
+      "coupling_score": 6
+    },
+    "tests/signal_handling_integration.rs": {
+      "module_type": "Library",
+      "import_count": 0,
+      "export_count": 0,
+      "external_dep_count": 0,
+      "coupling_score": 6
+    },
+    "src/worktree/mod.rs": {
+      "module_type": "Library",
+      "import_count": 0,
+      "export_count": 0,
+      "external_dep_count": 0,
       "coupling_score": 4
     },
-    "src/cook/interaction/prompts.rs": {
-=======
+    "src/worktree/test_state.rs": {
+      "module_type": "Library",
+      "import_count": 0,
+      "export_count": 0,
+      "external_dep_count": 0,
+      "coupling_score": 5
+    },
+    "src/init/templates.rs": {
+      "module_type": "Library",
+      "import_count": 0,
+      "export_count": 0,
+      "external_dep_count": 0,
+      "coupling_score": 1
+    },
+    "src/abstractions/exit_status.rs": {
+      "module_type": "Library",
+      "import_count": 0,
+      "export_count": 0,
+      "external_dep_count": 0,
+      "coupling_score": 0
+    },
+    "src/session/manager.rs": {
+      "module_type": "Library",
+      "import_count": 0,
+      "export_count": 0,
+      "external_dep_count": 0,
+      "coupling_score": 11
+    },
+    "src/cook/metrics/mod.rs": {
+      "module_type": "Library",
+      "import_count": 0,
+      "export_count": 0,
+      "external_dep_count": 0,
+      "coupling_score": 4
+    },
+    "src/cook/coordinators/execution.rs": {
+      "module_type": "Library",
+      "import_count": 0,
+      "export_count": 0,
+      "external_dep_count": 0,
+      "coupling_score": 7
+    },
+    "src/scoring/mod.rs": {
+      "module_type": "Library",
+      "import_count": 0,
+      "export_count": 0,
+      "external_dep_count": 0,
+      "coupling_score": 7
+    },
+    "src/subprocess/claude.rs": {
+      "module_type": "Library",
+      "import_count": 0,
+      "export_count": 0,
+      "external_dep_count": 0,
+      "coupling_score": 6
+    },
+    "src/config/loader.rs": {
+      "module_type": "Library",
+      "import_count": 0,
+      "export_count": 0,
+      "external_dep_count": 0,
       "coupling_score": 10
-    },
-    "src/abstractions/mod.rs": {
->>>>>>> ebd59570
-      "module_type": "Library",
-      "import_count": 0,
-      "export_count": 0,
-      "external_dep_count": 0,
-<<<<<<< HEAD
-      "coupling_score": 5
-=======
-      "coupling_score": 0
->>>>>>> ebd59570
-    },
-    "tests/context_optimization_tests.rs": {
-      "module_type": "Library",
-      "import_count": 0,
-      "export_count": 0,
-      "external_dep_count": 0,
-      "coupling_score": 7
-    },
-<<<<<<< HEAD
-    "src/cook/execution/mod.rs": {
-=======
-    "src/config/command_discovery.rs": {
->>>>>>> ebd59570
-      "module_type": "Library",
-      "import_count": 0,
-      "export_count": 0,
-      "external_dep_count": 0,
-<<<<<<< HEAD
-      "coupling_score": 3
-    },
-    "src/context/summary.rs": {
-=======
-      "coupling_score": 9
-    },
-    "src/metrics/quality.rs": {
->>>>>>> ebd59570
-      "module_type": "Library",
-      "import_count": 0,
-      "export_count": 0,
-      "external_dep_count": 0,
-      "coupling_score": 5
-    },
-<<<<<<< HEAD
-    "src/git/mod.rs": {
-=======
-    "src/git/scenario.rs": {
->>>>>>> ebd59570
-      "module_type": "Library",
-      "import_count": 0,
-      "export_count": 0,
-      "external_dep_count": 0,
-      "coupling_score": 10
-    },
-<<<<<<< HEAD
-    "src/context/mod.rs": {
-=======
-    "src/cook/interaction/prompts.rs": {
->>>>>>> ebd59570
-      "module_type": "Library",
-      "import_count": 0,
-      "export_count": 0,
-      "external_dep_count": 0,
-<<<<<<< HEAD
-      "coupling_score": 8
-    },
-    "tests/cook_iteration_tests.rs": {
-=======
-      "coupling_score": 5
-    },
-    "src/metrics/backends.rs": {
->>>>>>> ebd59570
-      "module_type": "Library",
-      "import_count": 0,
-      "export_count": 0,
-      "external_dep_count": 0,
-<<<<<<< HEAD
-      "coupling_score": 5
-    },
-    "src/init/mod.rs": {
-=======
-      "coupling_score": 15
-    },
-    "src/cook/interaction/mod.rs": {
->>>>>>> ebd59570
-      "module_type": "Library",
-      "import_count": 0,
-      "export_count": 0,
-      "external_dep_count": 0,
-      "coupling_score": 18
-    },
-<<<<<<< HEAD
-    "src/context/optimized_hybrid.rs": {
-=======
-    "src/cook/coordinators/environment.rs": {
->>>>>>> ebd59570
-      "module_type": "Library",
-      "import_count": 0,
-      "export_count": 0,
-      "external_dep_count": 0,
-      "coupling_score": 2
-    },
-<<<<<<< HEAD
-    "src/subprocess/runner.rs": {
-=======
-    "src/subprocess/mock.rs": {
->>>>>>> ebd59570
-      "module_type": "Library",
-      "import_count": 0,
-      "export_count": 0,
-      "external_dep_count": 0,
-<<<<<<< HEAD
-      "coupling_score": 9
-    },
-    "src/cook/coordinators/mod.rs": {
-=======
-      "coupling_score": 5
-    },
-    "tests/analysis_integration.rs": {
->>>>>>> ebd59570
-      "module_type": "Library",
-      "import_count": 0,
-      "export_count": 0,
-      "external_dep_count": 0,
-<<<<<<< HEAD
-      "coupling_score": 4
-    },
-    "src/cook/coordinators/session.rs": {
-=======
-      "coupling_score": 7
-    },
-    "src/cook/execution/claude.rs": {
->>>>>>> ebd59570
-      "module_type": "Library",
-      "import_count": 0,
-      "export_count": 0,
-      "external_dep_count": 0,
-<<<<<<< HEAD
-      "coupling_score": 5
-    },
-    "src/cook/metrics/reporter.rs": {
-=======
-      "coupling_score": 8
-    },
-    "src/session/storage.rs": {
->>>>>>> ebd59570
-      "module_type": "Library",
-      "import_count": 0,
-      "export_count": 0,
-      "external_dep_count": 0,
-<<<<<<< HEAD
-      "coupling_score": 6
     },
     "Cargo.toml": {
       "module_type": "Config",
-=======
+      "import_count": 0,
+      "export_count": 0,
+      "external_dep_count": 0,
+      "coupling_score": 0
+    },
+    "tests/common/mod.rs": {
+      "module_type": "Library",
+      "import_count": 0,
+      "export_count": 0,
+      "external_dep_count": 0,
+      "coupling_score": 7
+    },
+    "src/simple_state/state.rs": {
+      "module_type": "Library",
+      "import_count": 0,
+      "export_count": 0,
+      "external_dep_count": 0,
+      "coupling_score": 5
+    },
+    "tests/cook_coordinators_integration.rs": {
+      "module_type": "Library",
+      "import_count": 0,
+      "export_count": 0,
+      "external_dep_count": 0,
+      "coupling_score": 6
+    },
+    "src/metrics/storage.rs": {
+      "module_type": "Library",
+      "import_count": 0,
+      "export_count": 0,
+      "external_dep_count": 0,
       "coupling_score": 8
     },
-    "src/context/optimized_hybrid.rs": {
-      "module_type": "Library",
->>>>>>> ebd59570
-      "import_count": 0,
-      "export_count": 0,
-      "external_dep_count": 0,
-      "coupling_score": 0
-    },
-<<<<<<< HEAD
+    "src/subprocess/git.rs": {
+      "module_type": "Library",
+      "import_count": 0,
+      "export_count": 0,
+      "external_dep_count": 0,
+      "coupling_score": 11
+    },
+    "src/config/workflow.rs": {
+      "module_type": "Library",
+      "import_count": 0,
+      "export_count": 0,
+      "external_dep_count": 0,
+      "coupling_score": 2
+    },
+    "src/init/command.rs": {
+      "module_type": "Library",
+      "import_count": 0,
+      "export_count": 0,
+      "external_dep_count": 0,
+      "coupling_score": 2
+    },
+    "src/git/error.rs": {
+      "module_type": "Library",
+      "import_count": 0,
+      "export_count": 0,
+      "external_dep_count": 0,
+      "coupling_score": 2
+    },
+    "src/context/conventions.rs": {
+      "module_type": "Library",
+      "import_count": 0,
+      "export_count": 0,
+      "external_dep_count": 0,
+      "coupling_score": 12
+    },
+    "tests/edge_case_tests.rs": {
+      "module_type": "Library",
+      "import_count": 0,
+      "export_count": 0,
+      "external_dep_count": 0,
+      "coupling_score": 9
+    },
+    "tests/metrics_system_integration.rs": {
+      "module_type": "Library",
+      "import_count": 0,
+      "export_count": 0,
+      "external_dep_count": 0,
+      "coupling_score": 7
+    },
+    "tests/subprocess_tests.rs": {
+      "module_type": "Library",
+      "import_count": 0,
+      "export_count": 0,
+      "external_dep_count": 0,
+      "coupling_score": 3
+    },
+    "tests/workflow_tests.rs": {
+      "module_type": "Library",
+      "import_count": 0,
+      "export_count": 0,
+      "external_dep_count": 0,
+      "coupling_score": 1
+    },
+    "src/simple_state/tests.rs": {
+      "module_type": "Library",
+      "import_count": 0,
+      "export_count": 0,
+      "external_dep_count": 0,
+      "coupling_score": 5
+    },
+    "src/session/events.rs": {
+      "module_type": "Library",
+      "import_count": 0,
+      "export_count": 0,
+      "external_dep_count": 0,
+      "coupling_score": 7
+    },
+    "src/context/tarpaulin_coverage.rs": {
+      "module_type": "Library",
+      "import_count": 0,
+      "export_count": 0,
+      "external_dep_count": 0,
+      "coupling_score": 11
+    },
+    "src/metrics/history.rs": {
+      "module_type": "Library",
+      "import_count": 0,
+      "export_count": 0,
+      "external_dep_count": 0,
+      "coupling_score": 2
+    },
+    "src/cook/git_ops.rs": {
+      "module_type": "Library",
+      "import_count": 0,
+      "export_count": 0,
+      "external_dep_count": 0,
+      "coupling_score": 9
+    },
+    "src/cook/mod.rs": {
+      "module_type": "Library",
+      "import_count": 0,
+      "export_count": 0,
+      "external_dep_count": 0,
+      "coupling_score": 11
+    },
+    "src/cook/analysis/mod.rs": {
+      "module_type": "Library",
+      "import_count": 0,
+      "export_count": 0,
+      "external_dep_count": 0,
+      "coupling_score": 6
+    },
+    "src/cook/session/mod.rs": {
+      "module_type": "Library",
+      "import_count": 0,
+      "export_count": 0,
+      "external_dep_count": 0,
+      "coupling_score": 3
+    },
+    "src/subprocess/tests.rs": {
+      "module_type": "Library",
+      "import_count": 0,
+      "export_count": 0,
+      "external_dep_count": 0,
+      "coupling_score": 3
+    },
+    "src/cook/workflow/mod.rs": {
+      "module_type": "Library",
+      "import_count": 0,
+      "export_count": 0,
+      "external_dep_count": 0,
+      "coupling_score": 1
+    },
+    "src/simple_state/cache.rs": {
+      "module_type": "Library",
+      "import_count": 0,
+      "export_count": 0,
+      "external_dep_count": 0,
+      "coupling_score": 5
+    },
+    "src/cook/metrics/collector.rs": {
+      "module_type": "Library",
+      "import_count": 0,
+      "export_count": 0,
+      "external_dep_count": 0,
+      "coupling_score": 11
+    },
+    "src/context/analyzer.rs": {
+      "module_type": "Library",
+      "import_count": 0,
+      "export_count": 0,
+      "external_dep_count": 0,
+      "coupling_score": 6
+    },
+    "src/subprocess/builder.rs": {
+      "module_type": "Library",
+      "import_count": 0,
+      "export_count": 0,
+      "external_dep_count": 0,
+      "coupling_score": 4
+    },
+    "src/cook/retry.rs": {
+      "module_type": "Library",
+      "import_count": 0,
+      "export_count": 0,
+      "external_dep_count": 0,
+      "coupling_score": 12
+    },
+    "src/context/hybrid_coverage.rs": {
+      "module_type": "Library",
+      "import_count": 0,
+      "export_count": 0,
+      "external_dep_count": 0,
+      "coupling_score": 9
+    },
+    "tests/cook_orchestrator_integration.rs": {
+      "module_type": "Library",
+      "import_count": 0,
+      "export_count": 0,
+      "external_dep_count": 0,
+      "coupling_score": 12
+    },
     "src/metrics/events.rs": {
-=======
-    "src/metrics/mod.rs": {
->>>>>>> ebd59570
-      "module_type": "Library",
-      "import_count": 0,
-      "export_count": 0,
-      "external_dep_count": 0,
-      "coupling_score": 10
-    },
-<<<<<<< HEAD
-    "src/worktree/state.rs": {
-=======
-    "src/session/state.rs": {
->>>>>>> ebd59570
-      "module_type": "Library",
-      "import_count": 0,
-      "export_count": 0,
-      "external_dep_count": 0,
-<<<<<<< HEAD
+      "module_type": "Library",
+      "import_count": 0,
+      "export_count": 0,
+      "external_dep_count": 0,
+      "coupling_score": 6
+    },
+    "src/context/dependencies.rs": {
+      "module_type": "Library",
+      "import_count": 0,
+      "export_count": 0,
+      "external_dep_count": 0,
+      "coupling_score": 12
+    },
+    "src/config/dynamic_registry.rs": {
+      "module_type": "Library",
+      "import_count": 0,
+      "export_count": 0,
+      "external_dep_count": 0,
+      "coupling_score": 14
+    },
+    "tests/unified_scoring_tests.rs": {
+      "module_type": "Library",
+      "import_count": 0,
+      "export_count": 0,
+      "external_dep_count": 0,
       "coupling_score": 2
-=======
-      "coupling_score": 7
->>>>>>> ebd59570
-    },
-    "src/analyze/tests.rs": {
-      "module_type": "Library",
-      "import_count": 0,
-      "export_count": 0,
-      "external_dep_count": 0,
-      "coupling_score": 8
-    },
-<<<<<<< HEAD
-    "src/cook/analysis/runner.rs": {
-=======
-    "src/subprocess/error.rs": {
->>>>>>> ebd59570
-      "module_type": "Library",
-      "import_count": 0,
-      "export_count": 0,
-      "external_dep_count": 0,
-<<<<<<< HEAD
-      "coupling_score": 14
-    },
-    "tests/metrics_collector_integration.rs": {
-=======
-      "coupling_score": 1
-    },
-    "src/cook/workflow/executor.rs": {
->>>>>>> ebd59570
-      "module_type": "Library",
-      "import_count": 0,
-      "export_count": 0,
-      "external_dep_count": 0,
-<<<<<<< HEAD
-      "coupling_score": 6
-    },
-    "tests/common/mod.rs": {
-=======
-      "coupling_score": 13
-    },
-    "src/cook/session/state.rs": {
->>>>>>> ebd59570
-      "module_type": "Library",
-      "import_count": 0,
-      "export_count": 0,
-      "external_dep_count": 0,
-<<<<<<< HEAD
-      "coupling_score": 7
-    },
-    "src/cook/metrics/collector.rs": {
-=======
-      "coupling_score": 4
-    },
-    "src/session/config.rs": {
->>>>>>> ebd59570
-      "module_type": "Library",
-      "import_count": 0,
-      "export_count": 0,
-      "external_dep_count": 0,
-<<<<<<< HEAD
-      "coupling_score": 11
-    },
-    "tests/context_integration.rs": {
-=======
-      "coupling_score": 5
-    },
-    "src/cook/execution/runner.rs": {
->>>>>>> ebd59570
-      "module_type": "Library",
-      "import_count": 0,
-      "export_count": 0,
-      "external_dep_count": 0,
-<<<<<<< HEAD
-      "coupling_score": 4
-    },
-    "src/analyze/tests.rs": {
-=======
-      "coupling_score": 6
-    },
-    "tests/config_integration_tests.rs": {
->>>>>>> ebd59570
-      "module_type": "Library",
-      "import_count": 0,
-      "export_count": 0,
-      "external_dep_count": 0,
-<<<<<<< HEAD
-      "coupling_score": 8
-    },
-    "tests/subprocess_tests.rs": {
-=======
-      "coupling_score": 3
-    },
-    "src/subprocess/mod.rs": {
->>>>>>> ebd59570
-      "module_type": "Library",
-      "import_count": 0,
-      "export_count": 0,
-      "external_dep_count": 0,
-<<<<<<< HEAD
-      "coupling_score": 3
-    },
-    "src/worktree/mod.rs": {
-=======
-      "coupling_score": 2
-    },
-    "src/context/debt.rs": {
->>>>>>> ebd59570
-      "module_type": "Library",
-      "import_count": 0,
-      "export_count": 0,
-      "external_dep_count": 0,
-<<<<<<< HEAD
-      "coupling_score": 4
-    },
-    "src/subprocess/mod.rs": {
-=======
-      "coupling_score": 9
-    },
-    "tests/integration_test_cook_path.rs": {
->>>>>>> ebd59570
-      "module_type": "Library",
-      "import_count": 0,
-      "export_count": 0,
-      "external_dep_count": 0,
-<<<<<<< HEAD
-      "coupling_score": 2
-    },
-    "src/abstractions/git.rs": {
-=======
-      "coupling_score": 6
-    },
-    "tests/cli_tests.rs": {
->>>>>>> ebd59570
-      "module_type": "Library",
-      "import_count": 0,
-      "export_count": 0,
-      "external_dep_count": 0,
-<<<<<<< HEAD
-      "coupling_score": 12
-    },
-    "src/metrics/mod.rs": {
-=======
-      "coupling_score": 9
-    },
-    "src/cook/analysis/cache.rs": {
->>>>>>> ebd59570
-      "module_type": "Library",
-      "import_count": 0,
-      "export_count": 0,
-      "external_dep_count": 0,
-      "coupling_score": 12
-    },
-<<<<<<< HEAD
-    "src/init/templates.rs": {
-=======
-    "tests/context_integration.rs": {
->>>>>>> ebd59570
-      "module_type": "Library",
-      "import_count": 0,
-      "export_count": 0,
-      "external_dep_count": 0,
-<<<<<<< HEAD
-      "coupling_score": 1
-    },
-    "src/context/tarpaulin_coverage.rs": {
-=======
-      "coupling_score": 4
-    },
-    "src/metrics/registry.rs": {
->>>>>>> ebd59570
-      "module_type": "Library",
-      "import_count": 0,
-      "export_count": 0,
-      "external_dep_count": 0,
-<<<<<<< HEAD
-      "coupling_score": 11
-    },
-    "src/metrics/backends.rs": {
-=======
-      "coupling_score": 10
-    },
-    "src/abstractions/git.rs": {
->>>>>>> ebd59570
-      "module_type": "Library",
-      "import_count": 0,
-      "export_count": 0,
-      "external_dep_count": 0,
-<<<<<<< HEAD
-      "coupling_score": 15
-=======
-      "coupling_score": 12
->>>>>>> ebd59570
-    },
-    "tests/cli_tests.rs": {
-      "module_type": "Library",
-      "import_count": 0,
-      "export_count": 0,
-      "external_dep_count": 0,
-      "coupling_score": 9
-    },
-<<<<<<< HEAD
-    "src/config/loader.rs": {
-=======
-    "src/metrics/context.rs": {
->>>>>>> ebd59570
-      "module_type": "Library",
-      "import_count": 0,
-      "export_count": 0,
-      "external_dep_count": 0,
-      "coupling_score": 10
-    },
-<<<<<<< HEAD
-    "src/git/scenario.rs": {
-=======
-    "src/cook/metrics/reporter.rs": {
->>>>>>> ebd59570
-      "module_type": "Library",
-      "import_count": 0,
-      "export_count": 0,
-      "external_dep_count": 0,
-<<<<<<< HEAD
-      "coupling_score": 10
-    },
-    "src/context/size_manager.rs": {
-=======
-      "coupling_score": 6
-    },
-    "src/cook/command.rs": {
->>>>>>> ebd59570
-      "module_type": "Library",
-      "import_count": 0,
-      "export_count": 0,
-      "external_dep_count": 0,
-<<<<<<< HEAD
-      "coupling_score": 5
-    },
-    "tests/metrics_system_integration.rs": {
-=======
-      "coupling_score": 2
-    },
-    "src/cook/session/summary.rs": {
->>>>>>> ebd59570
-      "module_type": "Library",
-      "import_count": 0,
-      "export_count": 0,
-      "external_dep_count": 0,
-<<<<<<< HEAD
-      "coupling_score": 7
-    },
-    "tests/cook_tests.rs": {
-=======
-      "coupling_score": 1
-    },
-    "src/config/command.rs": {
->>>>>>> ebd59570
-      "module_type": "Library",
-      "import_count": 0,
-      "export_count": 0,
-      "external_dep_count": 0,
-<<<<<<< HEAD
-      "coupling_score": 7
-    },
-    "src/session/mod.rs": {
-=======
-      "coupling_score": 4
-    },
-    "tests/command_parsing_tests.rs": {
->>>>>>> ebd59570
-      "module_type": "Library",
-      "import_count": 0,
-      "export_count": 0,
-      "external_dep_count": 0,
-<<<<<<< HEAD
-      "coupling_score": 4
-    },
-    "src/cook/session/state.rs": {
-=======
-      "coupling_score": 1
-    },
-    "src/simple_state/types.rs": {
->>>>>>> ebd59570
-      "module_type": "Library",
-      "import_count": 0,
-      "export_count": 0,
-      "external_dep_count": 0,
-<<<<<<< HEAD
-      "coupling_score": 4
-    },
-    "src/cook/coordinators/environment.rs": {
-=======
-      "coupling_score": 2
-    },
-    "src/context/architecture.rs": {
->>>>>>> ebd59570
-      "module_type": "Library",
-      "import_count": 0,
-      "export_count": 0,
-      "external_dep_count": 0,
-      "coupling_score": 8
-    },
-<<<<<<< HEAD
-    "src/cook/session/adapter.rs": {
-=======
-    "tests/cook_iteration_tests.rs": {
->>>>>>> ebd59570
-      "module_type": "Library",
-      "import_count": 0,
-      "export_count": 0,
-      "external_dep_count": 0,
-<<<<<<< HEAD
-      "coupling_score": 13
-    },
-    "src/cook/session/migration.rs": {
-=======
-      "coupling_score": 5
-    },
-    "src/config/command_parser.rs": {
->>>>>>> ebd59570
-      "module_type": "Library",
-      "import_count": 0,
-      "export_count": 0,
-      "external_dep_count": 0,
-      "coupling_score": 6
-    },
-<<<<<<< HEAD
-    "src/config/workflow.rs": {
-=======
-    "src/git/parsers.rs": {
->>>>>>> ebd59570
-      "module_type": "Library",
-      "import_count": 0,
-      "export_count": 0,
-      "external_dep_count": 0,
-<<<<<<< HEAD
-      "coupling_score": 2
-    },
-    "src/config/mod.rs": {
-=======
-      "coupling_score": 5
-    },
-    "src/session/tests.rs": {
->>>>>>> ebd59570
-      "module_type": "Library",
-      "import_count": 0,
-      "export_count": 0,
-      "external_dep_count": 0,
-<<<<<<< HEAD
-      "coupling_score": 13
-    },
-    "src/simple_state/cache.rs": {
-=======
-      "coupling_score": 5
-    },
-    "src/session/timing.rs": {
->>>>>>> ebd59570
-      "module_type": "Library",
-      "import_count": 0,
-      "export_count": 0,
-      "external_dep_count": 0,
-<<<<<<< HEAD
-      "coupling_score": 5
-    },
-    "src/simple_state/tests.rs": {
-=======
-      "coupling_score": 3
-    },
-    "src/cook/session/tracker.rs": {
->>>>>>> ebd59570
-      "module_type": "Library",
-      "import_count": 0,
-      "export_count": 0,
-      "external_dep_count": 0,
-      "coupling_score": 10
-    },
-    "src/main.rs": {
-      "module_type": "Binary",
-      "import_count": 0,
-      "export_count": 0,
-      "external_dep_count": 0,
-      "coupling_score": 5
-    },
-<<<<<<< HEAD
-    "src/subprocess/git.rs": {
-=======
-    "tests/error_handling_tests.rs": {
->>>>>>> ebd59570
-      "module_type": "Library",
-      "import_count": 0,
-      "export_count": 0,
-      "external_dep_count": 0,
-<<<<<<< HEAD
-      "coupling_score": 11
-    },
-    "tests/config_integration_tests.rs": {
-=======
-      "coupling_score": 6
-    },
-    "src/config/metadata_parser.rs": {
->>>>>>> ebd59570
-      "module_type": "Library",
-      "import_count": 0,
-      "export_count": 0,
-      "external_dep_count": 0,
-<<<<<<< HEAD
-      "coupling_score": 3
-    },
-    "src/analyze/command.rs": {
-=======
-      "coupling_score": 10
-    },
-    "tests/cook_tests.rs": {
->>>>>>> ebd59570
-      "module_type": "Library",
-      "import_count": 0,
-      "export_count": 0,
-      "external_dep_count": 0,
-<<<<<<< HEAD
-      "coupling_score": 6
-    },
-    "src/cook/workflow/mod.rs": {
-=======
-      "coupling_score": 7
-    },
-    "src/cook/coordinators/workflow.rs": {
->>>>>>> ebd59570
-      "module_type": "Library",
-      "import_count": 0,
-      "export_count": 0,
-      "external_dep_count": 0,
-<<<<<<< HEAD
-      "coupling_score": 1
-    },
-    "src/simple_state/state.rs": {
-=======
-      "coupling_score": 9
-    },
-    "src/cook/coordinators/mod.rs": {
->>>>>>> ebd59570
-      "module_type": "Library",
-      "import_count": 0,
-      "export_count": 0,
-      "external_dep_count": 0,
-      "coupling_score": 5
-    },
-<<<<<<< HEAD
-    "src/config/metadata_parser.rs": {
-=======
-    "src/worktree/tests.rs": {
->>>>>>> ebd59570
-      "module_type": "Library",
-      "import_count": 0,
-      "export_count": 0,
-      "external_dep_count": 0,
-      "coupling_score": 10
-    },
-<<<<<<< HEAD
-    "src/main.rs": {
-      "module_type": "Binary",
-=======
-    "src/cook/interaction/display.rs": {
-      "module_type": "Library",
->>>>>>> ebd59570
-      "import_count": 0,
-      "export_count": 0,
-      "external_dep_count": 0,
-      "coupling_score": 4
-    },
-<<<<<<< HEAD
-    "src/cook/mod_tests.rs": {
-=======
-    "tests/metrics_integration.rs": {
->>>>>>> ebd59570
-      "module_type": "Library",
-      "import_count": 0,
-      "export_count": 0,
-      "external_dep_count": 0,
-<<<<<<< HEAD
-      "coupling_score": 8
-    },
-    "src/cook/mod.rs": {
-=======
-      "coupling_score": 9
-    },
-    "src/git/mod.rs": {
->>>>>>> ebd59570
-      "module_type": "Library",
-      "import_count": 0,
-      "export_count": 0,
-      "external_dep_count": 0,
-<<<<<<< HEAD
-      "coupling_score": 11
-    },
-    "src/git/parsers.rs": {
-=======
-      "coupling_score": 10
-    },
-    "src/abstractions/claude.rs": {
->>>>>>> ebd59570
-      "module_type": "Library",
-      "import_count": 0,
-      "export_count": 0,
-      "external_dep_count": 0,
-<<<<<<< HEAD
-      "coupling_score": 5
-    },
-    "src/session/timing.rs": {
-=======
-      "coupling_score": 11
-    },
-    "src/init/mod.rs": {
->>>>>>> ebd59570
-      "module_type": "Library",
-      "import_count": 0,
-      "export_count": 0,
-      "external_dep_count": 0,
-<<<<<<< HEAD
-      "coupling_score": 3
-    },
-    "src/config/command_parser.rs": {
-=======
-      "coupling_score": 18
-    },
-    "src/session/mod.rs": {
->>>>>>> ebd59570
-      "module_type": "Library",
-      "import_count": 0,
-      "export_count": 0,
-      "external_dep_count": 0,
-<<<<<<< HEAD
-      "coupling_score": 6
-    },
-    "src/context/analyzer.rs": {
-=======
-      "coupling_score": 4
-    },
-    "src/cook/orchestrator.rs": {
->>>>>>> ebd59570
-      "module_type": "Library",
-      "import_count": 0,
-      "export_count": 0,
-      "external_dep_count": 0,
-<<<<<<< HEAD
-      "coupling_score": 6
-    },
-    "src/metrics/registry.rs": {
-=======
-      "coupling_score": 34
-    },
-    "src/metrics/performance.rs": {
->>>>>>> ebd59570
-      "module_type": "Library",
-      "import_count": 0,
-      "export_count": 0,
-      "external_dep_count": 0,
-<<<<<<< HEAD
-      "coupling_score": 10
-    },
-    "src/cook/git_ops.rs": {
-=======
-      "coupling_score": 8
-    },
-    "tests/metrics_collector_integration.rs": {
->>>>>>> ebd59570
-      "module_type": "Library",
-      "import_count": 0,
-      "export_count": 0,
-      "external_dep_count": 0,
-      "coupling_score": 6
-    },
-<<<<<<< HEAD
-    "src/context/conventions.rs": {
-=======
-    "src/simple_state/mod.rs": {
-      "module_type": "Library",
-      "import_count": 0,
-      "export_count": 0,
-      "external_dep_count": 0,
-      "coupling_score": 3
-    },
-    "src/context/summary.rs": {
-      "module_type": "Library",
-      "import_count": 0,
-      "export_count": 0,
-      "external_dep_count": 0,
-      "coupling_score": 5
-    },
-    "tests/workflow_commit_verification_tests.rs": {
->>>>>>> ebd59570
-      "module_type": "Library",
-      "import_count": 0,
-      "export_count": 0,
-      "external_dep_count": 0,
-<<<<<<< HEAD
-      "coupling_score": 12
-    },
-    "src/subprocess/tests.rs": {
-=======
-      "coupling_score": 6
-    },
-    "src/metrics/complexity.rs": {
->>>>>>> ebd59570
-      "module_type": "Library",
-      "import_count": 0,
-      "export_count": 0,
-      "external_dep_count": 0,
-<<<<<<< HEAD
-      "coupling_score": 3
-    },
-    "src/metrics/quality.rs": {
-=======
-      "coupling_score": 10
-    },
-    "src/context/size_manager.rs": {
->>>>>>> ebd59570
-      "module_type": "Library",
-      "import_count": 0,
-      "export_count": 0,
-      "external_dep_count": 0,
-      "coupling_score": 5
-    },
-<<<<<<< HEAD
-    "tests/integration_test_cook_path.rs": {
-=======
-    "src/git/types.rs": {
->>>>>>> ebd59570
-      "module_type": "Library",
-      "import_count": 0,
-      "export_count": 0,
-      "external_dep_count": 0,
-      "coupling_score": 6
-    },
-<<<<<<< HEAD
-    "tests/error_handling_tests.rs": {
-=======
-    "src/metrics/testing.rs": {
->>>>>>> ebd59570
-      "module_type": "Library",
-      "import_count": 0,
-      "export_count": 0,
-      "external_dep_count": 0,
-      "coupling_score": 9
-    },
-<<<<<<< HEAD
-    "src/cook/command.rs": {
-=======
-    "src/subprocess/runner.rs": {
->>>>>>> ebd59570
-      "module_type": "Library",
-      "import_count": 0,
-      "export_count": 0,
-      "external_dep_count": 0,
-<<<<<<< HEAD
-      "coupling_score": 2
-    },
-    "src/cook/orchestrator.rs": {
-=======
-      "coupling_score": 9
-    },
-    "src/worktree/manager.rs": {
->>>>>>> ebd59570
-      "module_type": "Library",
-      "import_count": 0,
-      "export_count": 0,
-      "external_dep_count": 0,
-<<<<<<< HEAD
-      "coupling_score": 34
-    },
-    "src/config/command_validator.rs": {
-=======
-      "coupling_score": 10
-    },
-    "src/worktree/state.rs": {
->>>>>>> ebd59570
-      "module_type": "Library",
-      "import_count": 0,
-      "export_count": 0,
-      "external_dep_count": 0,
-<<<<<<< HEAD
-      "coupling_score": 6
-=======
-      "coupling_score": 2
->>>>>>> ebd59570
-    },
-    "tests/cook_orchestrator_integration.rs": {
-      "module_type": "Library",
-      "import_count": 0,
-      "export_count": 0,
-      "external_dep_count": 0,
-      "coupling_score": 12
-    },
-    "src/metrics/collector.rs": {
-      "module_type": "Library",
-      "import_count": 0,
-      "export_count": 0,
-      "external_dep_count": 0,
-      "coupling_score": 9
-    },
-<<<<<<< HEAD
-    "tests/worktree_integration_tests.rs": {
-=======
-    "src/analyze/mod.rs": {
->>>>>>> ebd59570
-      "module_type": "Library",
-      "import_count": 0,
-      "export_count": 0,
-      "external_dep_count": 0,
-      "coupling_score": 3
-    },
-<<<<<<< HEAD
-    "src/simple_state/mod.rs": {
-=======
-    "src/cook/analysis/runner.rs": {
->>>>>>> ebd59570
-      "module_type": "Library",
-      "import_count": 0,
-      "export_count": 0,
-      "external_dep_count": 0,
-      "coupling_score": 14
-    },
-<<<<<<< HEAD
-    "src/metrics/collector.rs": {
-=======
-    "src/cook/coordinators/session.rs": {
->>>>>>> ebd59570
-      "module_type": "Library",
-      "import_count": 0,
-      "export_count": 0,
-      "external_dep_count": 0,
-<<<<<<< HEAD
-      "coupling_score": 9
-    },
-    "src/metrics/testing.rs": {
-=======
-      "coupling_score": 5
-    },
-    "src/cook/session/adapter.rs": {
->>>>>>> ebd59570
-      "module_type": "Library",
-      "import_count": 0,
-      "export_count": 0,
-      "external_dep_count": 0,
-<<<<<<< HEAD
-      "coupling_score": 9
-    },
-    "src/worktree/tests.rs": {
-=======
-      "coupling_score": 13
-    },
-    "src/cook/signal_handler.rs": {
->>>>>>> ebd59570
-      "module_type": "Library",
-      "import_count": 0,
-      "export_count": 0,
-      "external_dep_count": 0,
-<<<<<<< HEAD
-      "coupling_score": 4
-    },
-    "src/context/test_coverage.rs": {
-=======
-      "coupling_score": 16
-    },
-    "src/analyze/command.rs": {
->>>>>>> ebd59570
-      "module_type": "Library",
-      "import_count": 0,
-      "export_count": 0,
-      "external_dep_count": 0,
-<<<<<<< HEAD
-      "coupling_score": 10
-    },
-    "src/cook/analysis/cache.rs": {
-=======
-      "coupling_score": 6
-    },
-    "src/lib.rs": {
->>>>>>> ebd59570
-      "module_type": "Library",
-      "import_count": 0,
-      "export_count": 0,
-      "external_dep_count": 0,
-<<<<<<< HEAD
-      "coupling_score": 12
-    },
-    "src/init/command.rs": {
-=======
-      "coupling_score": 0
-    },
-    "src/testing/mod.rs": {
->>>>>>> ebd59570
-      "module_type": "Library",
-      "import_count": 0,
-      "export_count": 0,
-      "external_dep_count": 0,
-<<<<<<< HEAD
-      "coupling_score": 2
-    },
-    "src/simple_state/types.rs": {
-=======
-      "coupling_score": 10
-    },
-    "src/cook/execution/mod.rs": {
->>>>>>> ebd59570
-      "module_type": "Library",
-      "import_count": 0,
-      "export_count": 0,
-      "external_dep_count": 0,
-<<<<<<< HEAD
-      "coupling_score": 2
-    },
-    "src/cook/execution/claude.rs": {
-=======
-      "coupling_score": 3
-    },
-    "src/context/mod.rs": {
->>>>>>> ebd59570
-      "module_type": "Library",
-      "import_count": 0,
-      "export_count": 0,
-      "external_dep_count": 0,
-      "coupling_score": 8
-    },
-<<<<<<< HEAD
-    "tests/workflow_commit_verification_tests.rs": {
-=======
-    "src/cook/mod_tests.rs": {
->>>>>>> ebd59570
-      "module_type": "Library",
-      "import_count": 0,
-      "export_count": 0,
-      "external_dep_count": 0,
-<<<<<<< HEAD
-      "coupling_score": 6
-    },
-    "src/cook/coordinators/workflow.rs": {
-=======
-      "coupling_score": 8
-    },
-    "src/cook/session/migration.rs": {
->>>>>>> ebd59570
-      "module_type": "Library",
-      "import_count": 0,
-      "export_count": 0,
-      "external_dep_count": 0,
-<<<<<<< HEAD
-      "coupling_score": 9
-    },
-    "src/session/manager.rs": {
-=======
-      "coupling_score": 6
-    },
-    "tests/signal_handling_integration.rs": {
->>>>>>> ebd59570
-      "module_type": "Library",
-      "import_count": 0,
-      "export_count": 0,
-      "external_dep_count": 0,
-<<<<<<< HEAD
-      "coupling_score": 11
-    },
-    "src/cook/metrics/mod.rs": {
-=======
-      "coupling_score": 6
-    },
-    "src/worktree/mod.rs": {
->>>>>>> ebd59570
-      "module_type": "Library",
-      "import_count": 0,
-      "export_count": 0,
-      "external_dep_count": 0,
-      "coupling_score": 4
-    },
-<<<<<<< HEAD
-    "tests/analysis_integration.rs": {
-=======
-    "src/worktree/test_state.rs": {
->>>>>>> ebd59570
-      "module_type": "Library",
-      "import_count": 0,
-      "export_count": 0,
-      "external_dep_count": 0,
-<<<<<<< HEAD
-      "coupling_score": 7
-    },
-    "src/cook/interaction/display.rs": {
-=======
-      "coupling_score": 5
-    },
-    "src/init/templates.rs": {
->>>>>>> ebd59570
-      "module_type": "Library",
-      "import_count": 0,
-      "export_count": 0,
-      "external_dep_count": 0,
-<<<<<<< HEAD
-      "coupling_score": 4
-    },
-    "src/metrics/context.rs": {
-=======
-      "coupling_score": 1
-    },
-    "src/abstractions/exit_status.rs": {
->>>>>>> ebd59570
-      "module_type": "Library",
-      "import_count": 0,
-      "export_count": 0,
-      "external_dep_count": 0,
-<<<<<<< HEAD
-      "coupling_score": 7
-    },
-    "src/session/config.rs": {
-      "module_type": "Library",
-      "import_count": 0,
-      "export_count": 0,
-      "external_dep_count": 0,
-      "coupling_score": 5
-    },
-    "src/cook/session/summary.rs": {
-=======
-      "coupling_score": 0
-    },
-    "src/session/manager.rs": {
->>>>>>> ebd59570
-      "module_type": "Library",
-      "import_count": 0,
-      "export_count": 0,
-      "external_dep_count": 0,
-      "coupling_score": 11
-    },
-<<<<<<< HEAD
-    "src/cook/interaction/mod.rs": {
-=======
-    "src/cook/metrics/mod.rs": {
->>>>>>> ebd59570
-      "module_type": "Library",
-      "import_count": 0,
-      "export_count": 0,
-      "external_dep_count": 0,
-<<<<<<< HEAD
-      "coupling_score": 6
-    },
-    "src/worktree/test_state.rs": {
-=======
-      "coupling_score": 4
-    },
-    "src/cook/coordinators/execution.rs": {
->>>>>>> ebd59570
-      "module_type": "Library",
-      "import_count": 0,
-      "export_count": 0,
-      "external_dep_count": 0,
-      "coupling_score": 5
-    },
-<<<<<<< HEAD
-    "src/subprocess/claude.rs": {
-=======
-    "src/scoring/mod.rs": {
->>>>>>> ebd59570
-      "module_type": "Library",
-      "import_count": 0,
-      "export_count": 0,
-      "external_dep_count": 0,
-<<<<<<< HEAD
-      "coupling_score": 6
-    },
-    "src/abstractions/claude.rs": {
-=======
-      "coupling_score": 7
-    },
-    "src/subprocess/claude.rs": {
->>>>>>> ebd59570
-      "module_type": "Library",
-      "import_count": 0,
-      "export_count": 0,
-      "external_dep_count": 0,
-      "coupling_score": 6
-    },
-<<<<<<< HEAD
-    "tests/cook_coordinators_integration.rs": {
-=======
-    "src/config/loader.rs": {
->>>>>>> ebd59570
-      "module_type": "Library",
-      "import_count": 0,
-      "export_count": 0,
-      "external_dep_count": 0,
-      "coupling_score": 10
-    },
-<<<<<<< HEAD
-    "src/cook/session/tracker.rs": {
-      "module_type": "Library",
-      "import_count": 0,
-      "export_count": 0,
-      "external_dep_count": 0,
-      "coupling_score": 10
-    },
-    "src/metrics/complexity.rs": {
-=======
-    "Cargo.toml": {
-      "module_type": "Config",
-      "import_count": 0,
-      "export_count": 0,
-      "external_dep_count": 0,
-      "coupling_score": 0
-    },
-    "tests/common/mod.rs": {
->>>>>>> ebd59570
-      "module_type": "Library",
-      "import_count": 0,
-      "export_count": 0,
-      "external_dep_count": 0,
-<<<<<<< HEAD
-      "coupling_score": 10
-    },
-    "src/config/dynamic_registry.rs": {
-=======
-      "coupling_score": 7
-    },
-    "src/simple_state/state.rs": {
->>>>>>> ebd59570
-      "module_type": "Library",
-      "import_count": 0,
-      "export_count": 0,
-      "external_dep_count": 0,
-      "coupling_score": 14
-    },
-<<<<<<< HEAD
-    "src/context/debt.rs": {
-=======
-    "tests/cook_coordinators_integration.rs": {
->>>>>>> ebd59570
-      "module_type": "Library",
-      "import_count": 0,
-      "export_count": 0,
-      "external_dep_count": 0,
-<<<<<<< HEAD
-      "coupling_score": 9
-    },
-    "src/session/persistence.rs": {
-=======
-      "coupling_score": 6
-    },
-    "src/metrics/storage.rs": {
->>>>>>> ebd59570
-      "module_type": "Library",
-      "import_count": 0,
-      "export_count": 0,
-      "external_dep_count": 0,
-<<<<<<< HEAD
-      "coupling_score": 7
-    },
-    "tests/metrics_integration.rs": {
-=======
-      "coupling_score": 8
-    },
-    "src/subprocess/git.rs": {
->>>>>>> ebd59570
-      "module_type": "Library",
-      "import_count": 0,
-      "export_count": 0,
-      "external_dep_count": 0,
-<<<<<<< HEAD
-      "coupling_score": 9
-    },
-    "src/scoring/mod.rs": {
-=======
-      "coupling_score": 11
-    },
-    "src/config/workflow.rs": {
->>>>>>> ebd59570
-      "module_type": "Library",
-      "import_count": 0,
-      "export_count": 0,
-      "external_dep_count": 0,
-      "coupling_score": 2
-    },
-<<<<<<< HEAD
-    "src/cook/execution/runner.rs": {
-=======
-    "src/init/command.rs": {
->>>>>>> ebd59570
-      "module_type": "Library",
-      "import_count": 0,
-      "export_count": 0,
-      "external_dep_count": 0,
-      "coupling_score": 2
-    },
-<<<<<<< HEAD
-    "src/metrics/performance.rs": {
-=======
-    "src/git/error.rs": {
->>>>>>> ebd59570
-      "module_type": "Library",
-      "import_count": 0,
-      "export_count": 0,
-      "external_dep_count": 0,
-<<<<<<< HEAD
-      "coupling_score": 8
-    },
-    "src/cook/retry.rs": {
-      "module_type": "Library",
-      "import_count": 0,
-      "export_count": 0,
-      "external_dep_count": 0,
-      "coupling_score": 12
-    },
-    "src/abstractions/exit_status.rs": {
-=======
-      "coupling_score": 2
-    },
-    "src/context/conventions.rs": {
->>>>>>> ebd59570
-      "module_type": "Library",
-      "import_count": 0,
-      "export_count": 0,
-      "external_dep_count": 0,
-      "coupling_score": 12
-    },
-<<<<<<< HEAD
-    "src/session/events.rs": {
-=======
-    "tests/edge_case_tests.rs": {
->>>>>>> ebd59570
-      "module_type": "Library",
-      "import_count": 0,
-      "export_count": 0,
-      "external_dep_count": 0,
-<<<<<<< HEAD
-      "coupling_score": 7
-    },
-    "src/session/state.rs": {
-=======
-      "coupling_score": 9
-    },
-    "tests/metrics_system_integration.rs": {
->>>>>>> ebd59570
-      "module_type": "Library",
-      "import_count": 0,
-      "export_count": 0,
-      "external_dep_count": 0,
-      "coupling_score": 7
-    },
-<<<<<<< HEAD
-    "src/context/architecture.rs": {
-=======
-    "tests/subprocess_tests.rs": {
->>>>>>> ebd59570
-      "module_type": "Library",
-      "import_count": 0,
-      "export_count": 0,
-      "external_dep_count": 0,
-<<<<<<< HEAD
-      "coupling_score": 9
-    },
-    "tests/edge_case_tests.rs": {
-=======
-      "coupling_score": 3
-    },
-    "tests/workflow_tests.rs": {
->>>>>>> ebd59570
-      "module_type": "Library",
-      "import_count": 0,
-      "export_count": 0,
-      "external_dep_count": 0,
-<<<<<<< HEAD
-      "coupling_score": 9
-    },
-    "src/cook/session/mod.rs": {
-=======
-      "coupling_score": 1
-    },
-    "src/simple_state/tests.rs": {
->>>>>>> ebd59570
-      "module_type": "Library",
-      "import_count": 0,
-      "export_count": 0,
-      "external_dep_count": 0,
-<<<<<<< HEAD
-      "coupling_score": 3
-=======
-      "coupling_score": 5
->>>>>>> ebd59570
-    },
-    "src/cook/signal_handler.rs": {
-      "module_type": "Library",
-      "import_count": 0,
-      "export_count": 0,
-      "external_dep_count": 0,
-      "coupling_score": 16
-    },
-<<<<<<< HEAD
-    "src/git/types.rs": {
-=======
-    "src/context/tarpaulin_coverage.rs": {
->>>>>>> ebd59570
-      "module_type": "Library",
-      "import_count": 0,
-      "export_count": 0,
-      "external_dep_count": 0,
-<<<<<<< HEAD
-      "coupling_score": 1
-    },
-    "src/worktree/manager.rs": {
-=======
-      "coupling_score": 11
-    },
-    "src/metrics/history.rs": {
->>>>>>> ebd59570
-      "module_type": "Library",
-      "import_count": 0,
-      "export_count": 0,
-      "external_dep_count": 0,
-<<<<<<< HEAD
-      "coupling_score": 10
-    },
-    "tests/workflow_tests.rs": {
-=======
-      "coupling_score": 2
-    },
-    "src/cook/git_ops.rs": {
->>>>>>> ebd59570
-      "module_type": "Library",
-      "import_count": 0,
-      "export_count": 0,
-      "external_dep_count": 0,
-<<<<<<< HEAD
-      "coupling_score": 1
-    },
-    "src/cook/tests.rs": {
-=======
-      "coupling_score": 9
-    },
-    "src/cook/mod.rs": {
->>>>>>> ebd59570
-      "module_type": "Library",
-      "import_count": 0,
-      "export_count": 0,
-      "external_dep_count": 0,
-<<<<<<< HEAD
-      "coupling_score": 12
-    },
-    "src/testing/mod.rs": {
-=======
-      "coupling_score": 11
-    },
-    "src/cook/analysis/mod.rs": {
->>>>>>> ebd59570
-      "module_type": "Library",
-      "import_count": 0,
-      "export_count": 0,
-      "external_dep_count": 0,
-<<<<<<< HEAD
-      "coupling_score": 10
-    },
-    "src/cook/workflow/executor.rs": {
-=======
-      "coupling_score": 6
-    },
-    "src/cook/session/mod.rs": {
->>>>>>> ebd59570
-      "module_type": "Library",
-      "import_count": 0,
-      "export_count": 0,
-      "external_dep_count": 0,
-<<<<<<< HEAD
-      "coupling_score": 13
-    },
-    "src/metrics/history.rs": {
-=======
-      "coupling_score": 3
-    },
-    "src/subprocess/tests.rs": {
->>>>>>> ebd59570
-      "module_type": "Library",
-      "import_count": 0,
-      "export_count": 0,
-      "external_dep_count": 0,
-<<<<<<< HEAD
-      "coupling_score": 2
-    },
-    "tests/signal_handling_integration.rs": {
-=======
-      "coupling_score": 3
-    },
-    "src/cook/workflow/mod.rs": {
->>>>>>> ebd59570
-      "module_type": "Library",
-      "import_count": 0,
-      "export_count": 0,
-      "external_dep_count": 0,
-      "coupling_score": 1
-    },
-<<<<<<< HEAD
-    "src/config/command_discovery.rs": {
-=======
-    "src/simple_state/cache.rs": {
->>>>>>> ebd59570
-      "module_type": "Library",
-      "import_count": 0,
-      "export_count": 0,
-      "external_dep_count": 0,
-<<<<<<< HEAD
-      "coupling_score": 9
-    },
-    "src/subprocess/error.rs": {
-=======
-      "coupling_score": 5
-    },
-    "src/cook/metrics/collector.rs": {
->>>>>>> ebd59570
-      "module_type": "Library",
-      "import_count": 0,
-      "export_count": 0,
-      "external_dep_count": 0,
-      "coupling_score": 11
-    },
-<<<<<<< HEAD
-    "src/cook/analysis/mod.rs": {
-=======
-    "src/context/analyzer.rs": {
->>>>>>> ebd59570
-      "module_type": "Library",
-      "import_count": 0,
-      "export_count": 0,
-      "external_dep_count": 0,
-      "coupling_score": 6
-    },
-<<<<<<< HEAD
-    "src/context/hybrid_coverage.rs": {
-=======
-    "src/subprocess/builder.rs": {
->>>>>>> ebd59570
-      "module_type": "Library",
-      "import_count": 0,
-      "export_count": 0,
-      "external_dep_count": 0,
-<<<<<<< HEAD
-      "coupling_score": 9
-    },
-    "src/analyze/mod.rs": {
-=======
-      "coupling_score": 4
-    },
-    "src/cook/retry.rs": {
->>>>>>> ebd59570
-      "module_type": "Library",
-      "import_count": 0,
-      "export_count": 0,
-      "external_dep_count": 0,
-<<<<<<< HEAD
-      "coupling_score": 3
-    },
-    "src/abstractions/mod.rs": {
-=======
-      "coupling_score": 12
-    },
-    "src/context/hybrid_coverage.rs": {
->>>>>>> ebd59570
-      "module_type": "Library",
-      "import_count": 0,
-      "export_count": 0,
-      "external_dep_count": 0,
-<<<<<<< HEAD
-      "coupling_score": 0
-    },
-    "src/session/storage.rs": {
-=======
-      "coupling_score": 9
-    },
-    "tests/cook_orchestrator_integration.rs": {
->>>>>>> ebd59570
-      "module_type": "Library",
-      "import_count": 0,
-      "export_count": 0,
-      "external_dep_count": 0,
-<<<<<<< HEAD
-      "coupling_score": 8
-    },
-    "src/cook/coordinators/execution.rs": {
-=======
-      "coupling_score": 12
-    },
-    "src/metrics/events.rs": {
->>>>>>> ebd59570
-      "module_type": "Library",
-      "import_count": 0,
-      "export_count": 0,
-      "external_dep_count": 0,
-<<<<<<< HEAD
-      "coupling_score": 7
-    },
-    "src/lib.rs": {
-=======
-      "coupling_score": 6
-    },
-    "src/context/dependencies.rs": {
->>>>>>> ebd59570
-      "module_type": "Library",
-      "import_count": 0,
-      "export_count": 0,
-      "external_dep_count": 0,
-<<<<<<< HEAD
-      "coupling_score": 0
-    },
-    "tests/unified_scoring_tests.rs": {
-=======
-      "coupling_score": 12
-    },
-    "src/config/dynamic_registry.rs": {
->>>>>>> ebd59570
-      "module_type": "Library",
-      "import_count": 0,
-      "export_count": 0,
-      "external_dep_count": 0,
-<<<<<<< HEAD
-      "coupling_score": 2
-    },
-    "src/metrics/storage.rs": {
-=======
-      "coupling_score": 14
-    },
-    "tests/unified_scoring_tests.rs": {
->>>>>>> ebd59570
-      "module_type": "Library",
-      "import_count": 0,
-      "export_count": 0,
-      "external_dep_count": 0,
-<<<<<<< HEAD
-      "coupling_score": 8
-=======
-      "coupling_score": 2
->>>>>>> ebd59570
     }
   },
   "edges": [
