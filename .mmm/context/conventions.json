{
  "naming_patterns": {
    "file_naming": "SnakeCase",
    "function_naming": "SnakeCase",
    "variable_naming": "SnakeCase",
    "type_naming": "PascalCase",
    "constant_naming": "ScreamingSnakeCase"
  },
  "code_patterns": {
<<<<<<< HEAD
    "async": {
      "name": "Async/await pattern",
      "description": "Uses async/await for asynchronous code",
      "examples": [
        "async fn process()"
      ],
      "frequency": 34
    },
=======
>>>>>>> c7c313eb
    "logging": {
      "name": "Logging pattern",
      "description": "Uses logging for debugging and monitoring",
      "examples": [
        "println!",
        "log::info!"
      ],
      "frequency": 10
    },
    "builder": {
      "name": "Builder pattern",
      "description": "Uses builder pattern for object construction",
<<<<<<< HEAD
=======
      "examples": [
        "RequestBuilder::new()"
      ],
      "frequency": 14
    },
    "async": {
      "name": "Async/await pattern",
      "description": "Uses async/await for asynchronous code",
>>>>>>> c7c313eb
      "examples": [
        "RequestBuilder::new()"
      ],
      "frequency": 14
    },
    "error_handling": {
      "name": "Result-based error handling",
      "description": "Uses Result<T, E> for error handling",
      "examples": [
        "Result<String, Error>"
      ],
      "frequency": 2
    }
  },
  "test_patterns": {
    "test_file_pattern": "tests/",
    "test_function_prefix": "test_",
    "test_module_pattern": "#[cfg(test)]",
    "assertion_style": "assert_eq!"
  },
  "project_idioms": [
    {
      "name": "Option matching",
      "pattern": "match option { Some(x) => ..., None => ... }",
      "usage_count": 0
    },
    {
      "name": "Result propagation",
      "pattern": "function()?",
      "usage_count": 0
    }
  ]
}<|MERGE_RESOLUTION|>--- conflicted
+++ resolved
@@ -7,17 +7,6 @@
     "constant_naming": "ScreamingSnakeCase"
   },
   "code_patterns": {
-<<<<<<< HEAD
-    "async": {
-      "name": "Async/await pattern",
-      "description": "Uses async/await for asynchronous code",
-      "examples": [
-        "async fn process()"
-      ],
-      "frequency": 34
-    },
-=======
->>>>>>> c7c313eb
     "logging": {
       "name": "Logging pattern",
       "description": "Uses logging for debugging and monitoring",
@@ -30,8 +19,6 @@
     "builder": {
       "name": "Builder pattern",
       "description": "Uses builder pattern for object construction",
-<<<<<<< HEAD
-=======
       "examples": [
         "RequestBuilder::new()"
       ],
@@ -40,11 +27,10 @@
     "async": {
       "name": "Async/await pattern",
       "description": "Uses async/await for asynchronous code",
->>>>>>> c7c313eb
       "examples": [
-        "RequestBuilder::new()"
+        "async fn process()"
       ],
-      "frequency": 14
+      "frequency": 34
     },
     "error_handling": {
       "name": "Result-based error handling",
