--- conflicted
+++ resolved
@@ -7,13 +7,14 @@
     "constant_naming": "ScreamingSnakeCase"
   },
   "code_patterns": {
-    "async": {
-      "name": "Async/await pattern",
-      "description": "Uses async/await for asynchronous code",
+    "logging": {
+      "name": "Logging pattern",
+      "description": "Uses logging for debugging and monitoring",
       "examples": [
-        "async fn process()"
+        "println!",
+        "log::info!"
       ],
-      "frequency": 13
+      "frequency": 1
     },
     "builder": {
       "name": "Builder pattern",
@@ -23,16 +24,6 @@
       ],
       "frequency": 2
     },
-<<<<<<< HEAD
-    "logging": {
-      "name": "Logging pattern",
-      "description": "Uses logging for debugging and monitoring",
-      "examples": [
-        "println!",
-        "log::info!"
-      ],
-      "frequency": 1
-=======
     "async": {
       "name": "Async/await pattern",
       "description": "Uses async/await for asynchronous code",
@@ -40,7 +31,6 @@
         "async fn process()"
       ],
       "frequency": 13
->>>>>>> 9f563896
     },
     "error_handling": {
       "name": "Result-based error handling",
