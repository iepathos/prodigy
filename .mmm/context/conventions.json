--- conflicted
+++ resolved
@@ -7,23 +7,6 @@
     "constant_naming": "ScreamingSnakeCase"
   },
   "code_patterns": {
-    "builder": {
-      "name": "Builder pattern",
-      "description": "Uses builder pattern for object construction",
-      "examples": [
-        "RequestBuilder::new()"
-      ],
-      "frequency": 2
-    },
-    "logging": {
-      "name": "Logging pattern",
-      "description": "Uses logging for debugging and monitoring",
-      "examples": [
-        "println!",
-        "log::info!"
-      ],
-      "frequency": 1
-    },
     "async": {
       "name": "Async/await pattern",
       "description": "Uses async/await for asynchronous code",
@@ -32,8 +15,6 @@
       ],
       "frequency": 13
     },
-<<<<<<< HEAD
-=======
     "logging": {
       "name": "Logging pattern",
       "description": "Uses logging for debugging and monitoring",
@@ -51,7 +32,6 @@
       ],
       "frequency": 2
     },
->>>>>>> 8f4fccce
     "error_handling": {
       "name": "Result-based error handling",
       "description": "Uses Result<T, E> for error handling",
