{
  "metadata": {
<<<<<<< HEAD
    "timestamp": "2025-08-02T09:40:13.203645Z",
    "duration_ms": 69836,
=======
    "timestamp": "2025-08-02T09:40:36.109525Z",
    "duration_ms": 110510,
>>>>>>> 9f563896
    "files_analyzed": 155,
    "incremental": false,
    "version": "0.1.0"
  },
  "component_files": {
    "dependency_graph": "dependency_graph.json",
    "architecture": "architecture.json",
    "conventions": "conventions.json",
    "technical_debt": "technical_debt.json",
    "test_coverage": "test_coverage.json",
    "hybrid_coverage": "hybrid_coverage.json"
  },
  "statistics": {
    "total_files": 155,
    "total_modules": 128,
    "dependency_edges": 840,
    "circular_dependencies": 0,
    "architectural_violations": 1,
    "debt_items": 240,
    "high_priority_debt": 28,
    "overall_coverage": 0.5486197808295187,
    "untested_functions": 1248,
    "critical_untested": 1
  },
  "health_score": {
    "overall": 51.791255083192794,
    "components": {
      "test_coverage": 54.861978082951865,
      "code_quality": 78.0,
      "documentation": 80.0,
      "maintainability": 10.0,
      "type_safety": null
    },
<<<<<<< HEAD
    "timestamp": "2025-08-02T09:40:13.203669Z"
=======
    "timestamp": "2025-08-02T09:40:36.109642Z"
>>>>>>> 9f563896
  },
  "insights": [
    "28 high-priority technical debt items require attention"
  ]
}<|MERGE_RESOLUTION|>--- conflicted
+++ resolved
@@ -1,12 +1,7 @@
 {
   "metadata": {
-<<<<<<< HEAD
-    "timestamp": "2025-08-02T09:40:13.203645Z",
-    "duration_ms": 69836,
-=======
     "timestamp": "2025-08-02T09:40:36.109525Z",
     "duration_ms": 110510,
->>>>>>> 9f563896
     "files_analyzed": 155,
     "incremental": false,
     "version": "0.1.0"
@@ -40,11 +35,7 @@
       "maintainability": 10.0,
       "type_safety": null
     },
-<<<<<<< HEAD
-    "timestamp": "2025-08-02T09:40:13.203669Z"
-=======
     "timestamp": "2025-08-02T09:40:36.109642Z"
->>>>>>> 9f563896
   },
   "insights": [
     "28 high-priority technical debt items require attention"
