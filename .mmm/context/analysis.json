--- conflicted
+++ resolved
@@ -1,14 +1,8 @@
 {
   "metadata": {
-<<<<<<< HEAD
-    "timestamp": "2025-08-02T07:40:16.437126Z",
-    "duration_ms": 60140,
-    "files_analyzed": 156,
-=======
     "timestamp": "2025-08-02T08:09:22.977913Z",
     "duration_ms": 47364,
     "files_analyzed": 157,
->>>>>>> 8f4fccce
     "incremental": false,
     "version": "0.1.0"
   },
