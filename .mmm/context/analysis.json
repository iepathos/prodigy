{
  "metadata": {
<<<<<<< HEAD
    "timestamp": "2025-08-03T03:47:44.913726Z",
=======
    "timestamp": "2025-08-03T03:51:53.016740Z",
>>>>>>> ebd59570
    "duration_ms": 0,
    "files_analyzed": 159,
    "incremental": false,
    "version": "0.1.0"
  },
  "component_files": {
    "dependency_graph": "dependency_graph.json",
    "architecture": "architecture.json",
    "conventions": "conventions.json",
    "technical_debt": "technical_debt.json",
    "test_coverage": null
  },
  "statistics": {
    "total_files": 159,
    "total_modules": 136,
    "dependency_edges": 932,
    "circular_dependencies": 0,
    "architectural_violations": 1,
    "debt_items": 20,
    "high_priority_debt": 20,
    "overall_coverage": 0.0,
    "untested_functions": 0,
    "critical_untested": 0
  },
  "health_score": {
    "overall": 64.59222443009585,
    "components": {
      "test_coverage": null,
      "code_quality": 78.0,
      "documentation": 80.0,
      "maintainability": 45.02133863223005,
      "type_safety": null
    },
<<<<<<< HEAD
    "timestamp": "2025-08-03T03:47:44.913738Z"
=======
    "timestamp": "2025-08-03T03:51:53.016751Z"
>>>>>>> ebd59570
  },
  "insights": [
    "Low test coverage (0.0%) with 0 untested functions",
    "20 high-priority technical debt items require attention"
  ]
}<|MERGE_RESOLUTION|>--- conflicted
+++ resolved
@@ -1,10 +1,6 @@
 {
   "metadata": {
-<<<<<<< HEAD
-    "timestamp": "2025-08-03T03:47:44.913726Z",
-=======
     "timestamp": "2025-08-03T03:51:53.016740Z",
->>>>>>> ebd59570
     "duration_ms": 0,
     "files_analyzed": 159,
     "incremental": false,
@@ -38,11 +34,7 @@
       "maintainability": 45.02133863223005,
       "type_safety": null
     },
-<<<<<<< HEAD
-    "timestamp": "2025-08-03T03:47:44.913738Z"
-=======
     "timestamp": "2025-08-03T03:51:53.016751Z"
->>>>>>> ebd59570
   },
   "insights": [
     "Low test coverage (0.0%) with 0 untested functions",
