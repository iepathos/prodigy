--- conflicted
+++ resolved
@@ -1,14 +1,8 @@
 {
   "metadata": {
-<<<<<<< HEAD
-    "timestamp": "2025-08-02T20:38:14.887179Z",
-    "duration_ms": 88763,
-    "files_analyzed": 153,
-=======
     "timestamp": "2025-08-02T19:42:47.893932Z",
     "duration_ms": 103606,
     "files_analyzed": 152,
->>>>>>> 37251ca5
     "incremental": false,
     "version": "0.1.0"
   },
@@ -17,32 +11,17 @@
     "architecture": "architecture.json",
     "conventions": "conventions.json",
     "technical_debt": "technical_debt.json",
-    "test_coverage": "test_coverage.json"
+    "test_coverage": "test_coverage.json",
+    "hybrid_coverage": "hybrid_coverage.json"
   },
   "statistics": {
-<<<<<<< HEAD
-    "total_files": 153,
-    "total_modules": 129,
-    "dependency_edges": 851,
-=======
     "total_files": 152,
     "total_modules": 128,
     "dependency_edges": 846,
->>>>>>> 37251ca5
     "circular_dependencies": 0,
     "architectural_violations": 1,
     "debt_items": 240,
     "high_priority_debt": 28,
-<<<<<<< HEAD
-    "overall_coverage": 0.5509423267677483,
-    "untested_functions": 1286,
-    "critical_untested": 1
-  },
-  "health_score": {
-    "overall": 51.876822565127576,
-    "components": {
-      "test_coverage": 55.09423267677484,
-=======
     "overall_coverage": 0.5500693481276006,
     "untested_functions": 1278,
     "critical_untested": 1
@@ -51,17 +30,12 @@
     "overall": 51.84466019417476,
     "components": {
       "test_coverage": 55.00693481276006,
->>>>>>> 37251ca5
       "code_quality": 78.0,
       "documentation": 80.0,
       "maintainability": 10.0,
       "type_safety": null
     },
-<<<<<<< HEAD
-    "timestamp": "2025-08-02T20:38:14.887280Z"
-=======
     "timestamp": "2025-08-02T19:42:47.893963Z"
->>>>>>> 37251ca5
   },
   "insights": [
     "28 high-priority technical debt items require attention"
