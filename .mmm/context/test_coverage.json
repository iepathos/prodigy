{
  "file_coverage": {
<<<<<<< HEAD
    "src/cook/workflow/executor.rs": {
      "coverage_percentage": 0.6601307189542484,
      "has_tests": true,
      "untested_count": 10
    },
    "src/subprocess/claude.rs": {
      "coverage_percentage": 0.42857142857142855,
      "has_tests": true,
      "untested_count": 3
=======
    "src/cook/metrics/mod.rs": {
      "coverage_percentage": 1.0,
      "has_tests": true,
      "untested_count": 6
    },
    "src/subprocess/mod.rs": {
      "coverage_percentage": 1.0,
      "has_tests": true,
      "untested_count": 6
    },
    "tests/common/mod.rs": {
      "coverage_percentage": 0.0,
      "has_tests": false,
      "untested_count": 19
    },
    "tests/metrics_integration.rs": {
      "coverage_percentage": 0.0,
      "has_tests": false,
      "untested_count": 1
    },
    "src/context/dependencies.rs": {
      "coverage_percentage": 0.6166666666666667,
      "has_tests": true,
      "untested_count": 17
>>>>>>> 41cdfb4c
    },
    "src/subprocess/mock.rs": {
      "coverage_percentage": 0.7066666666666667,
      "has_tests": true,
      "untested_count": 11
    },
<<<<<<< HEAD
    "src/analyze/mod.rs": {
=======
    "src/subprocess/runner.rs": {
      "coverage_percentage": 0.5846153846153846,
      "has_tests": true,
      "untested_count": 4
    },
    "src/git/error.rs": {
>>>>>>> 41cdfb4c
      "coverage_percentage": 0.0,
      "has_tests": false,
      "untested_count": 1
    },
<<<<<<< HEAD
    "src/context/hybrid_coverage.rs": {
      "coverage_percentage": 0.6590909090909091,
      "has_tests": true,
      "untested_count": 17
    },
    "src/worktree/state.rs": {
=======
    "src/cook/workflow/mod.rs": {
>>>>>>> 41cdfb4c
      "coverage_percentage": 0.0,
      "has_tests": false,
      "untested_count": 0
    },
<<<<<<< HEAD
    "src/context/mod.rs": {
      "coverage_percentage": 0.5303030303030303,
      "has_tests": true,
      "untested_count": 9
    },
    "src/config/mod.rs": {
      "coverage_percentage": 1.0,
      "has_tests": true,
      "untested_count": 21
    },
    "src/cook/execution/mod.rs": {
      "coverage_percentage": 0.3,
      "has_tests": true,
      "untested_count": 3
    },
    "src/cook/metrics/mod.rs": {
      "coverage_percentage": 1.0,
      "has_tests": true,
      "untested_count": 6
    },
    "src/git/scenario.rs": {
      "coverage_percentage": 0.6020408163265306,
      "has_tests": true,
      "untested_count": 32
    },
    "src/cook/coordinators/mod.rs": {
      "coverage_percentage": 0.0,
      "has_tests": false,
      "untested_count": 0
    },
    "src/context/tarpaulin_coverage.rs": {
      "coverage_percentage": 0.7018633540372671,
      "has_tests": true,
      "untested_count": 12
    },
    "src/cook/coordinators/workflow.rs": {
=======
    "src/metrics/registry.rs": {
      "coverage_percentage": 0.4074074074074074,
      "has_tests": true,
      "untested_count": 14
    },
    "src/analyze/mod.rs": {
      "coverage_percentage": 0.0,
      "has_tests": false,
      "untested_count": 1
    },
    "src/simple_state/state.rs": {
      "coverage_percentage": 0.8153846153846154,
      "has_tests": true,
      "untested_count": 3
    },
    "src/metrics/testing.rs": {
      "coverage_percentage": 0.5147058823529411,
      "has_tests": true,
      "untested_count": 17
    },
    "tests/cook_iteration_tests.rs": {
      "coverage_percentage": 0.0,
      "has_tests": false,
      "untested_count": 13
    },
    "src/cook/session/mod.rs": {
      "coverage_percentage": 0.0,
      "has_tests": false,
      "untested_count": 6
    },
    "src/metrics/backends.rs": {
      "coverage_percentage": 0.39436619718309857,
      "has_tests": true,
      "untested_count": 22
    },
    "src/subprocess/tests.rs": {
      "coverage_percentage": 0.0,
      "has_tests": false,
      "untested_count": 10
    },
    "src/subprocess/error.rs": {
>>>>>>> 41cdfb4c
      "coverage_percentage": 0.0,
      "has_tests": false,
      "untested_count": 0
    },
    "src/cook/command.rs": {
      "coverage_percentage": 0.0,
      "has_tests": false,
      "untested_count": 0
    },
<<<<<<< HEAD
    "src/subprocess/tests.rs": {
      "coverage_percentage": 0.0,
      "has_tests": false,
      "untested_count": 10
    },
    "src/init/mod.rs": {
      "coverage_percentage": 0.6185567010309279,
      "has_tests": true,
      "untested_count": 17
    },
    "tests/edge_case_tests.rs": {
      "coverage_percentage": 0.0,
      "has_tests": false,
      "untested_count": 7
    },
    "src/abstractions/claude.rs": {
      "coverage_percentage": 0.3641304347826087,
      "has_tests": true,
      "untested_count": 18
    },
    "src/cook/metrics/reporter.rs": {
      "coverage_percentage": 0.7692307692307693,
      "has_tests": true,
      "untested_count": 8
    },
    "src/cook/mod.rs": {
      "coverage_percentage": 0.6842105263157895,
      "has_tests": true,
      "untested_count": 6
    },
    "src/subprocess/error.rs": {
=======
    "src/cook/mod_tests.rs": {
      "coverage_percentage": 0.0,
      "has_tests": false,
      "untested_count": 36
    },
    "src/context/architecture.rs": {
      "coverage_percentage": 0.6012269938650306,
      "has_tests": true,
      "untested_count": 11
    },
    "src/simple_state/tests.rs": {
      "coverage_percentage": 0.0,
      "has_tests": false,
      "untested_count": 15
    },
    "src/cook/metrics/reporter.rs": {
      "coverage_percentage": 0.7692307692307693,
      "has_tests": true,
      "untested_count": 8
    },
    "src/git/scenario.rs": {
      "coverage_percentage": 0.6020408163265306,
      "has_tests": true,
      "untested_count": 32
    },
    "src/analyze/command.rs": {
      "coverage_percentage": 0.350253807106599,
      "has_tests": true,
      "untested_count": 3
    },
    "src/worktree/manager.rs": {
      "coverage_percentage": 0.48148148148148145,
      "has_tests": true,
      "untested_count": 15
    },
    "src/config/command_validator.rs": {
      "coverage_percentage": 0.7839195979899497,
      "has_tests": true,
      "untested_count": 15
    },
    "tests/context_integration.rs": {
>>>>>>> 41cdfb4c
      "coverage_percentage": 0.0,
      "has_tests": false,
      "untested_count": 1
    },
<<<<<<< HEAD
    "src/lib.rs": {
=======
    "src/cook/signal_handler.rs": {
      "coverage_percentage": 0.0,
      "has_tests": false,
      "untested_count": 2
    },
    "src/cook/analysis/runner.rs": {
      "coverage_percentage": 0.47619047619047616,
      "has_tests": true,
      "untested_count": 8
    },
    "src/worktree/state.rs": {
>>>>>>> 41cdfb4c
      "coverage_percentage": 0.0,
      "has_tests": false,
      "untested_count": 0
    },
<<<<<<< HEAD
    "src/context/architecture.rs": {
      "coverage_percentage": 0.6012269938650306,
      "has_tests": true,
      "untested_count": 11
    },
    "src/worktree/manager.rs": {
      "coverage_percentage": 0.48148148148148145,
=======
    "src/cook/interaction/display.rs": {
      "coverage_percentage": 0.35714285714285715,
      "has_tests": true,
      "untested_count": 26
    },
    "src/abstractions/mod.rs": {
      "coverage_percentage": 0.0,
      "has_tests": false,
      "untested_count": 0
    },
    "src/cook/session/state.rs": {
      "coverage_percentage": 0.5,
>>>>>>> 41cdfb4c
      "has_tests": true,
      "untested_count": 15
    },
<<<<<<< HEAD
    "src/worktree/mod.rs": {
      "coverage_percentage": 1.0,
      "has_tests": true,
      "untested_count": 1
    },
    "src/cook/mod_old.rs": {
      "coverage_percentage": 0.0,
      "has_tests": false,
      "untested_count": 65
    },
    "src/subprocess/git.rs": {
      "coverage_percentage": 0.2169811320754717,
      "has_tests": true,
      "untested_count": 6
    },
    "src/config/command_validator.rs": {
      "coverage_percentage": 0.7839195979899497,
      "has_tests": true,
      "untested_count": 15
    },
    "src/cook/analysis/runner.rs": {
      "coverage_percentage": 0.475,
      "has_tests": true,
      "untested_count": 9
    },
    "src/session/mod.rs": {
      "coverage_percentage": 0.6,
=======
    "tests/cook_tests.rs": {
      "coverage_percentage": 0.0,
      "has_tests": false,
      "untested_count": 6
    },
    "tests/config_integration_tests.rs": {
      "coverage_percentage": 0.0,
      "has_tests": false,
      "untested_count": 1
    },
    "src/session/mod.rs": {
      "coverage_percentage": 0.6,
      "has_tests": true,
      "untested_count": 5
    },
    "src/main.rs": {
      "coverage_percentage": 0.30935251798561153,
      "has_tests": true,
      "untested_count": 7
    },
    "src/analyze/tests.rs": {
      "coverage_percentage": 0.0,
      "has_tests": false,
      "untested_count": 17
    },
    "src/cook/coordinators/workflow.rs": {
      "coverage_percentage": 0.0,
      "has_tests": false,
      "untested_count": 0
    },
    "src/cook/analysis/cache.rs": {
      "coverage_percentage": 0.813953488372093,
>>>>>>> 41cdfb4c
      "has_tests": true,
      "untested_count": 5
    },
<<<<<<< HEAD
    "src/cook/session/migration.rs": {
      "coverage_percentage": 0.0,
      "has_tests": false,
      "untested_count": 4
    },
    "src/init/command.rs": {
      "coverage_percentage": 0.0,
      "has_tests": false,
      "untested_count": 0
=======
    "src/init/templates.rs": {
      "coverage_percentage": 1.0,
      "has_tests": true,
      "untested_count": 1
    },
    "src/context/conventions.rs": {
      "coverage_percentage": 0.7427184466019418,
      "has_tests": true,
      "untested_count": 26
    },
    "src/cook/mod.rs": {
      "coverage_percentage": 0.6842105263157895,
      "has_tests": true,
      "untested_count": 6
>>>>>>> 41cdfb4c
    },
    "src/cook/session/tracker.rs": {
      "coverage_percentage": 0.7457627118644068,
      "has_tests": true,
      "untested_count": 14
    },
<<<<<<< HEAD
    "src/metrics/history.rs": {
      "coverage_percentage": 0.37735849056603776,
      "has_tests": true,
      "untested_count": 5
=======
    "src/config/command_parser.rs": {
      "coverage_percentage": 0.9696969696969697,
      "has_tests": true,
      "untested_count": 10
>>>>>>> 41cdfb4c
    },
    "src/metrics/complexity.rs": {
      "coverage_percentage": 0.0,
      "has_tests": false,
      "untested_count": 10
    },
<<<<<<< HEAD
    "src/cook/retry.rs": {
      "coverage_percentage": 0.7941176470588235,
      "has_tests": true,
      "untested_count": 29
    },
    "src/cook/session/tracker.rs": {
      "coverage_percentage": 0.7457627118644068,
      "has_tests": true,
      "untested_count": 14
    },
    "src/metrics/events.rs": {
      "coverage_percentage": 0.6333333333333333,
      "has_tests": true,
      "untested_count": 12
    },
    "src/cook/session/summary.rs": {
=======
    "src/lib.rs": {
>>>>>>> 41cdfb4c
      "coverage_percentage": 0.0,
      "has_tests": false,
      "untested_count": 0
    },
<<<<<<< HEAD
    "src/cook/signal_handler.rs": {
      "coverage_percentage": 0.0,
      "has_tests": false,
=======
    "src/session/tests.rs": {
      "coverage_percentage": 0.0,
      "has_tests": false,
      "untested_count": 7
    },
    "src/abstractions/exit_status.rs": {
      "coverage_percentage": 0.0,
      "has_tests": false,
>>>>>>> 41cdfb4c
      "untested_count": 2
    },
    "src/context/debt.rs": {
      "coverage_percentage": 0.7396226415094339,
      "has_tests": true,
      "untested_count": 30
    },
<<<<<<< HEAD
    "tests/worktree_integration_tests.rs": {
      "coverage_percentage": 0.0,
      "has_tests": false,
      "untested_count": 8
    },
    "src/config/command_parser.rs": {
      "coverage_percentage": 0.9696969696969697,
      "has_tests": true,
      "untested_count": 10
    },
    "tests/metrics_integration.rs": {
      "coverage_percentage": 0.0,
      "has_tests": false,
      "untested_count": 1
    },
    "tests/command_parsing_tests.rs": {
      "coverage_percentage": 0.0,
      "has_tests": false,
      "untested_count": 8
    },
    "tests/config_integration_tests.rs": {
      "coverage_percentage": 0.0,
      "has_tests": false,
      "untested_count": 1
    },
    "src/cook/interaction/mod.rs": {
      "coverage_percentage": 0.5238095238095238,
=======
    "src/metrics/quality.rs": {
      "coverage_percentage": 0.0,
      "has_tests": false,
      "untested_count": 8
    },
    "src/metrics/history.rs": {
      "coverage_percentage": 0.37735849056603776,
      "has_tests": true,
      "untested_count": 5
    },
    "src/config/metadata_parser.rs": {
      "coverage_percentage": 0.868421052631579,
      "has_tests": true,
      "untested_count": 14
    },
    "src/cook/git_ops.rs": {
      "coverage_percentage": 0.21052631578947367,
>>>>>>> 41cdfb4c
      "has_tests": true,
      "untested_count": 35
    },
<<<<<<< HEAD
    "src/session/persistence.rs": {
      "coverage_percentage": 1.0,
      "has_tests": true,
      "untested_count": 4
    },
    "src/cook/session/adapter.rs": {
      "coverage_percentage": 0.0,
      "has_tests": false,
      "untested_count": 9
    },
    "src/config/metadata_parser.rs": {
      "coverage_percentage": 0.868421052631579,
      "has_tests": true,
      "untested_count": 14
    },
    "src/cook/tests.rs": {
      "coverage_percentage": 0.0,
      "has_tests": false,
      "untested_count": 25
    },
    "src/simple_state/state.rs": {
      "coverage_percentage": 0.8461538461538461,
      "has_tests": true,
      "untested_count": 3
    },
    "src/simple_state/mod.rs": {
      "coverage_percentage": 0.0,
      "has_tests": false,
      "untested_count": 1
    },
    "tests/context_integration.rs": {
      "coverage_percentage": 0.0,
      "has_tests": false,
      "untested_count": 1
    },
    "src/context/dependencies.rs": {
      "coverage_percentage": 0.6166666666666667,
      "has_tests": true,
      "untested_count": 17
    },
    "src/context/conventions.rs": {
      "coverage_percentage": 0.7427184466019418,
      "has_tests": true,
      "untested_count": 26
    },
    "src/config/loader.rs": {
      "coverage_percentage": 0.6721311475409836,
      "has_tests": true,
      "untested_count": 12
    },
    "src/abstractions/git.rs": {
      "coverage_percentage": 0.7830188679245284,
      "has_tests": true,
      "untested_count": 31
    },
    "tests/workflow_commit_verification_tests.rs": {
      "coverage_percentage": 0.0,
      "has_tests": false,
      "untested_count": 6
    },
    "src/testing/mod.rs": {
      "coverage_percentage": 0.0,
      "has_tests": false,
      "untested_count": 28
=======
    "tests/workflow_tests.rs": {
      "coverage_percentage": 0.0,
      "has_tests": false,
      "untested_count": 12
    },
    "src/cook/workflow/executor.rs": {
      "coverage_percentage": 0.6601307189542484,
      "has_tests": true,
      "untested_count": 10
    },
    "src/cook/analysis/mod.rs": {
      "coverage_percentage": 0.0,
      "has_tests": false,
      "untested_count": 5
    },
    "src/subprocess/builder.rs": {
      "coverage_percentage": 0.9,
      "has_tests": true,
      "untested_count": 6
    },
    "src/worktree/mod.rs": {
      "coverage_percentage": 1.0,
      "has_tests": true,
      "untested_count": 1
    },
    "src/abstractions/git.rs": {
      "coverage_percentage": 0.7830188679245284,
      "has_tests": true,
      "untested_count": 31
    },
    "src/config/loader.rs": {
      "coverage_percentage": 0.6721311475409836,
      "has_tests": true,
      "untested_count": 12
    },
    "src/config/command.rs": {
      "coverage_percentage": 0.8026315789473685,
      "has_tests": true,
      "untested_count": 17
>>>>>>> 41cdfb4c
    },
    "src/worktree/tests.rs": {
      "coverage_percentage": 0.0,
      "has_tests": false,
      "untested_count": 9
    },
<<<<<<< HEAD
    "src/cook/workflow/mod.rs": {
      "coverage_percentage": 0.0,
      "has_tests": false,
      "untested_count": 0
    },
    "src/config/command.rs": {
      "coverage_percentage": 0.8026315789473685,
      "has_tests": true,
      "untested_count": 17
    },
    "src/config/dynamic_registry.rs": {
      "coverage_percentage": 0.32061068702290074,
      "has_tests": true,
      "untested_count": 9
    },
    "src/config/workflow.rs": {
      "coverage_percentage": 0.0,
      "has_tests": false,
      "untested_count": 0
    },
    "src/abstractions/exit_status.rs": {
      "coverage_percentage": 0.0,
      "has_tests": false,
      "untested_count": 2
    },
    "src/cook/git_ops.rs": {
      "coverage_percentage": 0.21052631578947367,
      "has_tests": true,
      "untested_count": 8
    },
    "src/cook/coordinators/session.rs": {
=======
    "tests/edge_case_tests.rs": {
      "coverage_percentage": 0.0,
      "has_tests": false,
      "untested_count": 7
    },
    "src/simple_state/cache.rs": {
      "coverage_percentage": 0.4264705882352941,
      "has_tests": true,
      "untested_count": 5
    },
    "src/worktree/tests.rs": {
      "coverage_percentage": 0.0,
      "has_tests": false,
      "untested_count": 9
    },
    "src/metrics/context.rs": {
      "coverage_percentage": 0.4186046511627907,
      "has_tests": true,
      "untested_count": 12
    },
    "src/context/analyzer.rs": {
      "coverage_percentage": 0.23636363636363636,
      "has_tests": true,
      "untested_count": 8
    },
    "src/cook/session/adapter.rs": {
>>>>>>> 41cdfb4c
      "coverage_percentage": 0.0,
      "has_tests": false,
      "untested_count": 9
    },
<<<<<<< HEAD
    "src/cook/execution/claude.rs": {
      "coverage_percentage": 0.4727272727272727,
      "has_tests": true,
      "untested_count": 7
    },
    "src/git/types.rs": {
      "coverage_percentage": 0.7592592592592593,
=======
    "src/metrics/collector.rs": {
      "coverage_percentage": 0.22388059701492538,
      "has_tests": true,
      "untested_count": 5
    },
    "tests/error_handling_tests.rs": {
      "coverage_percentage": 0.0,
      "has_tests": false,
      "untested_count": 6
    },
    "src/cook/metrics/collector.rs": {
      "coverage_percentage": 0.12087912087912088,
      "has_tests": true,
      "untested_count": 8
    },
    "src/cook/retry.rs": {
      "coverage_percentage": 0.7941176470588235,
      "has_tests": true,
      "untested_count": 29
    },
    "src/subprocess/mock.rs": {
      "coverage_percentage": 0.7066666666666667,
>>>>>>> 41cdfb4c
      "has_tests": true,
      "untested_count": 16
    },
<<<<<<< HEAD
    "src/cook/metrics/collector.rs": {
      "coverage_percentage": 0.12087912087912088,
      "has_tests": true,
      "untested_count": 8
    },
    "src/abstractions/mod.rs": {
      "coverage_percentage": 0.0,
      "has_tests": false,
      "untested_count": 0
    },
    "tests/cli_tests.rs": {
=======
    "tests/worktree_integration_tests.rs": {
      "coverage_percentage": 0.0,
      "has_tests": false,
      "untested_count": 8
    },
    "tests/cli_tests.rs": {
      "coverage_percentage": 0.0,
      "has_tests": false,
      "untested_count": 15
    },
    "src/context/size_manager.rs": {
      "coverage_percentage": 0.4857142857142857,
      "has_tests": true,
      "untested_count": 7
    },
    "src/init/mod.rs": {
      "coverage_percentage": 0.6288659793814433,
      "has_tests": true,
      "untested_count": 17
    },
    "tests/subprocess_tests.rs": {
>>>>>>> 41cdfb4c
      "coverage_percentage": 0.0,
      "has_tests": false,
      "untested_count": 15
    },
<<<<<<< HEAD
    "src/context/summary.rs": {
      "coverage_percentage": 0.732484076433121,
      "has_tests": true,
      "untested_count": 4
    },
    "src/cook/mod_tests.rs": {
      "coverage_percentage": 0.0,
      "has_tests": false,
      "untested_count": 36
=======
    "src/init/command.rs": {
      "coverage_percentage": 0.0,
      "has_tests": false,
      "untested_count": 0
>>>>>>> 41cdfb4c
    },
    "tests/common/mod.rs": {
      "coverage_percentage": 0.0,
      "has_tests": false,
      "untested_count": 19
    },
<<<<<<< HEAD
    "src/analyze/tests.rs": {
      "coverage_percentage": 0.0,
      "has_tests": false,
      "untested_count": 17
    },
    "src/main.rs": {
      "coverage_percentage": 0.30935251798561153,
      "has_tests": true,
      "untested_count": 7
    },
    "tests/subprocess_tests.rs": {
      "coverage_percentage": 0.0,
      "has_tests": false,
      "untested_count": 8
    },
    "src/metrics/mod.rs": {
      "coverage_percentage": 0.5454545454545454,
      "has_tests": true,
      "untested_count": 12
    },
    "tests/cook_tests.rs": {
      "coverage_percentage": 0.0,
      "has_tests": false,
      "untested_count": 6
=======
    "src/session/manager.rs": {
      "coverage_percentage": 0.8898305084745762,
      "has_tests": true,
      "untested_count": 11
    },
    "src/git/mod.rs": {
      "coverage_percentage": 0.22142857142857142,
      "has_tests": true,
      "untested_count": 25
    },
    "src/context/summary.rs": {
      "coverage_percentage": 0.732484076433121,
      "has_tests": true,
      "untested_count": 4
    },
    "src/context/tarpaulin_coverage.rs": {
      "coverage_percentage": 0.7018633540372671,
      "has_tests": true,
      "untested_count": 12
    },
    "src/cook/execution/runner.rs": {
      "coverage_percentage": 0.8333333333333334,
      "has_tests": true,
      "untested_count": 14
    },
    "src/context/debt.rs": {
      "coverage_percentage": 0.7396226415094339,
      "has_tests": true,
      "untested_count": 30
>>>>>>> 41cdfb4c
    },
    "src/session/state.rs": {
      "coverage_percentage": 0.9615384615384616,
      "has_tests": true,
      "untested_count": 9
    },
<<<<<<< HEAD
    "src/metrics/quality.rs": {
=======
    "src/config/command_discovery.rs": {
      "coverage_percentage": 0.675,
      "has_tests": true,
      "untested_count": 6
    },
    "src/simple_state/mod.rs": {
>>>>>>> 41cdfb4c
      "coverage_percentage": 0.0,
      "has_tests": false,
      "untested_count": 1
    },
<<<<<<< HEAD
    "src/simple_state/types.rs": {
      "coverage_percentage": 0.8461538461538461,
      "has_tests": true,
      "untested_count": 4
    },
    "src/context/optimized_hybrid.rs": {
      "coverage_percentage": 0.6981132075471698,
      "has_tests": true,
      "untested_count": 2
    },
    "tests/cook_iteration_tests.rs": {
      "coverage_percentage": 0.0,
      "has_tests": false,
      "untested_count": 13
    },
    "src/git/parsers.rs": {
      "coverage_percentage": 0.8617021276595744,
      "has_tests": true,
      "untested_count": 12
    },
    "src/subprocess/builder.rs": {
      "coverage_percentage": 0.9,
      "has_tests": true,
      "untested_count": 6
    },
    "src/simple_state/cache.rs": {
      "coverage_percentage": 0.4264705882352941,
      "has_tests": true,
      "untested_count": 5
    },
    "tests/error_handling_tests.rs": {
      "coverage_percentage": 0.0,
      "has_tests": false,
      "untested_count": 6
    },
    "tests/context_optimization_tests.rs": {
      "coverage_percentage": 0.0,
      "has_tests": false,
      "untested_count": 4
    },
    "src/subprocess/mod.rs": {
      "coverage_percentage": 1.0,
      "has_tests": true,
      "untested_count": 6
    },
    "src/git/mod.rs": {
      "coverage_percentage": 0.22142857142857142,
      "has_tests": true,
      "untested_count": 25
    },
    "src/cook/execution/runner.rs": {
      "coverage_percentage": 0.8333333333333334,
      "has_tests": true,
      "untested_count": 14
    },
    "src/cook/session/state.rs": {
      "coverage_percentage": 0.5,
=======
    "src/metrics/complexity.rs": {
      "coverage_percentage": 0.0,
      "has_tests": false,
      "untested_count": 10
    },
    "src/cook/coordinators/execution.rs": {
      "coverage_percentage": 0.0,
      "has_tests": false,
      "untested_count": 0
    },
    "src/metrics/mod.rs": {
      "coverage_percentage": 0.5454545454545454,
      "has_tests": true,
      "untested_count": 12
    },
    "src/session/storage.rs": {
      "coverage_percentage": 0.9285714285714286,
      "has_tests": true,
      "untested_count": 13
    },
    "src/metrics/storage.rs": {
      "coverage_percentage": 0.8817204301075269,
      "has_tests": true,
      "untested_count": 10
    },
    "src/cook/coordinators/mod.rs": {
      "coverage_percentage": 0.0,
      "has_tests": false,
      "untested_count": 0
    },
    "src/cook/execution/mod.rs": {
      "coverage_percentage": 0.3,
      "has_tests": true,
      "untested_count": 3
    },
    "src/cook/orchestrator.rs": {
      "coverage_percentage": 0.512,
      "has_tests": true,
      "untested_count": 26
    },
    "src/session/persistence.rs": {
      "coverage_percentage": 1.0,
      "has_tests": true,
      "untested_count": 4
    },
    "src/metrics/performance.rs": {
      "coverage_percentage": 0.0,
      "has_tests": false,
      "untested_count": 9
    },
    "src/cook/interaction/mod.rs": {
      "coverage_percentage": 0.5238095238095238,
      "has_tests": true,
      "untested_count": 35
    },
    "src/cook/interaction/prompts.rs": {
      "coverage_percentage": 0.05714285714285714,
>>>>>>> 41cdfb4c
      "has_tests": true,
      "untested_count": 10
    },
    "src/cook/coordinators/session.rs": {
      "coverage_percentage": 0.0,
      "has_tests": false,
      "untested_count": 0
    },
    "src/cook/analysis/mod.rs": {
      "coverage_percentage": 0.0,
      "has_tests": false,
      "untested_count": 5
    },
<<<<<<< HEAD
    "src/config/command_discovery.rs": {
      "coverage_percentage": 0.675,
      "has_tests": true,
      "untested_count": 6
    },
    "src/cook/interaction/prompts.rs": {
      "coverage_percentage": 0.05714285714285714,
      "has_tests": true,
      "untested_count": 10
    },
    "src/cook/coordinators/environment.rs": {
=======
    "src/subprocess/claude.rs": {
      "coverage_percentage": 0.42857142857142855,
      "has_tests": true,
      "untested_count": 3
    },
    "src/subprocess/git.rs": {
      "coverage_percentage": 0.2169811320754717,
      "has_tests": true,
      "untested_count": 6
    },
    "src/testing/mod.rs": {
      "coverage_percentage": 0.0,
      "has_tests": false,
      "untested_count": 28
    },
    "src/context/optimized_hybrid.rs": {
      "coverage_percentage": 0.6981132075471698,
      "has_tests": true,
      "untested_count": 2
    },
    "tests/workflow_commit_verification_tests.rs": {
>>>>>>> 41cdfb4c
      "coverage_percentage": 0.0,
      "has_tests": false,
      "untested_count": 0
    },
    "src/metrics/storage.rs": {
      "coverage_percentage": 0.8817204301075269,
      "has_tests": true,
      "untested_count": 10
    },
<<<<<<< HEAD
    "src/session/manager.rs": {
      "coverage_percentage": 0.8898305084745762,
      "has_tests": true,
      "untested_count": 11
    },
    "src/subprocess/runner.rs": {
      "coverage_percentage": 0.5846153846153846,
      "has_tests": true,
      "untested_count": 4
    },
    "src/context/analyzer.rs": {
      "coverage_percentage": 0.23636363636363636,
      "has_tests": true,
      "untested_count": 8
    },
    "src/simple_state/tests.rs": {
=======
    "src/cook/coordinators/environment.rs": {
      "coverage_percentage": 0.0,
      "has_tests": false,
      "untested_count": 0
    },
    "src/cook/session/migration.rs": {
      "coverage_percentage": 0.0,
      "has_tests": false,
      "untested_count": 4
    },
    "tests/command_parsing_tests.rs": {
>>>>>>> 41cdfb4c
      "coverage_percentage": 0.0,
      "has_tests": false,
      "untested_count": 15
    },
<<<<<<< HEAD
    "src/analyze/command.rs": {
      "coverage_percentage": 0.3556701030927835,
      "has_tests": true,
      "untested_count": 3
=======
    "src/cook/execution/claude.rs": {
      "coverage_percentage": 0.4727272727272727,
      "has_tests": true,
      "untested_count": 7
>>>>>>> 41cdfb4c
    },
    "src/metrics/backends.rs": {
      "coverage_percentage": 0.39436619718309857,
      "has_tests": true,
      "untested_count": 22
    },
<<<<<<< HEAD
    "src/session/config.rs": {
      "coverage_percentage": 1.0,
      "has_tests": true,
      "untested_count": 6
    },
    "src/git/error.rs": {
      "coverage_percentage": 0.0,
      "has_tests": false,
      "untested_count": 2
    },
    "src/cook/analysis/cache.rs": {
      "coverage_percentage": 0.813953488372093,
=======
    "src/context/hybrid_coverage.rs": {
      "coverage_percentage": 0.6590909090909091,
>>>>>>> 41cdfb4c
      "has_tests": true,
      "untested_count": 10
    },
<<<<<<< HEAD
    "src/init/templates.rs": {
      "coverage_percentage": 1.0,
      "has_tests": true,
      "untested_count": 1
    },
    "src/cook/coordinators/execution.rs": {
=======
    "src/cook/session/summary.rs": {
>>>>>>> 41cdfb4c
      "coverage_percentage": 0.0,
      "has_tests": false,
      "untested_count": 0
    },
<<<<<<< HEAD
    "src/metrics/testing.rs": {
      "coverage_percentage": 0.5147058823529411,
      "has_tests": true,
      "untested_count": 17
    },
    "src/context/size_manager.rs": {
      "coverage_percentage": 0.4857142857142857,
      "has_tests": true,
      "untested_count": 7
    },
    "src/session/events.rs": {
      "coverage_percentage": 0.4,
      "has_tests": true,
      "untested_count": 9
    },
    "tests/workflow_tests.rs": {
      "coverage_percentage": 0.0,
      "has_tests": false,
      "untested_count": 12
    },
    "src/metrics/performance.rs": {
      "coverage_percentage": 0.0,
      "has_tests": false,
      "untested_count": 9
    },
    "src/cook/session/mod.rs": {
      "coverage_percentage": 0.0,
      "has_tests": false,
      "untested_count": 6
    },
    "src/metrics/context.rs": {
      "coverage_percentage": 0.4186046511627907,
      "has_tests": true,
      "untested_count": 12
    },
    "src/session/storage.rs": {
      "coverage_percentage": 0.9285714285714286,
      "has_tests": true,
      "untested_count": 13
    },
    "src/session/tests.rs": {
      "coverage_percentage": 0.0,
      "has_tests": false,
      "untested_count": 7
    },
    "src/cook/interaction/display.rs": {
      "coverage_percentage": 0.35714285714285715,
      "has_tests": true,
      "untested_count": 26
    },
    "src/metrics/collector.rs": {
      "coverage_percentage": 0.22388059701492538,
      "has_tests": true,
      "untested_count": 5
    },
    "src/cook/orchestrator.rs": {
      "coverage_percentage": 0.512,
      "has_tests": true,
      "untested_count": 26
    }
  },
  "overall_coverage": 0.5527304247327363,
  "untested_summary": {
    "total_count": 1261,
    "by_criticality": {
      "Medium": 94,
      "Low": 1166,
=======
    "src/cook/tests.rs": {
      "coverage_percentage": 0.0,
      "has_tests": false,
      "untested_count": 25
    },
    "src/session/events.rs": {
      "coverage_percentage": 0.4,
      "has_tests": true,
      "untested_count": 9
    },
    "src/config/mod.rs": {
      "coverage_percentage": 1.0,
      "has_tests": true,
      "untested_count": 21
    },
    "src/config/workflow.rs": {
      "coverage_percentage": 0.0,
      "has_tests": false,
      "untested_count": 0
    },
    "src/context/mod.rs": {
      "coverage_percentage": 0.75,
      "has_tests": true,
      "untested_count": 7
    },
    "src/simple_state/types.rs": {
      "coverage_percentage": 0.8461538461538461,
      "has_tests": true,
      "untested_count": 4
    }
  },
  "overall_coverage": 0.5535584867372083,
  "untested_summary": {
    "total_count": 1258,
    "by_criticality": {
      "Low": 1164,
      "Medium": 93,
>>>>>>> 41cdfb4c
      "High": 1
    },
    "by_file": [
      {
        "file": "src/cook/mod_old.rs",
        "count": 65,
        "highest_criticality": "Medium"
      },
      {
        "file": "src/cook/mod_tests.rs",
        "count": 36,
        "highest_criticality": "Medium"
      },
      {
        "file": "src/cook/interaction/mod.rs",
        "count": 35,
        "highest_criticality": "Medium"
      },
      {
        "file": "src/git/scenario.rs",
        "count": 32,
        "highest_criticality": "Medium"
      },
      {
        "file": "src/abstractions/git.rs",
        "count": 31,
        "highest_criticality": "Low"
      },
      {
        "file": "src/context/debt.rs",
        "count": 30,
        "highest_criticality": "Medium"
      },
      {
        "file": "src/cook/retry.rs",
        "count": 29,
        "highest_criticality": "High"
      },
      {
        "file": "src/testing/mod.rs",
        "count": 28,
        "highest_criticality": "Low"
      },
      {
<<<<<<< HEAD
        "file": "src/context/conventions.rs",
=======
        "file": "src/cook/orchestrator.rs",
>>>>>>> 41cdfb4c
        "count": 26,
        "highest_criticality": "Low"
      },
      {
        "file": "src/cook/interaction/display.rs",
        "count": 26,
        "highest_criticality": "Medium"
      },
      {
<<<<<<< HEAD
        "file": "src/cook/orchestrator.rs",
        "count": 26,
=======
        "file": "src/cook/interaction/display.rs",
        "count": 26,
        "highest_criticality": "Medium"
      },
      {
        "file": "src/cook/tests.rs",
        "count": 25,
>>>>>>> 41cdfb4c
        "highest_criticality": "Low"
      },
      {
        "file": "src/cook/tests.rs",
        "count": 25,
        "highest_criticality": "Low"
      },
      {
<<<<<<< HEAD
        "file": "src/git/mod.rs",
        "count": 25,
        "highest_criticality": "Medium"
      },
      {
=======
>>>>>>> 41cdfb4c
        "file": "src/metrics/backends.rs",
        "count": 22,
        "highest_criticality": "Low"
      },
      {
        "file": "src/config/mod.rs",
        "count": 21,
        "highest_criticality": "Low"
      },
      {
        "file": "tests/common/mod.rs",
        "count": 19,
        "highest_criticality": "Low"
      },
      {
        "file": "src/abstractions/claude.rs",
        "count": 18,
        "highest_criticality": "Low"
      },
      {
<<<<<<< HEAD
        "file": "src/context/dependencies.rs",
=======
        "file": "src/init/mod.rs",
>>>>>>> 41cdfb4c
        "count": 17,
        "highest_criticality": "Medium"
      },
      {
        "file": "src/init/mod.rs",
        "count": 17,
        "highest_criticality": "Medium"
      },
      {
        "file": "src/analyze/tests.rs",
        "count": 17,
        "highest_criticality": "Medium"
      }
    ]
  },
  "critical_gaps": [
    {
      "file": "src/cook/retry.rs",
      "critical_functions": [
        "test_format_subprocess_error_unauthorized"
      ],
      "coverage_percentage": 0.7941176470588235
    }
  ]
}<|MERGE_RESOLUTION|>--- conflicted
+++ resolved
@@ -1,1172 +1,595 @@
 {
   "file_coverage": {
-<<<<<<< HEAD
+    "src/cook/metrics/mod.rs": {
+      "coverage_percentage": 1.0,
+      "has_tests": true,
+      "untested_count": 6
+    },
+    "src/subprocess/mod.rs": {
+      "coverage_percentage": 1.0,
+      "has_tests": true,
+      "untested_count": 6
+    },
+    "tests/common/mod.rs": {
+      "coverage_percentage": 0.0,
+      "has_tests": false,
+      "untested_count": 19
+    },
+    "tests/metrics_integration.rs": {
+      "coverage_percentage": 0.0,
+      "has_tests": false,
+      "untested_count": 1
+    },
+    "src/context/dependencies.rs": {
+      "coverage_percentage": 0.6166666666666667,
+      "has_tests": true,
+      "untested_count": 17
+    },
+    "src/metrics/events.rs": {
+      "coverage_percentage": 0.6333333333333333,
+      "has_tests": true,
+      "untested_count": 12
+    },
+    "src/subprocess/runner.rs": {
+      "coverage_percentage": 0.5846153846153846,
+      "has_tests": true,
+      "untested_count": 4
+    },
+    "src/git/error.rs": {
+      "coverage_percentage": 0.0,
+      "has_tests": false,
+      "untested_count": 2
+    },
+    "src/cook/workflow/mod.rs": {
+      "coverage_percentage": 0.0,
+      "has_tests": false,
+      "untested_count": 0
+    },
+    "src/metrics/registry.rs": {
+      "coverage_percentage": 0.4074074074074074,
+      "has_tests": true,
+      "untested_count": 14
+    },
+    "src/analyze/mod.rs": {
+      "coverage_percentage": 0.0,
+      "has_tests": false,
+      "untested_count": 1
+    },
+    "src/simple_state/state.rs": {
+      "coverage_percentage": 0.8153846153846154,
+      "has_tests": true,
+      "untested_count": 3
+    },
+    "src/metrics/testing.rs": {
+      "coverage_percentage": 0.5147058823529411,
+      "has_tests": true,
+      "untested_count": 17
+    },
+    "tests/cook_iteration_tests.rs": {
+      "coverage_percentage": 0.0,
+      "has_tests": false,
+      "untested_count": 13
+    },
+    "src/cook/session/mod.rs": {
+      "coverage_percentage": 0.0,
+      "has_tests": false,
+      "untested_count": 6
+    },
+    "src/metrics/backends.rs": {
+      "coverage_percentage": 0.39436619718309857,
+      "has_tests": true,
+      "untested_count": 22
+    },
+    "src/subprocess/tests.rs": {
+      "coverage_percentage": 0.0,
+      "has_tests": false,
+      "untested_count": 10
+    },
+    "src/subprocess/error.rs": {
+      "coverage_percentage": 0.0,
+      "has_tests": false,
+      "untested_count": 0
+    },
+    "src/cook/command.rs": {
+      "coverage_percentage": 0.0,
+      "has_tests": false,
+      "untested_count": 0
+    },
+    "src/cook/mod_tests.rs": {
+      "coverage_percentage": 0.0,
+      "has_tests": false,
+      "untested_count": 36
+    },
+    "src/context/architecture.rs": {
+      "coverage_percentage": 0.6012269938650306,
+      "has_tests": true,
+      "untested_count": 11
+    },
+    "src/simple_state/tests.rs": {
+      "coverage_percentage": 0.0,
+      "has_tests": false,
+      "untested_count": 15
+    },
+    "src/cook/metrics/reporter.rs": {
+      "coverage_percentage": 0.7692307692307693,
+      "has_tests": true,
+      "untested_count": 8
+    },
+    "src/git/scenario.rs": {
+      "coverage_percentage": 0.6020408163265306,
+      "has_tests": true,
+      "untested_count": 32
+    },
+    "src/analyze/command.rs": {
+      "coverage_percentage": 0.350253807106599,
+      "has_tests": true,
+      "untested_count": 3
+    },
+    "src/worktree/manager.rs": {
+      "coverage_percentage": 0.48148148148148145,
+      "has_tests": true,
+      "untested_count": 15
+    },
+    "src/config/command_validator.rs": {
+      "coverage_percentage": 0.7839195979899497,
+      "has_tests": true,
+      "untested_count": 15
+    },
+    "tests/context_integration.rs": {
+      "coverage_percentage": 0.0,
+      "has_tests": false,
+      "untested_count": 1
+    },
+    "src/cook/signal_handler.rs": {
+      "coverage_percentage": 0.0,
+      "has_tests": false,
+      "untested_count": 2
+    },
+    "src/cook/analysis/runner.rs": {
+      "coverage_percentage": 0.47619047619047616,
+      "has_tests": true,
+      "untested_count": 8
+    },
+    "src/worktree/state.rs": {
+      "coverage_percentage": 0.0,
+      "has_tests": false,
+      "untested_count": 0
+    },
+    "src/cook/interaction/display.rs": {
+      "coverage_percentage": 0.35714285714285715,
+      "has_tests": true,
+      "untested_count": 26
+    },
+    "src/abstractions/mod.rs": {
+      "coverage_percentage": 0.0,
+      "has_tests": false,
+      "untested_count": 0
+    },
+    "src/cook/session/state.rs": {
+      "coverage_percentage": 0.5,
+      "has_tests": true,
+      "untested_count": 7
+    },
+    "tests/cook_tests.rs": {
+      "coverage_percentage": 0.0,
+      "has_tests": false,
+      "untested_count": 6
+    },
+    "tests/config_integration_tests.rs": {
+      "coverage_percentage": 0.0,
+      "has_tests": false,
+      "untested_count": 1
+    },
+    "src/session/mod.rs": {
+      "coverage_percentage": 0.6,
+      "has_tests": true,
+      "untested_count": 5
+    },
+    "src/main.rs": {
+      "coverage_percentage": 0.30935251798561153,
+      "has_tests": true,
+      "untested_count": 7
+    },
+    "src/analyze/tests.rs": {
+      "coverage_percentage": 0.0,
+      "has_tests": false,
+      "untested_count": 17
+    },
+    "src/cook/coordinators/workflow.rs": {
+      "coverage_percentage": 0.0,
+      "has_tests": false,
+      "untested_count": 0
+    },
+    "src/cook/analysis/cache.rs": {
+      "coverage_percentage": 0.813953488372093,
+      "has_tests": true,
+      "untested_count": 10
+    },
+    "src/init/templates.rs": {
+      "coverage_percentage": 1.0,
+      "has_tests": true,
+      "untested_count": 1
+    },
+    "src/context/conventions.rs": {
+      "coverage_percentage": 0.7427184466019418,
+      "has_tests": true,
+      "untested_count": 26
+    },
+    "src/cook/mod.rs": {
+      "coverage_percentage": 0.6842105263157895,
+      "has_tests": true,
+      "untested_count": 6
+    },
+    "src/cook/session/tracker.rs": {
+      "coverage_percentage": 0.7457627118644068,
+      "has_tests": true,
+      "untested_count": 14
+    },
+    "src/config/command_parser.rs": {
+      "coverage_percentage": 0.9696969696969697,
+      "has_tests": true,
+      "untested_count": 10
+    },
+    "src/session/config.rs": {
+      "coverage_percentage": 1.0,
+      "has_tests": true,
+      "untested_count": 6
+    },
+    "src/lib.rs": {
+      "coverage_percentage": 0.0,
+      "has_tests": false,
+      "untested_count": 0
+    },
+    "src/session/tests.rs": {
+      "coverage_percentage": 0.0,
+      "has_tests": false,
+      "untested_count": 7
+    },
+    "src/abstractions/exit_status.rs": {
+      "coverage_percentage": 0.0,
+      "has_tests": false,
+      "untested_count": 2
+    },
+    "src/config/dynamic_registry.rs": {
+      "coverage_percentage": 0.32061068702290074,
+      "has_tests": true,
+      "untested_count": 9
+    },
+    "src/metrics/quality.rs": {
+      "coverage_percentage": 0.0,
+      "has_tests": false,
+      "untested_count": 8
+    },
+    "src/metrics/history.rs": {
+      "coverage_percentage": 0.37735849056603776,
+      "has_tests": true,
+      "untested_count": 5
+    },
+    "src/config/metadata_parser.rs": {
+      "coverage_percentage": 0.868421052631579,
+      "has_tests": true,
+      "untested_count": 14
+    },
+    "src/cook/git_ops.rs": {
+      "coverage_percentage": 0.21052631578947367,
+      "has_tests": true,
+      "untested_count": 8
+    },
+    "tests/workflow_tests.rs": {
+      "coverage_percentage": 0.0,
+      "has_tests": false,
+      "untested_count": 12
+    },
     "src/cook/workflow/executor.rs": {
       "coverage_percentage": 0.6601307189542484,
       "has_tests": true,
       "untested_count": 10
     },
+    "src/cook/analysis/mod.rs": {
+      "coverage_percentage": 0.0,
+      "has_tests": false,
+      "untested_count": 5
+    },
+    "src/subprocess/builder.rs": {
+      "coverage_percentage": 0.9,
+      "has_tests": true,
+      "untested_count": 6
+    },
+    "src/worktree/mod.rs": {
+      "coverage_percentage": 1.0,
+      "has_tests": true,
+      "untested_count": 1
+    },
+    "src/abstractions/git.rs": {
+      "coverage_percentage": 0.7830188679245284,
+      "has_tests": true,
+      "untested_count": 31
+    },
+    "src/config/loader.rs": {
+      "coverage_percentage": 0.6721311475409836,
+      "has_tests": true,
+      "untested_count": 12
+    },
+    "src/config/command.rs": {
+      "coverage_percentage": 0.8026315789473685,
+      "has_tests": true,
+      "untested_count": 17
+    },
+    "tests/context_optimization_tests.rs": {
+      "coverage_percentage": 0.0,
+      "has_tests": false,
+      "untested_count": 4
+    },
+    "tests/edge_case_tests.rs": {
+      "coverage_percentage": 0.0,
+      "has_tests": false,
+      "untested_count": 7
+    },
+    "src/simple_state/cache.rs": {
+      "coverage_percentage": 0.4264705882352941,
+      "has_tests": true,
+      "untested_count": 5
+    },
+    "src/worktree/tests.rs": {
+      "coverage_percentage": 0.0,
+      "has_tests": false,
+      "untested_count": 9
+    },
+    "src/metrics/context.rs": {
+      "coverage_percentage": 0.4186046511627907,
+      "has_tests": true,
+      "untested_count": 12
+    },
+    "src/context/analyzer.rs": {
+      "coverage_percentage": 0.23636363636363636,
+      "has_tests": true,
+      "untested_count": 8
+    },
+    "src/cook/session/adapter.rs": {
+      "coverage_percentage": 0.0,
+      "has_tests": false,
+      "untested_count": 9
+    },
+    "src/metrics/collector.rs": {
+      "coverage_percentage": 0.22388059701492538,
+      "has_tests": true,
+      "untested_count": 5
+    },
+    "tests/error_handling_tests.rs": {
+      "coverage_percentage": 0.0,
+      "has_tests": false,
+      "untested_count": 6
+    },
+    "src/cook/metrics/collector.rs": {
+      "coverage_percentage": 0.12087912087912088,
+      "has_tests": true,
+      "untested_count": 8
+    },
+    "src/cook/retry.rs": {
+      "coverage_percentage": 0.7941176470588235,
+      "has_tests": true,
+      "untested_count": 29
+    },
+    "src/subprocess/mock.rs": {
+      "coverage_percentage": 0.7066666666666667,
+      "has_tests": true,
+      "untested_count": 11
+    },
+    "tests/worktree_integration_tests.rs": {
+      "coverage_percentage": 0.0,
+      "has_tests": false,
+      "untested_count": 8
+    },
+    "tests/cli_tests.rs": {
+      "coverage_percentage": 0.0,
+      "has_tests": false,
+      "untested_count": 15
+    },
+    "src/context/size_manager.rs": {
+      "coverage_percentage": 0.4857142857142857,
+      "has_tests": true,
+      "untested_count": 7
+    },
+    "src/init/mod.rs": {
+      "coverage_percentage": 0.6288659793814433,
+      "has_tests": true,
+      "untested_count": 17
+    },
+    "tests/subprocess_tests.rs": {
+      "coverage_percentage": 0.0,
+      "has_tests": false,
+      "untested_count": 8
+    },
+    "src/init/command.rs": {
+      "coverage_percentage": 0.0,
+      "has_tests": false,
+      "untested_count": 0
+    },
+    "src/git/types.rs": {
+      "coverage_percentage": 0.7592592592592593,
+      "has_tests": true,
+      "untested_count": 16
+    },
+    "src/session/manager.rs": {
+      "coverage_percentage": 0.8898305084745762,
+      "has_tests": true,
+      "untested_count": 11
+    },
+    "src/git/mod.rs": {
+      "coverage_percentage": 0.22142857142857142,
+      "has_tests": true,
+      "untested_count": 25
+    },
+    "src/context/summary.rs": {
+      "coverage_percentage": 0.732484076433121,
+      "has_tests": true,
+      "untested_count": 4
+    },
+    "src/context/tarpaulin_coverage.rs": {
+      "coverage_percentage": 0.7018633540372671,
+      "has_tests": true,
+      "untested_count": 12
+    },
+    "src/cook/execution/runner.rs": {
+      "coverage_percentage": 0.8333333333333334,
+      "has_tests": true,
+      "untested_count": 14
+    },
+    "src/context/debt.rs": {
+      "coverage_percentage": 0.7396226415094339,
+      "has_tests": true,
+      "untested_count": 30
+    },
+    "src/git/parsers.rs": {
+      "coverage_percentage": 0.8617021276595744,
+      "has_tests": true,
+      "untested_count": 12
+    },
+    "src/config/command_discovery.rs": {
+      "coverage_percentage": 0.675,
+      "has_tests": true,
+      "untested_count": 6
+    },
+    "src/simple_state/mod.rs": {
+      "coverage_percentage": 0.0,
+      "has_tests": false,
+      "untested_count": 1
+    },
+    "src/metrics/complexity.rs": {
+      "coverage_percentage": 0.0,
+      "has_tests": false,
+      "untested_count": 10
+    },
+    "src/cook/coordinators/execution.rs": {
+      "coverage_percentage": 0.0,
+      "has_tests": false,
+      "untested_count": 0
+    },
+    "src/metrics/mod.rs": {
+      "coverage_percentage": 0.5454545454545454,
+      "has_tests": true,
+      "untested_count": 12
+    },
+    "src/session/storage.rs": {
+      "coverage_percentage": 0.9285714285714286,
+      "has_tests": true,
+      "untested_count": 13
+    },
+    "src/metrics/storage.rs": {
+      "coverage_percentage": 0.8817204301075269,
+      "has_tests": true,
+      "untested_count": 10
+    },
+    "src/cook/coordinators/mod.rs": {
+      "coverage_percentage": 0.0,
+      "has_tests": false,
+      "untested_count": 0
+    },
+    "src/cook/execution/mod.rs": {
+      "coverage_percentage": 0.3,
+      "has_tests": true,
+      "untested_count": 3
+    },
+    "src/cook/orchestrator.rs": {
+      "coverage_percentage": 0.512,
+      "has_tests": true,
+      "untested_count": 26
+    },
+    "src/session/persistence.rs": {
+      "coverage_percentage": 1.0,
+      "has_tests": true,
+      "untested_count": 4
+    },
+    "src/metrics/performance.rs": {
+      "coverage_percentage": 0.0,
+      "has_tests": false,
+      "untested_count": 9
+    },
+    "src/cook/interaction/mod.rs": {
+      "coverage_percentage": 0.5238095238095238,
+      "has_tests": true,
+      "untested_count": 35
+    },
+    "src/cook/interaction/prompts.rs": {
+      "coverage_percentage": 0.05714285714285714,
+      "has_tests": true,
+      "untested_count": 10
+    },
+    "src/cook/coordinators/session.rs": {
+      "coverage_percentage": 0.0,
+      "has_tests": false,
+      "untested_count": 0
+    },
+    "src/cook/mod_old.rs": {
+      "coverage_percentage": 0.0,
+      "has_tests": false,
+      "untested_count": 65
+    },
     "src/subprocess/claude.rs": {
       "coverage_percentage": 0.42857142857142855,
       "has_tests": true,
       "untested_count": 3
-=======
-    "src/cook/metrics/mod.rs": {
-      "coverage_percentage": 1.0,
-      "has_tests": true,
-      "untested_count": 6
-    },
-    "src/subprocess/mod.rs": {
-      "coverage_percentage": 1.0,
-      "has_tests": true,
-      "untested_count": 6
-    },
-    "tests/common/mod.rs": {
-      "coverage_percentage": 0.0,
-      "has_tests": false,
-      "untested_count": 19
-    },
-    "tests/metrics_integration.rs": {
-      "coverage_percentage": 0.0,
-      "has_tests": false,
-      "untested_count": 1
-    },
-    "src/context/dependencies.rs": {
-      "coverage_percentage": 0.6166666666666667,
-      "has_tests": true,
-      "untested_count": 17
->>>>>>> 41cdfb4c
-    },
-    "src/subprocess/mock.rs": {
-      "coverage_percentage": 0.7066666666666667,
-      "has_tests": true,
-      "untested_count": 11
-    },
-<<<<<<< HEAD
-    "src/analyze/mod.rs": {
-=======
-    "src/subprocess/runner.rs": {
-      "coverage_percentage": 0.5846153846153846,
-      "has_tests": true,
+    },
+    "src/subprocess/git.rs": {
+      "coverage_percentage": 0.2169811320754717,
+      "has_tests": true,
+      "untested_count": 6
+    },
+    "src/testing/mod.rs": {
+      "coverage_percentage": 0.0,
+      "has_tests": false,
+      "untested_count": 28
+    },
+    "src/context/optimized_hybrid.rs": {
+      "coverage_percentage": 0.6981132075471698,
+      "has_tests": true,
+      "untested_count": 2
+    },
+    "tests/workflow_commit_verification_tests.rs": {
+      "coverage_percentage": 0.0,
+      "has_tests": false,
+      "untested_count": 6
+    },
+    "src/session/state.rs": {
+      "coverage_percentage": 0.9615384615384616,
+      "has_tests": true,
+      "untested_count": 9
+    },
+    "src/cook/coordinators/environment.rs": {
+      "coverage_percentage": 0.0,
+      "has_tests": false,
+      "untested_count": 0
+    },
+    "src/cook/session/migration.rs": {
+      "coverage_percentage": 0.0,
+      "has_tests": false,
       "untested_count": 4
     },
-    "src/git/error.rs": {
->>>>>>> 41cdfb4c
-      "coverage_percentage": 0.0,
-      "has_tests": false,
-      "untested_count": 1
-    },
-<<<<<<< HEAD
+    "tests/command_parsing_tests.rs": {
+      "coverage_percentage": 0.0,
+      "has_tests": false,
+      "untested_count": 8
+    },
+    "src/cook/execution/claude.rs": {
+      "coverage_percentage": 0.4727272727272727,
+      "has_tests": true,
+      "untested_count": 7
+    },
+    "src/abstractions/claude.rs": {
+      "coverage_percentage": 0.3641304347826087,
+      "has_tests": true,
+      "untested_count": 18
+    },
     "src/context/hybrid_coverage.rs": {
       "coverage_percentage": 0.6590909090909091,
       "has_tests": true,
       "untested_count": 17
     },
-    "src/worktree/state.rs": {
-=======
-    "src/cook/workflow/mod.rs": {
->>>>>>> 41cdfb4c
-      "coverage_percentage": 0.0,
-      "has_tests": false,
-      "untested_count": 0
-    },
-<<<<<<< HEAD
-    "src/context/mod.rs": {
-      "coverage_percentage": 0.5303030303030303,
-      "has_tests": true,
-      "untested_count": 9
-    },
-    "src/config/mod.rs": {
-      "coverage_percentage": 1.0,
-      "has_tests": true,
-      "untested_count": 21
-    },
-    "src/cook/execution/mod.rs": {
-      "coverage_percentage": 0.3,
-      "has_tests": true,
-      "untested_count": 3
-    },
-    "src/cook/metrics/mod.rs": {
-      "coverage_percentage": 1.0,
-      "has_tests": true,
-      "untested_count": 6
-    },
-    "src/git/scenario.rs": {
-      "coverage_percentage": 0.6020408163265306,
-      "has_tests": true,
-      "untested_count": 32
-    },
-    "src/cook/coordinators/mod.rs": {
-      "coverage_percentage": 0.0,
-      "has_tests": false,
-      "untested_count": 0
-    },
-    "src/context/tarpaulin_coverage.rs": {
-      "coverage_percentage": 0.7018633540372671,
-      "has_tests": true,
-      "untested_count": 12
-    },
-    "src/cook/coordinators/workflow.rs": {
-=======
-    "src/metrics/registry.rs": {
-      "coverage_percentage": 0.4074074074074074,
-      "has_tests": true,
-      "untested_count": 14
-    },
-    "src/analyze/mod.rs": {
-      "coverage_percentage": 0.0,
-      "has_tests": false,
-      "untested_count": 1
-    },
-    "src/simple_state/state.rs": {
-      "coverage_percentage": 0.8153846153846154,
-      "has_tests": true,
-      "untested_count": 3
-    },
-    "src/metrics/testing.rs": {
-      "coverage_percentage": 0.5147058823529411,
-      "has_tests": true,
-      "untested_count": 17
-    },
-    "tests/cook_iteration_tests.rs": {
-      "coverage_percentage": 0.0,
-      "has_tests": false,
-      "untested_count": 13
-    },
-    "src/cook/session/mod.rs": {
-      "coverage_percentage": 0.0,
-      "has_tests": false,
-      "untested_count": 6
-    },
-    "src/metrics/backends.rs": {
-      "coverage_percentage": 0.39436619718309857,
-      "has_tests": true,
-      "untested_count": 22
-    },
-    "src/subprocess/tests.rs": {
-      "coverage_percentage": 0.0,
-      "has_tests": false,
-      "untested_count": 10
-    },
-    "src/subprocess/error.rs": {
->>>>>>> 41cdfb4c
-      "coverage_percentage": 0.0,
-      "has_tests": false,
-      "untested_count": 0
-    },
-    "src/cook/command.rs": {
-      "coverage_percentage": 0.0,
-      "has_tests": false,
-      "untested_count": 0
-    },
-<<<<<<< HEAD
-    "src/subprocess/tests.rs": {
-      "coverage_percentage": 0.0,
-      "has_tests": false,
-      "untested_count": 10
-    },
-    "src/init/mod.rs": {
-      "coverage_percentage": 0.6185567010309279,
-      "has_tests": true,
-      "untested_count": 17
-    },
-    "tests/edge_case_tests.rs": {
-      "coverage_percentage": 0.0,
-      "has_tests": false,
-      "untested_count": 7
-    },
-    "src/abstractions/claude.rs": {
-      "coverage_percentage": 0.3641304347826087,
-      "has_tests": true,
-      "untested_count": 18
-    },
-    "src/cook/metrics/reporter.rs": {
-      "coverage_percentage": 0.7692307692307693,
-      "has_tests": true,
-      "untested_count": 8
-    },
-    "src/cook/mod.rs": {
-      "coverage_percentage": 0.6842105263157895,
-      "has_tests": true,
-      "untested_count": 6
-    },
-    "src/subprocess/error.rs": {
-=======
-    "src/cook/mod_tests.rs": {
-      "coverage_percentage": 0.0,
-      "has_tests": false,
-      "untested_count": 36
-    },
-    "src/context/architecture.rs": {
-      "coverage_percentage": 0.6012269938650306,
-      "has_tests": true,
-      "untested_count": 11
-    },
-    "src/simple_state/tests.rs": {
-      "coverage_percentage": 0.0,
-      "has_tests": false,
-      "untested_count": 15
-    },
-    "src/cook/metrics/reporter.rs": {
-      "coverage_percentage": 0.7692307692307693,
-      "has_tests": true,
-      "untested_count": 8
-    },
-    "src/git/scenario.rs": {
-      "coverage_percentage": 0.6020408163265306,
-      "has_tests": true,
-      "untested_count": 32
-    },
-    "src/analyze/command.rs": {
-      "coverage_percentage": 0.350253807106599,
-      "has_tests": true,
-      "untested_count": 3
-    },
-    "src/worktree/manager.rs": {
-      "coverage_percentage": 0.48148148148148145,
-      "has_tests": true,
-      "untested_count": 15
-    },
-    "src/config/command_validator.rs": {
-      "coverage_percentage": 0.7839195979899497,
-      "has_tests": true,
-      "untested_count": 15
-    },
-    "tests/context_integration.rs": {
->>>>>>> 41cdfb4c
-      "coverage_percentage": 0.0,
-      "has_tests": false,
-      "untested_count": 1
-    },
-<<<<<<< HEAD
-    "src/lib.rs": {
-=======
-    "src/cook/signal_handler.rs": {
-      "coverage_percentage": 0.0,
-      "has_tests": false,
-      "untested_count": 2
-    },
-    "src/cook/analysis/runner.rs": {
-      "coverage_percentage": 0.47619047619047616,
-      "has_tests": true,
-      "untested_count": 8
-    },
-    "src/worktree/state.rs": {
->>>>>>> 41cdfb4c
-      "coverage_percentage": 0.0,
-      "has_tests": false,
-      "untested_count": 0
-    },
-<<<<<<< HEAD
-    "src/context/architecture.rs": {
-      "coverage_percentage": 0.6012269938650306,
-      "has_tests": true,
-      "untested_count": 11
-    },
-    "src/worktree/manager.rs": {
-      "coverage_percentage": 0.48148148148148145,
-=======
-    "src/cook/interaction/display.rs": {
-      "coverage_percentage": 0.35714285714285715,
-      "has_tests": true,
-      "untested_count": 26
-    },
-    "src/abstractions/mod.rs": {
-      "coverage_percentage": 0.0,
-      "has_tests": false,
-      "untested_count": 0
-    },
-    "src/cook/session/state.rs": {
-      "coverage_percentage": 0.5,
->>>>>>> 41cdfb4c
-      "has_tests": true,
-      "untested_count": 15
-    },
-<<<<<<< HEAD
-    "src/worktree/mod.rs": {
-      "coverage_percentage": 1.0,
-      "has_tests": true,
-      "untested_count": 1
-    },
-    "src/cook/mod_old.rs": {
-      "coverage_percentage": 0.0,
-      "has_tests": false,
-      "untested_count": 65
-    },
-    "src/subprocess/git.rs": {
-      "coverage_percentage": 0.2169811320754717,
-      "has_tests": true,
-      "untested_count": 6
-    },
-    "src/config/command_validator.rs": {
-      "coverage_percentage": 0.7839195979899497,
-      "has_tests": true,
-      "untested_count": 15
-    },
-    "src/cook/analysis/runner.rs": {
-      "coverage_percentage": 0.475,
-      "has_tests": true,
-      "untested_count": 9
-    },
-    "src/session/mod.rs": {
-      "coverage_percentage": 0.6,
-=======
-    "tests/cook_tests.rs": {
-      "coverage_percentage": 0.0,
-      "has_tests": false,
-      "untested_count": 6
-    },
-    "tests/config_integration_tests.rs": {
-      "coverage_percentage": 0.0,
-      "has_tests": false,
-      "untested_count": 1
-    },
-    "src/session/mod.rs": {
-      "coverage_percentage": 0.6,
-      "has_tests": true,
-      "untested_count": 5
-    },
-    "src/main.rs": {
-      "coverage_percentage": 0.30935251798561153,
-      "has_tests": true,
-      "untested_count": 7
-    },
-    "src/analyze/tests.rs": {
-      "coverage_percentage": 0.0,
-      "has_tests": false,
-      "untested_count": 17
-    },
-    "src/cook/coordinators/workflow.rs": {
-      "coverage_percentage": 0.0,
-      "has_tests": false,
-      "untested_count": 0
-    },
-    "src/cook/analysis/cache.rs": {
-      "coverage_percentage": 0.813953488372093,
->>>>>>> 41cdfb4c
-      "has_tests": true,
-      "untested_count": 5
-    },
-<<<<<<< HEAD
-    "src/cook/session/migration.rs": {
-      "coverage_percentage": 0.0,
-      "has_tests": false,
-      "untested_count": 4
-    },
-    "src/init/command.rs": {
-      "coverage_percentage": 0.0,
-      "has_tests": false,
-      "untested_count": 0
-=======
-    "src/init/templates.rs": {
-      "coverage_percentage": 1.0,
-      "has_tests": true,
-      "untested_count": 1
-    },
-    "src/context/conventions.rs": {
-      "coverage_percentage": 0.7427184466019418,
-      "has_tests": true,
-      "untested_count": 26
-    },
-    "src/cook/mod.rs": {
-      "coverage_percentage": 0.6842105263157895,
-      "has_tests": true,
-      "untested_count": 6
->>>>>>> 41cdfb4c
-    },
-    "src/cook/session/tracker.rs": {
-      "coverage_percentage": 0.7457627118644068,
-      "has_tests": true,
-      "untested_count": 14
-    },
-<<<<<<< HEAD
-    "src/metrics/history.rs": {
-      "coverage_percentage": 0.37735849056603776,
-      "has_tests": true,
-      "untested_count": 5
-=======
-    "src/config/command_parser.rs": {
-      "coverage_percentage": 0.9696969696969697,
-      "has_tests": true,
-      "untested_count": 10
->>>>>>> 41cdfb4c
-    },
-    "src/metrics/complexity.rs": {
-      "coverage_percentage": 0.0,
-      "has_tests": false,
-      "untested_count": 10
-    },
-<<<<<<< HEAD
-    "src/cook/retry.rs": {
-      "coverage_percentage": 0.7941176470588235,
-      "has_tests": true,
-      "untested_count": 29
-    },
-    "src/cook/session/tracker.rs": {
-      "coverage_percentage": 0.7457627118644068,
-      "has_tests": true,
-      "untested_count": 14
-    },
-    "src/metrics/events.rs": {
-      "coverage_percentage": 0.6333333333333333,
-      "has_tests": true,
-      "untested_count": 12
-    },
     "src/cook/session/summary.rs": {
-=======
-    "src/lib.rs": {
->>>>>>> 41cdfb4c
-      "coverage_percentage": 0.0,
-      "has_tests": false,
-      "untested_count": 0
-    },
-<<<<<<< HEAD
-    "src/cook/signal_handler.rs": {
-      "coverage_percentage": 0.0,
-      "has_tests": false,
-=======
-    "src/session/tests.rs": {
-      "coverage_percentage": 0.0,
-      "has_tests": false,
-      "untested_count": 7
-    },
-    "src/abstractions/exit_status.rs": {
-      "coverage_percentage": 0.0,
-      "has_tests": false,
->>>>>>> 41cdfb4c
-      "untested_count": 2
-    },
-    "src/context/debt.rs": {
-      "coverage_percentage": 0.7396226415094339,
-      "has_tests": true,
-      "untested_count": 30
-    },
-<<<<<<< HEAD
-    "tests/worktree_integration_tests.rs": {
-      "coverage_percentage": 0.0,
-      "has_tests": false,
-      "untested_count": 8
-    },
-    "src/config/command_parser.rs": {
-      "coverage_percentage": 0.9696969696969697,
-      "has_tests": true,
-      "untested_count": 10
-    },
-    "tests/metrics_integration.rs": {
-      "coverage_percentage": 0.0,
-      "has_tests": false,
-      "untested_count": 1
-    },
-    "tests/command_parsing_tests.rs": {
-      "coverage_percentage": 0.0,
-      "has_tests": false,
-      "untested_count": 8
-    },
-    "tests/config_integration_tests.rs": {
-      "coverage_percentage": 0.0,
-      "has_tests": false,
-      "untested_count": 1
-    },
-    "src/cook/interaction/mod.rs": {
-      "coverage_percentage": 0.5238095238095238,
-=======
-    "src/metrics/quality.rs": {
-      "coverage_percentage": 0.0,
-      "has_tests": false,
-      "untested_count": 8
-    },
-    "src/metrics/history.rs": {
-      "coverage_percentage": 0.37735849056603776,
-      "has_tests": true,
-      "untested_count": 5
-    },
-    "src/config/metadata_parser.rs": {
-      "coverage_percentage": 0.868421052631579,
-      "has_tests": true,
-      "untested_count": 14
-    },
-    "src/cook/git_ops.rs": {
-      "coverage_percentage": 0.21052631578947367,
->>>>>>> 41cdfb4c
-      "has_tests": true,
-      "untested_count": 35
-    },
-<<<<<<< HEAD
-    "src/session/persistence.rs": {
-      "coverage_percentage": 1.0,
-      "has_tests": true,
-      "untested_count": 4
-    },
-    "src/cook/session/adapter.rs": {
-      "coverage_percentage": 0.0,
-      "has_tests": false,
-      "untested_count": 9
-    },
-    "src/config/metadata_parser.rs": {
-      "coverage_percentage": 0.868421052631579,
-      "has_tests": true,
-      "untested_count": 14
-    },
-    "src/cook/tests.rs": {
-      "coverage_percentage": 0.0,
-      "has_tests": false,
-      "untested_count": 25
-    },
-    "src/simple_state/state.rs": {
-      "coverage_percentage": 0.8461538461538461,
-      "has_tests": true,
-      "untested_count": 3
-    },
-    "src/simple_state/mod.rs": {
-      "coverage_percentage": 0.0,
-      "has_tests": false,
-      "untested_count": 1
-    },
-    "tests/context_integration.rs": {
-      "coverage_percentage": 0.0,
-      "has_tests": false,
-      "untested_count": 1
-    },
-    "src/context/dependencies.rs": {
-      "coverage_percentage": 0.6166666666666667,
-      "has_tests": true,
-      "untested_count": 17
-    },
-    "src/context/conventions.rs": {
-      "coverage_percentage": 0.7427184466019418,
-      "has_tests": true,
-      "untested_count": 26
-    },
-    "src/config/loader.rs": {
-      "coverage_percentage": 0.6721311475409836,
-      "has_tests": true,
-      "untested_count": 12
-    },
-    "src/abstractions/git.rs": {
-      "coverage_percentage": 0.7830188679245284,
-      "has_tests": true,
-      "untested_count": 31
-    },
-    "tests/workflow_commit_verification_tests.rs": {
-      "coverage_percentage": 0.0,
-      "has_tests": false,
-      "untested_count": 6
-    },
-    "src/testing/mod.rs": {
-      "coverage_percentage": 0.0,
-      "has_tests": false,
-      "untested_count": 28
-=======
-    "tests/workflow_tests.rs": {
-      "coverage_percentage": 0.0,
-      "has_tests": false,
-      "untested_count": 12
-    },
-    "src/cook/workflow/executor.rs": {
-      "coverage_percentage": 0.6601307189542484,
-      "has_tests": true,
-      "untested_count": 10
-    },
-    "src/cook/analysis/mod.rs": {
-      "coverage_percentage": 0.0,
-      "has_tests": false,
-      "untested_count": 5
-    },
-    "src/subprocess/builder.rs": {
-      "coverage_percentage": 0.9,
-      "has_tests": true,
-      "untested_count": 6
-    },
-    "src/worktree/mod.rs": {
-      "coverage_percentage": 1.0,
-      "has_tests": true,
-      "untested_count": 1
-    },
-    "src/abstractions/git.rs": {
-      "coverage_percentage": 0.7830188679245284,
-      "has_tests": true,
-      "untested_count": 31
-    },
-    "src/config/loader.rs": {
-      "coverage_percentage": 0.6721311475409836,
-      "has_tests": true,
-      "untested_count": 12
-    },
-    "src/config/command.rs": {
-      "coverage_percentage": 0.8026315789473685,
-      "has_tests": true,
-      "untested_count": 17
->>>>>>> 41cdfb4c
-    },
-    "src/worktree/tests.rs": {
-      "coverage_percentage": 0.0,
-      "has_tests": false,
-      "untested_count": 9
-    },
-<<<<<<< HEAD
-    "src/cook/workflow/mod.rs": {
-      "coverage_percentage": 0.0,
-      "has_tests": false,
-      "untested_count": 0
-    },
-    "src/config/command.rs": {
-      "coverage_percentage": 0.8026315789473685,
-      "has_tests": true,
-      "untested_count": 17
-    },
-    "src/config/dynamic_registry.rs": {
-      "coverage_percentage": 0.32061068702290074,
-      "has_tests": true,
-      "untested_count": 9
-    },
-    "src/config/workflow.rs": {
-      "coverage_percentage": 0.0,
-      "has_tests": false,
-      "untested_count": 0
-    },
-    "src/abstractions/exit_status.rs": {
-      "coverage_percentage": 0.0,
-      "has_tests": false,
-      "untested_count": 2
-    },
-    "src/cook/git_ops.rs": {
-      "coverage_percentage": 0.21052631578947367,
-      "has_tests": true,
-      "untested_count": 8
-    },
-    "src/cook/coordinators/session.rs": {
-=======
-    "tests/edge_case_tests.rs": {
-      "coverage_percentage": 0.0,
-      "has_tests": false,
-      "untested_count": 7
-    },
-    "src/simple_state/cache.rs": {
-      "coverage_percentage": 0.4264705882352941,
-      "has_tests": true,
-      "untested_count": 5
-    },
-    "src/worktree/tests.rs": {
-      "coverage_percentage": 0.0,
-      "has_tests": false,
-      "untested_count": 9
-    },
-    "src/metrics/context.rs": {
-      "coverage_percentage": 0.4186046511627907,
-      "has_tests": true,
-      "untested_count": 12
-    },
-    "src/context/analyzer.rs": {
-      "coverage_percentage": 0.23636363636363636,
-      "has_tests": true,
-      "untested_count": 8
-    },
-    "src/cook/session/adapter.rs": {
->>>>>>> 41cdfb4c
-      "coverage_percentage": 0.0,
-      "has_tests": false,
-      "untested_count": 9
-    },
-<<<<<<< HEAD
-    "src/cook/execution/claude.rs": {
-      "coverage_percentage": 0.4727272727272727,
-      "has_tests": true,
-      "untested_count": 7
-    },
-    "src/git/types.rs": {
-      "coverage_percentage": 0.7592592592592593,
-=======
-    "src/metrics/collector.rs": {
-      "coverage_percentage": 0.22388059701492538,
-      "has_tests": true,
-      "untested_count": 5
-    },
-    "tests/error_handling_tests.rs": {
-      "coverage_percentage": 0.0,
-      "has_tests": false,
-      "untested_count": 6
-    },
-    "src/cook/metrics/collector.rs": {
-      "coverage_percentage": 0.12087912087912088,
-      "has_tests": true,
-      "untested_count": 8
-    },
-    "src/cook/retry.rs": {
-      "coverage_percentage": 0.7941176470588235,
-      "has_tests": true,
-      "untested_count": 29
-    },
-    "src/subprocess/mock.rs": {
-      "coverage_percentage": 0.7066666666666667,
->>>>>>> 41cdfb4c
-      "has_tests": true,
-      "untested_count": 16
-    },
-<<<<<<< HEAD
-    "src/cook/metrics/collector.rs": {
-      "coverage_percentage": 0.12087912087912088,
-      "has_tests": true,
-      "untested_count": 8
-    },
-    "src/abstractions/mod.rs": {
-      "coverage_percentage": 0.0,
-      "has_tests": false,
-      "untested_count": 0
-    },
-    "tests/cli_tests.rs": {
-=======
-    "tests/worktree_integration_tests.rs": {
-      "coverage_percentage": 0.0,
-      "has_tests": false,
-      "untested_count": 8
-    },
-    "tests/cli_tests.rs": {
-      "coverage_percentage": 0.0,
-      "has_tests": false,
-      "untested_count": 15
-    },
-    "src/context/size_manager.rs": {
-      "coverage_percentage": 0.4857142857142857,
-      "has_tests": true,
-      "untested_count": 7
-    },
-    "src/init/mod.rs": {
-      "coverage_percentage": 0.6288659793814433,
-      "has_tests": true,
-      "untested_count": 17
-    },
-    "tests/subprocess_tests.rs": {
->>>>>>> 41cdfb4c
-      "coverage_percentage": 0.0,
-      "has_tests": false,
-      "untested_count": 15
-    },
-<<<<<<< HEAD
-    "src/context/summary.rs": {
-      "coverage_percentage": 0.732484076433121,
-      "has_tests": true,
-      "untested_count": 4
-    },
-    "src/cook/mod_tests.rs": {
-      "coverage_percentage": 0.0,
-      "has_tests": false,
-      "untested_count": 36
-=======
-    "src/init/command.rs": {
-      "coverage_percentage": 0.0,
-      "has_tests": false,
-      "untested_count": 0
->>>>>>> 41cdfb4c
-    },
-    "tests/common/mod.rs": {
-      "coverage_percentage": 0.0,
-      "has_tests": false,
-      "untested_count": 19
-    },
-<<<<<<< HEAD
-    "src/analyze/tests.rs": {
-      "coverage_percentage": 0.0,
-      "has_tests": false,
-      "untested_count": 17
-    },
-    "src/main.rs": {
-      "coverage_percentage": 0.30935251798561153,
-      "has_tests": true,
-      "untested_count": 7
-    },
-    "tests/subprocess_tests.rs": {
-      "coverage_percentage": 0.0,
-      "has_tests": false,
-      "untested_count": 8
-    },
-    "src/metrics/mod.rs": {
-      "coverage_percentage": 0.5454545454545454,
-      "has_tests": true,
-      "untested_count": 12
-    },
-    "tests/cook_tests.rs": {
-      "coverage_percentage": 0.0,
-      "has_tests": false,
-      "untested_count": 6
-=======
-    "src/session/manager.rs": {
-      "coverage_percentage": 0.8898305084745762,
-      "has_tests": true,
-      "untested_count": 11
-    },
-    "src/git/mod.rs": {
-      "coverage_percentage": 0.22142857142857142,
-      "has_tests": true,
-      "untested_count": 25
-    },
-    "src/context/summary.rs": {
-      "coverage_percentage": 0.732484076433121,
-      "has_tests": true,
-      "untested_count": 4
-    },
-    "src/context/tarpaulin_coverage.rs": {
-      "coverage_percentage": 0.7018633540372671,
-      "has_tests": true,
-      "untested_count": 12
-    },
-    "src/cook/execution/runner.rs": {
-      "coverage_percentage": 0.8333333333333334,
-      "has_tests": true,
-      "untested_count": 14
-    },
-    "src/context/debt.rs": {
-      "coverage_percentage": 0.7396226415094339,
-      "has_tests": true,
-      "untested_count": 30
->>>>>>> 41cdfb4c
-    },
-    "src/session/state.rs": {
-      "coverage_percentage": 0.9615384615384616,
-      "has_tests": true,
-      "untested_count": 9
-    },
-<<<<<<< HEAD
-    "src/metrics/quality.rs": {
-=======
-    "src/config/command_discovery.rs": {
-      "coverage_percentage": 0.675,
-      "has_tests": true,
-      "untested_count": 6
-    },
-    "src/simple_state/mod.rs": {
->>>>>>> 41cdfb4c
-      "coverage_percentage": 0.0,
-      "has_tests": false,
-      "untested_count": 1
-    },
-<<<<<<< HEAD
-    "src/simple_state/types.rs": {
-      "coverage_percentage": 0.8461538461538461,
-      "has_tests": true,
-      "untested_count": 4
-    },
-    "src/context/optimized_hybrid.rs": {
-      "coverage_percentage": 0.6981132075471698,
-      "has_tests": true,
-      "untested_count": 2
-    },
-    "tests/cook_iteration_tests.rs": {
-      "coverage_percentage": 0.0,
-      "has_tests": false,
-      "untested_count": 13
-    },
-    "src/git/parsers.rs": {
-      "coverage_percentage": 0.8617021276595744,
-      "has_tests": true,
-      "untested_count": 12
-    },
-    "src/subprocess/builder.rs": {
-      "coverage_percentage": 0.9,
-      "has_tests": true,
-      "untested_count": 6
-    },
-    "src/simple_state/cache.rs": {
-      "coverage_percentage": 0.4264705882352941,
-      "has_tests": true,
-      "untested_count": 5
-    },
-    "tests/error_handling_tests.rs": {
-      "coverage_percentage": 0.0,
-      "has_tests": false,
-      "untested_count": 6
-    },
-    "tests/context_optimization_tests.rs": {
-      "coverage_percentage": 0.0,
-      "has_tests": false,
-      "untested_count": 4
-    },
-    "src/subprocess/mod.rs": {
-      "coverage_percentage": 1.0,
-      "has_tests": true,
-      "untested_count": 6
-    },
-    "src/git/mod.rs": {
-      "coverage_percentage": 0.22142857142857142,
-      "has_tests": true,
-      "untested_count": 25
-    },
-    "src/cook/execution/runner.rs": {
-      "coverage_percentage": 0.8333333333333334,
-      "has_tests": true,
-      "untested_count": 14
-    },
-    "src/cook/session/state.rs": {
-      "coverage_percentage": 0.5,
-=======
-    "src/metrics/complexity.rs": {
-      "coverage_percentage": 0.0,
-      "has_tests": false,
-      "untested_count": 10
-    },
-    "src/cook/coordinators/execution.rs": {
-      "coverage_percentage": 0.0,
-      "has_tests": false,
-      "untested_count": 0
-    },
-    "src/metrics/mod.rs": {
-      "coverage_percentage": 0.5454545454545454,
-      "has_tests": true,
-      "untested_count": 12
-    },
-    "src/session/storage.rs": {
-      "coverage_percentage": 0.9285714285714286,
-      "has_tests": true,
-      "untested_count": 13
-    },
-    "src/metrics/storage.rs": {
-      "coverage_percentage": 0.8817204301075269,
-      "has_tests": true,
-      "untested_count": 10
-    },
-    "src/cook/coordinators/mod.rs": {
-      "coverage_percentage": 0.0,
-      "has_tests": false,
-      "untested_count": 0
-    },
-    "src/cook/execution/mod.rs": {
-      "coverage_percentage": 0.3,
-      "has_tests": true,
-      "untested_count": 3
-    },
-    "src/cook/orchestrator.rs": {
-      "coverage_percentage": 0.512,
-      "has_tests": true,
-      "untested_count": 26
-    },
-    "src/session/persistence.rs": {
-      "coverage_percentage": 1.0,
-      "has_tests": true,
-      "untested_count": 4
-    },
-    "src/metrics/performance.rs": {
-      "coverage_percentage": 0.0,
-      "has_tests": false,
-      "untested_count": 9
-    },
-    "src/cook/interaction/mod.rs": {
-      "coverage_percentage": 0.5238095238095238,
-      "has_tests": true,
-      "untested_count": 35
-    },
-    "src/cook/interaction/prompts.rs": {
-      "coverage_percentage": 0.05714285714285714,
->>>>>>> 41cdfb4c
-      "has_tests": true,
-      "untested_count": 10
-    },
-    "src/cook/coordinators/session.rs": {
-      "coverage_percentage": 0.0,
-      "has_tests": false,
-      "untested_count": 0
-    },
-    "src/cook/analysis/mod.rs": {
-      "coverage_percentage": 0.0,
-      "has_tests": false,
-      "untested_count": 5
-    },
-<<<<<<< HEAD
-    "src/config/command_discovery.rs": {
-      "coverage_percentage": 0.675,
-      "has_tests": true,
-      "untested_count": 6
-    },
-    "src/cook/interaction/prompts.rs": {
-      "coverage_percentage": 0.05714285714285714,
-      "has_tests": true,
-      "untested_count": 10
-    },
-    "src/cook/coordinators/environment.rs": {
-=======
-    "src/subprocess/claude.rs": {
-      "coverage_percentage": 0.42857142857142855,
-      "has_tests": true,
-      "untested_count": 3
-    },
-    "src/subprocess/git.rs": {
-      "coverage_percentage": 0.2169811320754717,
-      "has_tests": true,
-      "untested_count": 6
-    },
-    "src/testing/mod.rs": {
-      "coverage_percentage": 0.0,
-      "has_tests": false,
-      "untested_count": 28
-    },
-    "src/context/optimized_hybrid.rs": {
-      "coverage_percentage": 0.6981132075471698,
-      "has_tests": true,
-      "untested_count": 2
-    },
-    "tests/workflow_commit_verification_tests.rs": {
->>>>>>> 41cdfb4c
-      "coverage_percentage": 0.0,
-      "has_tests": false,
-      "untested_count": 0
-    },
-    "src/metrics/storage.rs": {
-      "coverage_percentage": 0.8817204301075269,
-      "has_tests": true,
-      "untested_count": 10
-    },
-<<<<<<< HEAD
-    "src/session/manager.rs": {
-      "coverage_percentage": 0.8898305084745762,
-      "has_tests": true,
-      "untested_count": 11
-    },
-    "src/subprocess/runner.rs": {
-      "coverage_percentage": 0.5846153846153846,
-      "has_tests": true,
-      "untested_count": 4
-    },
-    "src/context/analyzer.rs": {
-      "coverage_percentage": 0.23636363636363636,
-      "has_tests": true,
-      "untested_count": 8
-    },
-    "src/simple_state/tests.rs": {
-=======
-    "src/cook/coordinators/environment.rs": {
-      "coverage_percentage": 0.0,
-      "has_tests": false,
-      "untested_count": 0
-    },
-    "src/cook/session/migration.rs": {
-      "coverage_percentage": 0.0,
-      "has_tests": false,
-      "untested_count": 4
-    },
-    "tests/command_parsing_tests.rs": {
->>>>>>> 41cdfb4c
-      "coverage_percentage": 0.0,
-      "has_tests": false,
-      "untested_count": 15
-    },
-<<<<<<< HEAD
-    "src/analyze/command.rs": {
-      "coverage_percentage": 0.3556701030927835,
-      "has_tests": true,
-      "untested_count": 3
-=======
-    "src/cook/execution/claude.rs": {
-      "coverage_percentage": 0.4727272727272727,
-      "has_tests": true,
-      "untested_count": 7
->>>>>>> 41cdfb4c
-    },
-    "src/metrics/backends.rs": {
-      "coverage_percentage": 0.39436619718309857,
-      "has_tests": true,
-      "untested_count": 22
-    },
-<<<<<<< HEAD
-    "src/session/config.rs": {
-      "coverage_percentage": 1.0,
-      "has_tests": true,
-      "untested_count": 6
-    },
-    "src/git/error.rs": {
-      "coverage_percentage": 0.0,
-      "has_tests": false,
-      "untested_count": 2
-    },
-    "src/cook/analysis/cache.rs": {
-      "coverage_percentage": 0.813953488372093,
-=======
-    "src/context/hybrid_coverage.rs": {
-      "coverage_percentage": 0.6590909090909091,
->>>>>>> 41cdfb4c
-      "has_tests": true,
-      "untested_count": 10
-    },
-<<<<<<< HEAD
-    "src/init/templates.rs": {
-      "coverage_percentage": 1.0,
-      "has_tests": true,
-      "untested_count": 1
-    },
-    "src/cook/coordinators/execution.rs": {
-=======
-    "src/cook/session/summary.rs": {
->>>>>>> 41cdfb4c
-      "coverage_percentage": 0.0,
-      "has_tests": false,
-      "untested_count": 0
-    },
-<<<<<<< HEAD
-    "src/metrics/testing.rs": {
-      "coverage_percentage": 0.5147058823529411,
-      "has_tests": true,
-      "untested_count": 17
-    },
-    "src/context/size_manager.rs": {
-      "coverage_percentage": 0.4857142857142857,
-      "has_tests": true,
-      "untested_count": 7
-    },
-    "src/session/events.rs": {
-      "coverage_percentage": 0.4,
-      "has_tests": true,
-      "untested_count": 9
-    },
-    "tests/workflow_tests.rs": {
-      "coverage_percentage": 0.0,
-      "has_tests": false,
-      "untested_count": 12
-    },
-    "src/metrics/performance.rs": {
-      "coverage_percentage": 0.0,
-      "has_tests": false,
-      "untested_count": 9
-    },
-    "src/cook/session/mod.rs": {
-      "coverage_percentage": 0.0,
-      "has_tests": false,
-      "untested_count": 6
-    },
-    "src/metrics/context.rs": {
-      "coverage_percentage": 0.4186046511627907,
-      "has_tests": true,
-      "untested_count": 12
-    },
-    "src/session/storage.rs": {
-      "coverage_percentage": 0.9285714285714286,
-      "has_tests": true,
-      "untested_count": 13
-    },
-    "src/session/tests.rs": {
-      "coverage_percentage": 0.0,
-      "has_tests": false,
-      "untested_count": 7
-    },
-    "src/cook/interaction/display.rs": {
-      "coverage_percentage": 0.35714285714285715,
-      "has_tests": true,
-      "untested_count": 26
-    },
-    "src/metrics/collector.rs": {
-      "coverage_percentage": 0.22388059701492538,
-      "has_tests": true,
-      "untested_count": 5
-    },
-    "src/cook/orchestrator.rs": {
-      "coverage_percentage": 0.512,
-      "has_tests": true,
-      "untested_count": 26
-    }
-  },
-  "overall_coverage": 0.5527304247327363,
-  "untested_summary": {
-    "total_count": 1261,
-    "by_criticality": {
-      "Medium": 94,
-      "Low": 1166,
-=======
+      "coverage_percentage": 0.0,
+      "has_tests": false,
+      "untested_count": 0
+    },
     "src/cook/tests.rs": {
       "coverage_percentage": 0.0,
       "has_tests": false,
@@ -1204,7 +627,6 @@
     "by_criticality": {
       "Low": 1164,
       "Medium": 93,
->>>>>>> 41cdfb4c
       "High": 1
     },
     "by_file": [
@@ -1249,13 +671,14 @@
         "highest_criticality": "Low"
       },
       {
-<<<<<<< HEAD
+        "file": "src/cook/orchestrator.rs",
+        "count": 26,
+        "highest_criticality": "Low"
+      },
+      {
         "file": "src/context/conventions.rs",
-=======
-        "file": "src/cook/orchestrator.rs",
->>>>>>> 41cdfb4c
         "count": 26,
-        "highest_criticality": "Low"
+        "highest_criticality": "Medium"
       },
       {
         "file": "src/cook/interaction/display.rs",
@@ -1263,34 +686,16 @@
         "highest_criticality": "Medium"
       },
       {
-<<<<<<< HEAD
-        "file": "src/cook/orchestrator.rs",
-        "count": 26,
-=======
-        "file": "src/cook/interaction/display.rs",
-        "count": 26,
-        "highest_criticality": "Medium"
-      },
-      {
         "file": "src/cook/tests.rs",
         "count": 25,
->>>>>>> 41cdfb4c
-        "highest_criticality": "Low"
-      },
-      {
-        "file": "src/cook/tests.rs",
-        "count": 25,
-        "highest_criticality": "Low"
-      },
-      {
-<<<<<<< HEAD
+        "highest_criticality": "Low"
+      },
+      {
         "file": "src/git/mod.rs",
         "count": 25,
         "highest_criticality": "Medium"
       },
       {
-=======
->>>>>>> 41cdfb4c
         "file": "src/metrics/backends.rs",
         "count": 22,
         "highest_criticality": "Low"
@@ -1311,21 +716,17 @@
         "highest_criticality": "Low"
       },
       {
-<<<<<<< HEAD
-        "file": "src/context/dependencies.rs",
-=======
-        "file": "src/init/mod.rs",
->>>>>>> 41cdfb4c
-        "count": 17,
-        "highest_criticality": "Medium"
-      },
-      {
         "file": "src/init/mod.rs",
         "count": 17,
         "highest_criticality": "Medium"
       },
       {
-        "file": "src/analyze/tests.rs",
+        "file": "src/metrics/testing.rs",
+        "count": 17,
+        "highest_criticality": "Low"
+      },
+      {
+        "file": "src/context/dependencies.rs",
         "count": 17,
         "highest_criticality": "Medium"
       }
