{
  "file_coverage": {
<<<<<<< HEAD
    "tests/cook_iteration_tests.rs": {
      "coverage_percentage": 0.0,
      "has_tests": false,
      "untested_count": 12
    },
    "src/subprocess/runner.rs": {
      "coverage_percentage": 0.5797101449275363,
      "has_tests": true,
      "untested_count": 4
    },
    "src/session/config.rs": {
=======
    "src/simple_state/state.rs": {
      "coverage_percentage": 0.8461538461538461,
      "has_tests": true,
      "untested_count": 3
    },
    "src/subprocess/mod.rs": {
>>>>>>> 37251ca5
      "coverage_percentage": 1.0,
      "has_tests": true,
      "untested_count": 6
    },
<<<<<<< HEAD
    "src/metrics/history.rs": {
      "coverage_percentage": 0.4716981132075472,
      "has_tests": true,
      "untested_count": 5
    },
    "src/session/storage.rs": {
      "coverage_percentage": 0.9285714285714286,
      "has_tests": true,
      "untested_count": 13
    },
    "src/metrics/mod.rs": {
      "coverage_percentage": 0.4411764705882353,
      "has_tests": true,
      "untested_count": 14
    },
    "src/analyze/mod.rs": {
      "coverage_percentage": 0.0,
      "has_tests": false,
      "untested_count": 1
    },
    "src/subprocess/tests.rs": {
      "coverage_percentage": 0.0,
      "has_tests": false,
      "untested_count": 10
    },
    "src/cook/mod.rs": {
      "coverage_percentage": 0.46938775510204084,
      "has_tests": true,
      "untested_count": 6
    },
    "src/init/command.rs": {
      "coverage_percentage": 0.0,
      "has_tests": false,
      "untested_count": 0
    },
    "src/context/debt.rs": {
      "coverage_percentage": 0.7396226415094339,
      "has_tests": true,
      "untested_count": 30
    },
    "src/session/events.rs": {
      "coverage_percentage": 0.4,
      "has_tests": true,
      "untested_count": 9
    },
    "src/metrics/quality.rs": {
      "coverage_percentage": 0.0,
      "has_tests": false,
      "untested_count": 8
=======
    "src/cook/analysis/mod.rs": {
      "coverage_percentage": 0.0,
      "has_tests": false,
      "untested_count": 5
    },
    "src/context/summary.rs": {
      "coverage_percentage": 0.732484076433121,
      "has_tests": true,
      "untested_count": 4
    },
    "src/session/persistence.rs": {
      "coverage_percentage": 1.0,
      "has_tests": true,
      "untested_count": 4
    },
    "tests/cook_tests.rs": {
      "coverage_percentage": 0.0,
      "has_tests": false,
      "untested_count": 5
    },
    "tests/common/mod.rs": {
      "coverage_percentage": 0.0,
      "has_tests": false,
      "untested_count": 19
    },
    "src/config/metadata_parser.rs": {
      "coverage_percentage": 0.868421052631579,
      "has_tests": true,
      "untested_count": 14
    },
    "src/init/mod.rs": {
      "coverage_percentage": 0.6288659793814433,
      "has_tests": true,
      "untested_count": 17
    },
    "tests/context_integration.rs": {
      "coverage_percentage": 0.0,
      "has_tests": false,
      "untested_count": 1
    },
    "src/context/analyzer.rs": {
      "coverage_percentage": 0.24096385542168675,
      "has_tests": true,
      "untested_count": 8
    },
    "src/cook/execution/claude.rs": {
      "coverage_percentage": 0.4426229508196721,
      "has_tests": true,
      "untested_count": 7
    },
    "src/config/dynamic_registry.rs": {
      "coverage_percentage": 0.32061068702290074,
      "has_tests": true,
      "untested_count": 9
    },
    "src/scoring/mod.rs": {
      "coverage_percentage": 0.7652173913043478,
      "has_tests": true,
      "untested_count": 8
    },
    "src/cook/workflow/mod.rs": {
      "coverage_percentage": 0.0,
      "has_tests": false,
      "untested_count": 0
    },
    "src/metrics/backends.rs": {
      "coverage_percentage": 0.39436619718309857,
      "has_tests": true,
      "untested_count": 22
    },
    "src/subprocess/runner.rs": {
      "coverage_percentage": 0.5797101449275363,
      "has_tests": true,
      "untested_count": 4
>>>>>>> 37251ca5
    },
    "src/init/templates.rs": {
      "coverage_percentage": 1.0,
      "has_tests": true,
      "untested_count": 1
    },
<<<<<<< HEAD
    "src/simple_state/state.rs": {
      "coverage_percentage": 0.8461538461538461,
      "has_tests": true,
      "untested_count": 3
    },
    "src/config/loader.rs": {
      "coverage_percentage": 0.7735849056603774,
      "has_tests": true,
      "untested_count": 13
    },
    "src/context/analyzer.rs": {
      "coverage_percentage": 0.20689655172413793,
      "has_tests": true,
      "untested_count": 8
    },
    "src/metrics/storage.rs": {
      "coverage_percentage": 0.8387096774193549,
      "has_tests": true,
      "untested_count": 10
    },
    "src/simple_state/cache.rs": {
      "coverage_percentage": 0.4264705882352941,
      "has_tests": true,
      "untested_count": 5
    },
    "src/subprocess/error.rs": {
      "coverage_percentage": 0.0,
      "has_tests": false,
      "untested_count": 0
    },
    "src/context/mod.rs": {
      "coverage_percentage": 0.8421052631578947,
      "has_tests": true,
      "untested_count": 9
    },
    "src/context/size_manager.rs": {
      "coverage_percentage": 0.4857142857142857,
      "has_tests": true,
      "untested_count": 7
    },
    "src/abstractions/exit_status.rs": {
=======
    "src/context/debt.rs": {
      "coverage_percentage": 0.7396226415094339,
      "has_tests": true,
      "untested_count": 30
    },
    "tests/error_handling_tests.rs": {
      "coverage_percentage": 0.0,
      "has_tests": false,
      "untested_count": 6
    },
    "src/config/mod.rs": {
      "coverage_percentage": 1.0,
      "has_tests": true,
      "untested_count": 21
    },
    "src/metrics/collector.rs": {
      "coverage_percentage": 0.24285714285714285,
      "has_tests": true,
      "untested_count": 5
    },
    "src/cook/analysis/runner.rs": {
      "coverage_percentage": 0.475,
      "has_tests": true,
      "untested_count": 9
    },
    "src/worktree/manager.rs": {
      "coverage_percentage": 0.545045045045045,
      "has_tests": true,
      "untested_count": 14
    },
    "src/cook/session/adapter.rs": {
      "coverage_percentage": 0.0,
      "has_tests": false,
      "untested_count": 9
    },
    "src/context/architecture.rs": {
      "coverage_percentage": 0.6012269938650306,
      "has_tests": true,
      "untested_count": 11
    },
    "src/cook/metrics/reporter.rs": {
      "coverage_percentage": 0.7692307692307693,
      "has_tests": true,
      "untested_count": 8
    },
    "src/cook/signal_handler.rs": {
>>>>>>> 37251ca5
      "coverage_percentage": 0.0,
      "has_tests": false,
      "untested_count": 2
    },
<<<<<<< HEAD
    "src/session/mod.rs": {
      "coverage_percentage": 0.6,
      "has_tests": true,
      "untested_count": 5
    },
    "src/cook/workflow/mod.rs": {
      "coverage_percentage": 0.0,
      "has_tests": false,
      "untested_count": 0
    },
    "src/config/command_validator.rs": {
      "coverage_percentage": 0.7839195979899497,
      "has_tests": true,
      "untested_count": 15
    },
    "src/subprocess/mock.rs": {
      "coverage_percentage": 0.7066666666666667,
      "has_tests": true,
      "untested_count": 11
    },
    "tests/context_integration.rs": {
      "coverage_percentage": 0.0,
      "has_tests": false,
      "untested_count": 1
    },
    "tests/workflow_tests.rs": {
      "coverage_percentage": 0.0,
      "has_tests": false,
      "untested_count": 12
    },
    "src/context/conventions.rs": {
      "coverage_percentage": 0.7427184466019418,
      "has_tests": true,
      "untested_count": 26
    },
    "src/cook/interaction/display.rs": {
      "coverage_percentage": 0.42857142857142855,
      "has_tests": true,
      "untested_count": 26
    },
    "src/abstractions/mod.rs": {
=======
    "tests/edge_case_tests.rs": {
      "coverage_percentage": 0.0,
      "has_tests": false,
      "untested_count": 7
    },
    "src/git/parsers.rs": {
      "coverage_percentage": 0.8617021276595744,
      "has_tests": true,
      "untested_count": 12
    },
    "src/simple_state/tests.rs": {
      "coverage_percentage": 0.0,
      "has_tests": false,
      "untested_count": 15
    },
    "src/cook/mod.rs": {
      "coverage_percentage": 0.46938775510204084,
      "has_tests": true,
      "untested_count": 6
    },
    "src/analyze/command.rs": {
      "coverage_percentage": 0.3382352941176471,
      "has_tests": true,
      "untested_count": 3
    },
    "tests/subprocess_tests.rs": {
      "coverage_percentage": 0.0,
      "has_tests": false,
      "untested_count": 8
    },
    "src/metrics/registry.rs": {
      "coverage_percentage": 0.4074074074074074,
      "has_tests": true,
      "untested_count": 14
    },
    "src/cook/git_ops.rs": {
      "coverage_percentage": 0.21052631578947367,
      "has_tests": true,
      "untested_count": 8
    },
    "src/config/command_validator.rs": {
      "coverage_percentage": 0.7839195979899497,
      "has_tests": true,
      "untested_count": 15
    },
    "src/lib.rs": {
>>>>>>> 37251ca5
      "coverage_percentage": 0.0,
      "has_tests": false,
      "untested_count": 0
    },
<<<<<<< HEAD
    "src/metrics/performance.rs": {
      "coverage_percentage": 0.0,
      "has_tests": false,
      "untested_count": 9
    },
    "src/analyze/command.rs": {
      "coverage_percentage": 0.38392857142857145,
      "has_tests": true,
      "untested_count": 3
    },
    "src/cook/execution/claude.rs": {
      "coverage_percentage": 0.4426229508196721,
      "has_tests": true,
      "untested_count": 7
    },
    "src/config/metadata_parser.rs": {
      "coverage_percentage": 0.868421052631579,
      "has_tests": true,
      "untested_count": 14
    },
    "src/cook/session/adapter.rs": {
      "coverage_percentage": 0.0,
      "has_tests": false,
      "untested_count": 9
    },
    "src/analyze/tests.rs": {
      "coverage_percentage": 0.0,
      "has_tests": false,
      "untested_count": 17
    },
    "tests/subprocess_tests.rs": {
      "coverage_percentage": 0.0,
      "has_tests": false,
      "untested_count": 8
    },
    "src/cook/session/summary.rs": {
      "coverage_percentage": 0.0,
      "has_tests": false,
      "untested_count": 0
    },
    "src/testing/mod.rs": {
      "coverage_percentage": 0.0,
      "has_tests": false,
      "untested_count": 28
    },
    "tests/cli_tests.rs": {
      "coverage_percentage": 0.0,
      "has_tests": false,
      "untested_count": 15
    },
    "src/cook/signal_handler.rs": {
=======
    "src/config/loader.rs": {
      "coverage_percentage": 0.7735849056603774,
      "has_tests": true,
      "untested_count": 13
    },
    "src/metrics/storage.rs": {
      "coverage_percentage": 0.8817204301075269,
      "has_tests": true,
      "untested_count": 10
    },
    "src/simple_state/cache.rs": {
      "coverage_percentage": 0.4264705882352941,
      "has_tests": true,
      "untested_count": 5
    },
    "src/context/tarpaulin_coverage.rs": {
      "coverage_percentage": 0.7018633540372671,
      "has_tests": true,
      "untested_count": 12
    },
    "src/cook/metrics/collector.rs": {
      "coverage_percentage": 0.12087912087912088,
      "has_tests": true,
      "untested_count": 8
    },
    "src/session/storage.rs": {
      "coverage_percentage": 0.9285714285714286,
      "has_tests": true,
      "untested_count": 13
    },
    "src/session/mod.rs": {
      "coverage_percentage": 0.6,
      "has_tests": true,
      "untested_count": 5
    },
    "src/cook/session/state.rs": {
      "coverage_percentage": 0.5,
      "has_tests": true,
      "untested_count": 7
    },
    "src/session/events.rs": {
      "coverage_percentage": 0.4,
      "has_tests": true,
      "untested_count": 9
    },
    "src/abstractions/exit_status.rs": {
>>>>>>> 37251ca5
      "coverage_percentage": 0.0,
      "has_tests": false,
      "untested_count": 2
    },
<<<<<<< HEAD
    "tests/metrics_integration.rs": {
      "coverage_percentage": 0.0,
      "has_tests": false,
      "untested_count": 10
    },
    "src/cook/session/tracker.rs": {
      "coverage_percentage": 0.7368421052631579,
      "has_tests": true,
      "untested_count": 13
    },
    "src/cook/coordinators/environment.rs": {
      "coverage_percentage": 0.034482758620689655,
      "has_tests": true,
      "untested_count": 9
    },
    "src/context/architecture.rs": {
      "coverage_percentage": 0.6012269938650306,
      "has_tests": true,
      "untested_count": 11
    },
    "tests/unified_scoring_tests.rs": {
      "coverage_percentage": 0.0,
      "has_tests": false,
      "untested_count": 5
    },
    "src/worktree/manager.rs": {
      "coverage_percentage": 0.545045045045045,
      "has_tests": true,
      "untested_count": 14
    },
    "src/context/hybrid_coverage.rs": {
      "coverage_percentage": 0.0,
      "has_tests": false,
      "untested_count": 19
    },
    "src/cook/execution/mod.rs": {
      "coverage_percentage": 0.3,
      "has_tests": true,
      "untested_count": 3
    },
    "src/cook/retry.rs": {
      "coverage_percentage": 0.7941176470588235,
      "has_tests": true,
      "untested_count": 29
    },
    "src/subprocess/mod.rs": {
      "coverage_percentage": 1.0,
      "has_tests": true,
      "untested_count": 6
    },
    "src/context/tarpaulin_coverage.rs": {
      "coverage_percentage": 0.7018633540372671,
      "has_tests": true,
      "untested_count": 12
    },
    "src/abstractions/git.rs": {
      "coverage_percentage": 0.7641509433962265,
      "has_tests": true,
      "untested_count": 31
    },
    "src/cook/metrics/reporter.rs": {
      "coverage_percentage": 0.7692307692307693,
      "has_tests": true,
      "untested_count": 8
    },
    "src/metrics/registry.rs": {
      "coverage_percentage": 0.4074074074074074,
      "has_tests": true,
      "untested_count": 14
    },
    "src/main.rs": {
      "coverage_percentage": 0.3333333333333333,
      "has_tests": true,
      "untested_count": 7
    },
    "src/cook/coordinators/session.rs": {
      "coverage_percentage": 0.058823529411764705,
      "has_tests": true,
      "untested_count": 8
    },
    "src/git/parsers.rs": {
      "coverage_percentage": 0.8617021276595744,
      "has_tests": true,
      "untested_count": 12
    },
    "src/metrics/collector.rs": {
      "coverage_percentage": 0.27586206896551724,
      "has_tests": true,
      "untested_count": 4
    },
    "src/cook/execution/runner.rs": {
      "coverage_percentage": 0.8333333333333334,
      "has_tests": true,
      "untested_count": 14
    },
    "src/cook/metrics/collector.rs": {
      "coverage_percentage": 0.12087912087912088,
      "has_tests": true,
      "untested_count": 8
    },
    "src/abstractions/claude.rs": {
      "coverage_percentage": 0.36813186813186816,
      "has_tests": true,
      "untested_count": 19
    },
    "src/config/dynamic_registry.rs": {
      "coverage_percentage": 0.32061068702290074,
      "has_tests": true,
      "untested_count": 9
    },
    "src/cook/interaction/mod.rs": {
      "coverage_percentage": 0.6190476190476191,
      "has_tests": true,
      "untested_count": 56
    },
    "src/session/state.rs": {
      "coverage_percentage": 0.9615384615384616,
      "has_tests": true,
      "untested_count": 9
    },
    "src/metrics/events.rs": {
      "coverage_percentage": 0.6333333333333333,
      "has_tests": true,
      "untested_count": 12
=======
    "src/metrics/history.rs": {
      "coverage_percentage": 0.4716981132075472,
      "has_tests": true,
      "untested_count": 5
    },
    "src/cook/coordinators/execution.rs": {
      "coverage_percentage": 0.02040816326530612,
      "has_tests": true,
      "untested_count": 7
    },
    "src/cook/metrics/mod.rs": {
      "coverage_percentage": 1.0,
      "has_tests": true,
      "untested_count": 6
    },
    "src/subprocess/mock.rs": {
      "coverage_percentage": 0.7066666666666667,
      "has_tests": true,
      "untested_count": 11
    },
    "src/metrics/complexity.rs": {
      "coverage_percentage": 0.0,
      "has_tests": false,
      "untested_count": 10
    },
    "src/simple_state/mod.rs": {
      "coverage_percentage": 0.0,
      "has_tests": false,
      "untested_count": 1
    },
    "src/cook/interaction/prompts.rs": {
      "coverage_percentage": 0.05714285714285714,
      "has_tests": true,
      "untested_count": 10
    },
    "src/cook/session/mod.rs": {
      "coverage_percentage": 0.0,
      "has_tests": false,
      "untested_count": 6
    },
    "src/worktree/mod.rs": {
      "coverage_percentage": 1.0,
      "has_tests": true,
      "untested_count": 1
    },
    "tests/cli_tests.rs": {
      "coverage_percentage": 0.0,
      "has_tests": false,
      "untested_count": 15
    },
    "src/cook/session/summary.rs": {
      "coverage_percentage": 0.0,
      "has_tests": false,
      "untested_count": 0
    },
    "src/context/dependencies.rs": {
      "coverage_percentage": 0.6166666666666667,
      "has_tests": true,
      "untested_count": 17
    },
    "src/init/command.rs": {
      "coverage_percentage": 0.0,
      "has_tests": false,
      "untested_count": 0
    },
    "tests/workflow_commit_verification_tests.rs": {
      "coverage_percentage": 0.0,
      "has_tests": false,
      "untested_count": 6
    },
    "src/cook/interaction/display.rs": {
      "coverage_percentage": 0.42857142857142855,
      "has_tests": true,
      "untested_count": 26
    },
    "src/config/command.rs": {
      "coverage_percentage": 0.8,
      "has_tests": true,
      "untested_count": 17
    },
    "src/metrics/testing.rs": {
      "coverage_percentage": 0.5147058823529411,
      "has_tests": true,
      "untested_count": 17
    },
    "src/cook/session/migration.rs": {
      "coverage_percentage": 0.0,
      "has_tests": false,
      "untested_count": 4
    },
    "src/cook/command.rs": {
      "coverage_percentage": 0.0,
      "has_tests": false,
      "untested_count": 0
    },
    "src/cook/coordinators/workflow.rs": {
      "coverage_percentage": 0.034482758620689655,
      "has_tests": true,
      "untested_count": 10
    },
    "src/git/mod.rs": {
      "coverage_percentage": 0.22142857142857142,
      "has_tests": true,
      "untested_count": 25
    },
    "src/subprocess/error.rs": {
      "coverage_percentage": 0.0,
      "has_tests": false,
      "untested_count": 0
>>>>>>> 37251ca5
    },
    "src/session/tests.rs": {
      "coverage_percentage": 0.0,
      "has_tests": false,
      "untested_count": 7
    },
<<<<<<< HEAD
    "src/git/error.rs": {
      "coverage_percentage": 0.0,
      "has_tests": false,
      "untested_count": 2
    },
    "src/cook/metrics/mod.rs": {
      "coverage_percentage": 1.0,
      "has_tests": true,
      "untested_count": 6
    },
    "tests/workflow_commit_verification_tests.rs": {
      "coverage_percentage": 0.0,
      "has_tests": false,
      "untested_count": 6
=======
    "src/cook/tests.rs": {
      "coverage_percentage": 0.0,
      "has_tests": false,
      "untested_count": 25
    },
    "src/context/optimized_hybrid.rs": {
      "coverage_percentage": 0.6981132075471698,
      "has_tests": true,
      "untested_count": 2
    },
    "tests/metrics_integration.rs": {
      "coverage_percentage": 0.0,
      "has_tests": false,
      "untested_count": 10
    },
    "src/metrics/performance.rs": {
      "coverage_percentage": 0.0,
      "has_tests": false,
      "untested_count": 9
    },
    "src/subprocess/tests.rs": {
      "coverage_percentage": 0.0,
      "has_tests": false,
      "untested_count": 10
    },
    "src/cook/execution/runner.rs": {
      "coverage_percentage": 0.8333333333333334,
      "has_tests": true,
      "untested_count": 14
    },
    "src/session/state.rs": {
      "coverage_percentage": 0.9615384615384616,
      "has_tests": true,
      "untested_count": 9
>>>>>>> 37251ca5
    },
    "src/worktree/state.rs": {
      "coverage_percentage": 0.0,
      "has_tests": false,
      "untested_count": 0
    },
<<<<<<< HEAD
=======
    "src/cook/interaction/mod.rs": {
      "coverage_percentage": 0.6190476190476191,
      "has_tests": true,
      "untested_count": 56
    },
    "src/cook/workflow/executor.rs": {
      "coverage_percentage": 0.6597222222222222,
      "has_tests": true,
      "untested_count": 9
    },
>>>>>>> 37251ca5
    "src/config/command_discovery.rs": {
      "coverage_percentage": 0.675,
      "has_tests": true,
      "untested_count": 6
    },
<<<<<<< HEAD
    "src/lib.rs": {
      "coverage_percentage": 0.0,
      "has_tests": false,
      "untested_count": 0
    },
    "src/cook/session/migration.rs": {
=======
    "src/cook/orchestrator.rs": {
      "coverage_percentage": 0.5357142857142857,
      "has_tests": true,
      "untested_count": 36
    },
    "src/cook/retry.rs": {
      "coverage_percentage": 0.7941176470588235,
      "has_tests": true,
      "untested_count": 29
    },
    "src/analyze/mod.rs": {
      "coverage_percentage": 0.0,
      "has_tests": false,
      "untested_count": 1
    },
    "tests/context_optimization_tests.rs": {
>>>>>>> 37251ca5
      "coverage_percentage": 0.0,
      "has_tests": false,
      "untested_count": 4
    },
<<<<<<< HEAD
=======
    "src/analyze/tests.rs": {
      "coverage_percentage": 0.0,
      "has_tests": false,
      "untested_count": 17
    },
>>>>>>> 37251ca5
    "tests/command_parsing_tests.rs": {
      "coverage_percentage": 0.0,
      "has_tests": false,
      "untested_count": 8
    },
<<<<<<< HEAD
    "tests/cook_tests.rs": {
      "coverage_percentage": 0.0,
      "has_tests": false,
      "untested_count": 5
    },
    "src/cook/interaction/prompts.rs": {
      "coverage_percentage": 0.05714285714285714,
      "has_tests": true,
      "untested_count": 10
    },
    "src/cook/coordinators/workflow.rs": {
      "coverage_percentage": 0.034482758620689655,
      "has_tests": true,
      "untested_count": 10
    },
    "src/cook/mod_tests.rs": {
      "coverage_percentage": 0.0,
      "has_tests": false,
      "untested_count": 36
    },
    "src/metrics/backends.rs": {
      "coverage_percentage": 0.39436619718309857,
      "has_tests": true,
      "untested_count": 22
    },
    "tests/config_integration_tests.rs": {
      "coverage_percentage": 0.0,
      "has_tests": false,
      "untested_count": 1
    },
    "src/cook/git_ops.rs": {
      "coverage_percentage": 0.21052631578947367,
      "has_tests": true,
      "untested_count": 8
    },
    "src/simple_state/types.rs": {
      "coverage_percentage": 0.8461538461538461,
      "has_tests": true,
      "untested_count": 4
    },
    "src/metrics/complexity.rs": {
      "coverage_percentage": 0.0,
      "has_tests": false,
      "untested_count": 10
    },
    "src/session/persistence.rs": {
      "coverage_percentage": 1.0,
      "has_tests": true,
      "untested_count": 4
    },
    "src/simple_state/mod.rs": {
      "coverage_percentage": 0.0,
      "has_tests": false,
      "untested_count": 1
    },
    "src/subprocess/git.rs": {
      "coverage_percentage": 0.2169811320754717,
      "has_tests": true,
      "untested_count": 6
    },
    "src/worktree/tests.rs": {
      "coverage_percentage": 0.0,
      "has_tests": false,
      "untested_count": 9
    },
    "src/subprocess/claude.rs": {
      "coverage_percentage": 0.42857142857142855,
      "has_tests": true,
      "untested_count": 3
=======
    "tests/workflow_tests.rs": {
      "coverage_percentage": 0.0,
      "has_tests": false,
      "untested_count": 12
    },
    "src/cook/session/tracker.rs": {
      "coverage_percentage": 0.7368421052631579,
      "has_tests": true,
      "untested_count": 13
    },
    "src/metrics/context.rs": {
      "coverage_percentage": 0.4186046511627907,
      "has_tests": true,
      "untested_count": 12
    },
    "src/metrics/quality.rs": {
      "coverage_percentage": 0.0,
      "has_tests": false,
      "untested_count": 8
    },
    "src/cook/execution/mod.rs": {
      "coverage_percentage": 0.3,
      "has_tests": true,
      "untested_count": 3
    },
    "src/subprocess/builder.rs": {
      "coverage_percentage": 0.9090909090909091,
      "has_tests": true,
      "untested_count": 7
    },
    "src/session/manager.rs": {
      "coverage_percentage": 0.8898305084745762,
      "has_tests": true,
      "untested_count": 11
    },
    "src/cook/coordinators/environment.rs": {
      "coverage_percentage": 0.034482758620689655,
      "has_tests": true,
      "untested_count": 9
    },
    "src/abstractions/mod.rs": {
      "coverage_percentage": 0.0,
      "has_tests": false,
      "untested_count": 0
    },
    "src/testing/mod.rs": {
      "coverage_percentage": 0.0,
      "has_tests": false,
      "untested_count": 28
    },
    "src/config/workflow.rs": {
      "coverage_percentage": 0.0,
      "has_tests": false,
      "untested_count": 0
    },
    "src/context/conventions.rs": {
      "coverage_percentage": 0.7427184466019418,
      "has_tests": true,
      "untested_count": 26
    },
    "src/context/mod.rs": {
      "coverage_percentage": 0.8253968253968254,
      "has_tests": true,
      "untested_count": 9
    },
    "src/abstractions/claude.rs": {
      "coverage_percentage": 0.36813186813186816,
      "has_tests": true,
      "untested_count": 19
>>>>>>> 37251ca5
    },
    "src/git/scenario.rs": {
      "coverage_percentage": 0.6020408163265306,
      "has_tests": true,
      "untested_count": 32
    },
<<<<<<< HEAD
    "tests/error_handling_tests.rs": {
      "coverage_percentage": 0.0,
      "has_tests": false,
      "untested_count": 6
    },
    "src/config/command_parser.rs": {
      "coverage_percentage": 0.9696969696969697,
      "has_tests": true,
      "untested_count": 10
    },
    "src/cook/command.rs": {
      "coverage_percentage": 0.0,
      "has_tests": false,
      "untested_count": 0
    },
    "src/cook/tests.rs": {
      "coverage_percentage": 0.0,
      "has_tests": false,
      "untested_count": 25
    },
    "tests/edge_case_tests.rs": {
      "coverage_percentage": 0.0,
      "has_tests": false,
      "untested_count": 7
    },
    "src/cook/orchestrator.rs": {
      "coverage_percentage": 0.5186335403726708,
      "has_tests": true,
      "untested_count": 36
    },
    "tests/common/mod.rs": {
      "coverage_percentage": 0.0,
      "has_tests": false,
      "untested_count": 19
    },
    "src/session/manager.rs": {
      "coverage_percentage": 0.8898305084745762,
      "has_tests": true,
      "untested_count": 11
    },
    "src/cook/coordinators/execution.rs": {
      "coverage_percentage": 0.02040816326530612,
      "has_tests": true,
      "untested_count": 7
    },
    "src/config/workflow.rs": {
=======
    "src/worktree/tests.rs": {
      "coverage_percentage": 0.0,
      "has_tests": false,
      "untested_count": 9
    },
    "src/cook/coordinators/session.rs": {
      "coverage_percentage": 0.058823529411764705,
      "has_tests": true,
      "untested_count": 8
    },
    "tests/config_integration_tests.rs": {
      "coverage_percentage": 0.0,
      "has_tests": false,
      "untested_count": 1
    },
    "src/abstractions/git.rs": {
      "coverage_percentage": 0.7641509433962265,
      "has_tests": true,
      "untested_count": 31
    },
    "src/context/hybrid_coverage.rs": {
      "coverage_percentage": 0.6538461538461539,
      "has_tests": true,
      "untested_count": 17
    },
    "src/metrics/mod.rs": {
      "coverage_percentage": 0.38235294117647056,
      "has_tests": true,
      "untested_count": 14
    },
    "src/cook/coordinators/mod.rs": {
>>>>>>> 37251ca5
      "coverage_percentage": 0.0,
      "has_tests": false,
      "untested_count": 0
    },
<<<<<<< HEAD
    "src/cook/coordinators/mod.rs": {
      "coverage_percentage": 0.0,
      "has_tests": false,
      "untested_count": 0
    },
    "src/init/mod.rs": {
      "coverage_percentage": 0.6185567010309279,
      "has_tests": true,
      "untested_count": 17
    },
    "src/config/mod.rs": {
      "coverage_percentage": 1.0,
      "has_tests": true,
      "untested_count": 21
    },
    "src/cook/workflow/executor.rs": {
      "coverage_percentage": 0.6597222222222222,
      "has_tests": true,
      "untested_count": 9
    },
    "src/config/command.rs": {
      "coverage_percentage": 0.8,
      "has_tests": true,
      "untested_count": 17
    },
    "src/cook/analysis/runner.rs": {
      "coverage_percentage": 0.475,
      "has_tests": true,
      "untested_count": 9
    },
    "src/git/mod.rs": {
      "coverage_percentage": 0.22142857142857142,
      "has_tests": true,
      "untested_count": 25
    },
    "src/cook/analysis/mod.rs": {
      "coverage_percentage": 0.0,
      "has_tests": false,
      "untested_count": 5
    },
    "src/context/summary.rs": {
      "coverage_percentage": 0.732484076433121,
      "has_tests": true,
      "untested_count": 4
    },
    "src/cook/session/state.rs": {
      "coverage_percentage": 0.5,
      "has_tests": true,
      "untested_count": 7
    },
    "src/subprocess/builder.rs": {
      "coverage_percentage": 0.9090909090909091,
      "has_tests": true,
      "untested_count": 7
    },
    "src/simple_state/tests.rs": {
      "coverage_percentage": 0.0,
      "has_tests": false,
      "untested_count": 15
    },
    "tests/context_optimization_tests.rs": {
      "coverage_percentage": 0.0,
      "has_tests": false,
      "untested_count": 4
    },
    "src/context/optimized_hybrid.rs": {
      "coverage_percentage": 0.0,
      "has_tests": false,
      "untested_count": 3
    },
    "src/scoring/mod.rs": {
      "coverage_percentage": 0.8733333333333333,
      "has_tests": true,
      "untested_count": 9
    },
    "src/metrics/context.rs": {
      "coverage_percentage": 0.4186046511627907,
=======
    "src/git/error.rs": {
      "coverage_percentage": 0.0,
      "has_tests": false,
      "untested_count": 2
    },
    "src/session/config.rs": {
      "coverage_percentage": 1.0,
      "has_tests": true,
      "untested_count": 6
    },
    "src/cook/analysis/cache.rs": {
      "coverage_percentage": 0.813953488372093,
      "has_tests": true,
      "untested_count": 10
    },
    "src/main.rs": {
      "coverage_percentage": 0.3333333333333333,
      "has_tests": true,
      "untested_count": 7
    },
    "src/config/command_parser.rs": {
      "coverage_percentage": 0.9696969696969697,
      "has_tests": true,
      "untested_count": 10
    },
    "src/simple_state/types.rs": {
      "coverage_percentage": 0.8461538461538461,
      "has_tests": true,
      "untested_count": 4
    },
    "src/subprocess/git.rs": {
      "coverage_percentage": 0.2169811320754717,
      "has_tests": true,
      "untested_count": 6
    },
    "src/context/size_manager.rs": {
      "coverage_percentage": 0.4857142857142857,
      "has_tests": true,
      "untested_count": 7
    },
    "src/metrics/events.rs": {
      "coverage_percentage": 0.6333333333333333,
>>>>>>> 37251ca5
      "has_tests": true,
      "untested_count": 12
    },
    "tests/worktree_integration_tests.rs": {
      "coverage_percentage": 0.0,
      "has_tests": false,
      "untested_count": 8
    },
<<<<<<< HEAD
    "src/cook/session/mod.rs": {
      "coverage_percentage": 0.0,
      "has_tests": false,
      "untested_count": 6
    },
    "src/metrics/testing.rs": {
      "coverage_percentage": 0.5147058823529411,
      "has_tests": true,
      "untested_count": 17
    },
    "src/context/dependencies.rs": {
      "coverage_percentage": 0.6166666666666667,
      "has_tests": true,
      "untested_count": 17
    },
    "src/worktree/mod.rs": {
      "coverage_percentage": 1.0,
      "has_tests": true,
      "untested_count": 1
=======
    "src/cook/mod_tests.rs": {
      "coverage_percentage": 0.0,
      "has_tests": false,
      "untested_count": 36
    },
    "tests/cook_iteration_tests.rs": {
      "coverage_percentage": 0.0,
      "has_tests": false,
      "untested_count": 12
    },
    "src/subprocess/claude.rs": {
      "coverage_percentage": 0.42857142857142855,
      "has_tests": true,
      "untested_count": 3
>>>>>>> 37251ca5
    },
    "src/git/types.rs": {
      "coverage_percentage": 0.7592592592592593,
      "has_tests": true,
      "untested_count": 16
<<<<<<< HEAD
    },
    "src/cook/analysis/cache.rs": {
      "coverage_percentage": 0.813953488372093,
      "has_tests": true,
      "untested_count": 10
    }
  },
  "overall_coverage": 0.5509423267677483,
  "untested_summary": {
    "total_count": 1286,
    "by_criticality": {
      "Low": 1194,
      "Medium": 91,
      "High": 1
=======
    }
  },
  "overall_coverage": 0.5500693481276006,
  "untested_summary": {
    "total_count": 1278,
    "by_criticality": {
      "High": 1,
      "Medium": 90,
      "Low": 1187
>>>>>>> 37251ca5
    },
    "by_file": [
      {
        "file": "src/cook/interaction/mod.rs",
        "count": 56,
        "highest_criticality": "Medium"
      },
      {
        "file": "src/cook/orchestrator.rs",
        "count": 36,
        "highest_criticality": "Medium"
      },
      {
        "file": "src/cook/mod_tests.rs",
        "count": 36,
        "highest_criticality": "Medium"
      },
      {
        "file": "src/git/scenario.rs",
        "count": 32,
        "highest_criticality": "Medium"
      },
      {
        "file": "src/abstractions/git.rs",
        "count": 31,
        "highest_criticality": "Low"
      },
      {
        "file": "src/context/debt.rs",
        "count": 30,
        "highest_criticality": "Medium"
      },
      {
        "file": "src/cook/retry.rs",
        "count": 29,
        "highest_criticality": "High"
      },
      {
        "file": "src/testing/mod.rs",
        "count": 28,
        "highest_criticality": "Low"
      },
      {
        "file": "src/context/conventions.rs",
        "count": 26,
        "highest_criticality": "Medium"
      },
      {
        "file": "src/cook/interaction/display.rs",
        "count": 26,
        "highest_criticality": "Medium"
      },
      {
<<<<<<< HEAD
        "file": "src/git/mod.rs",
        "count": 25,
        "highest_criticality": "Medium"
      },
      {
        "file": "src/cook/tests.rs",
        "count": 25,
        "highest_criticality": "Low"
=======
        "file": "src/cook/tests.rs",
        "count": 25,
        "highest_criticality": "Low"
      },
      {
        "file": "src/git/mod.rs",
        "count": 25,
        "highest_criticality": "Medium"
>>>>>>> 37251ca5
      },
      {
        "file": "src/metrics/backends.rs",
        "count": 22,
        "highest_criticality": "Low"
      },
      {
        "file": "src/config/mod.rs",
        "count": 21,
        "highest_criticality": "Low"
      },
      {
<<<<<<< HEAD
        "file": "src/abstractions/claude.rs",
=======
        "file": "tests/common/mod.rs",
>>>>>>> 37251ca5
        "count": 19,
        "highest_criticality": "Low"
      },
      {
<<<<<<< HEAD
        "file": "src/context/hybrid_coverage.rs",
=======
        "file": "src/abstractions/claude.rs",
>>>>>>> 37251ca5
        "count": 19,
        "highest_criticality": "Low"
      },
      {
<<<<<<< HEAD
        "file": "tests/common/mod.rs",
        "count": 19,
        "highest_criticality": "Low"
      },
      {
        "file": "src/analyze/tests.rs",
=======
        "file": "src/context/dependencies.rs",
        "count": 17,
        "highest_criticality": "Medium"
      },
      {
        "file": "src/init/mod.rs",
>>>>>>> 37251ca5
        "count": 17,
        "highest_criticality": "Medium"
      },
      {
<<<<<<< HEAD
        "file": "src/config/command.rs",
=======
        "file": "src/metrics/testing.rs",
>>>>>>> 37251ca5
        "count": 17,
        "highest_criticality": "Low"
      },
      {
<<<<<<< HEAD
        "file": "src/metrics/testing.rs",
        "count": 17,
        "highest_criticality": "Low"
=======
        "file": "src/analyze/tests.rs",
        "count": 17,
        "highest_criticality": "Medium"
>>>>>>> 37251ca5
      }
    ]
  },
  "critical_gaps": [
    {
      "file": "src/cook/retry.rs",
      "critical_functions": [
        "test_format_subprocess_error_unauthorized"
      ],
      "coverage_percentage": 0.7941176470588235
    }
  ]
}<|MERGE_RESOLUTION|>--- conflicted
+++ resolved
@@ -1,1230 +1,624 @@
 {
   "file_coverage": {
-<<<<<<< HEAD
-    "tests/cook_iteration_tests.rs": {
-      "coverage_percentage": 0.0,
-      "has_tests": false,
-      "untested_count": 12
+    "src/simple_state/state.rs": {
+      "coverage_percentage": 0.8461538461538461,
+      "has_tests": true,
+      "untested_count": 3
+    },
+    "src/subprocess/mod.rs": {
+      "coverage_percentage": 1.0,
+      "has_tests": true,
+      "untested_count": 6
+    },
+    "src/cook/analysis/mod.rs": {
+      "coverage_percentage": 0.0,
+      "has_tests": false,
+      "untested_count": 5
+    },
+    "src/context/summary.rs": {
+      "coverage_percentage": 0.732484076433121,
+      "has_tests": true,
+      "untested_count": 4
+    },
+    "src/session/persistence.rs": {
+      "coverage_percentage": 1.0,
+      "has_tests": true,
+      "untested_count": 4
+    },
+    "tests/cook_tests.rs": {
+      "coverage_percentage": 0.0,
+      "has_tests": false,
+      "untested_count": 5
+    },
+    "tests/common/mod.rs": {
+      "coverage_percentage": 0.0,
+      "has_tests": false,
+      "untested_count": 19
+    },
+    "src/config/metadata_parser.rs": {
+      "coverage_percentage": 0.868421052631579,
+      "has_tests": true,
+      "untested_count": 14
+    },
+    "src/init/mod.rs": {
+      "coverage_percentage": 0.6288659793814433,
+      "has_tests": true,
+      "untested_count": 17
+    },
+    "tests/context_integration.rs": {
+      "coverage_percentage": 0.0,
+      "has_tests": false,
+      "untested_count": 1
+    },
+    "src/context/analyzer.rs": {
+      "coverage_percentage": 0.24096385542168675,
+      "has_tests": true,
+      "untested_count": 8
+    },
+    "src/cook/execution/claude.rs": {
+      "coverage_percentage": 0.4426229508196721,
+      "has_tests": true,
+      "untested_count": 7
+    },
+    "src/config/dynamic_registry.rs": {
+      "coverage_percentage": 0.32061068702290074,
+      "has_tests": true,
+      "untested_count": 9
+    },
+    "src/scoring/mod.rs": {
+      "coverage_percentage": 0.7652173913043478,
+      "has_tests": true,
+      "untested_count": 8
+    },
+    "src/cook/workflow/mod.rs": {
+      "coverage_percentage": 0.0,
+      "has_tests": false,
+      "untested_count": 0
+    },
+    "src/metrics/backends.rs": {
+      "coverage_percentage": 0.39436619718309857,
+      "has_tests": true,
+      "untested_count": 22
     },
     "src/subprocess/runner.rs": {
       "coverage_percentage": 0.5797101449275363,
       "has_tests": true,
       "untested_count": 4
     },
-    "src/session/config.rs": {
-=======
-    "src/simple_state/state.rs": {
-      "coverage_percentage": 0.8461538461538461,
+    "src/init/templates.rs": {
+      "coverage_percentage": 1.0,
+      "has_tests": true,
+      "untested_count": 1
+    },
+    "src/context/debt.rs": {
+      "coverage_percentage": 0.7396226415094339,
+      "has_tests": true,
+      "untested_count": 30
+    },
+    "tests/error_handling_tests.rs": {
+      "coverage_percentage": 0.0,
+      "has_tests": false,
+      "untested_count": 6
+    },
+    "src/config/mod.rs": {
+      "coverage_percentage": 1.0,
+      "has_tests": true,
+      "untested_count": 21
+    },
+    "src/metrics/collector.rs": {
+      "coverage_percentage": 0.24285714285714285,
+      "has_tests": true,
+      "untested_count": 5
+    },
+    "src/cook/analysis/runner.rs": {
+      "coverage_percentage": 0.475,
+      "has_tests": true,
+      "untested_count": 9
+    },
+    "src/worktree/manager.rs": {
+      "coverage_percentage": 0.545045045045045,
+      "has_tests": true,
+      "untested_count": 14
+    },
+    "src/cook/session/adapter.rs": {
+      "coverage_percentage": 0.0,
+      "has_tests": false,
+      "untested_count": 9
+    },
+    "src/context/architecture.rs": {
+      "coverage_percentage": 0.6012269938650306,
+      "has_tests": true,
+      "untested_count": 11
+    },
+    "src/cook/metrics/reporter.rs": {
+      "coverage_percentage": 0.7692307692307693,
+      "has_tests": true,
+      "untested_count": 8
+    },
+    "src/cook/signal_handler.rs": {
+      "coverage_percentage": 0.0,
+      "has_tests": false,
+      "untested_count": 2
+    },
+    "tests/edge_case_tests.rs": {
+      "coverage_percentage": 0.0,
+      "has_tests": false,
+      "untested_count": 7
+    },
+    "src/git/parsers.rs": {
+      "coverage_percentage": 0.8617021276595744,
+      "has_tests": true,
+      "untested_count": 12
+    },
+    "src/simple_state/tests.rs": {
+      "coverage_percentage": 0.0,
+      "has_tests": false,
+      "untested_count": 15
+    },
+    "src/cook/mod.rs": {
+      "coverage_percentage": 0.46938775510204084,
+      "has_tests": true,
+      "untested_count": 6
+    },
+    "src/analyze/command.rs": {
+      "coverage_percentage": 0.3382352941176471,
       "has_tests": true,
       "untested_count": 3
     },
-    "src/subprocess/mod.rs": {
->>>>>>> 37251ca5
-      "coverage_percentage": 1.0,
-      "has_tests": true,
-      "untested_count": 6
-    },
-<<<<<<< HEAD
+    "tests/subprocess_tests.rs": {
+      "coverage_percentage": 0.0,
+      "has_tests": false,
+      "untested_count": 8
+    },
+    "src/metrics/registry.rs": {
+      "coverage_percentage": 0.4074074074074074,
+      "has_tests": true,
+      "untested_count": 14
+    },
+    "src/cook/git_ops.rs": {
+      "coverage_percentage": 0.21052631578947367,
+      "has_tests": true,
+      "untested_count": 8
+    },
+    "src/config/command_validator.rs": {
+      "coverage_percentage": 0.7839195979899497,
+      "has_tests": true,
+      "untested_count": 15
+    },
+    "src/lib.rs": {
+      "coverage_percentage": 0.0,
+      "has_tests": false,
+      "untested_count": 0
+    },
+    "src/config/loader.rs": {
+      "coverage_percentage": 0.7735849056603774,
+      "has_tests": true,
+      "untested_count": 13
+    },
+    "src/metrics/storage.rs": {
+      "coverage_percentage": 0.8817204301075269,
+      "has_tests": true,
+      "untested_count": 10
+    },
+    "src/simple_state/cache.rs": {
+      "coverage_percentage": 0.4264705882352941,
+      "has_tests": true,
+      "untested_count": 5
+    },
+    "src/context/tarpaulin_coverage.rs": {
+      "coverage_percentage": 0.7018633540372671,
+      "has_tests": true,
+      "untested_count": 12
+    },
+    "src/cook/metrics/collector.rs": {
+      "coverage_percentage": 0.12087912087912088,
+      "has_tests": true,
+      "untested_count": 8
+    },
+    "src/session/storage.rs": {
+      "coverage_percentage": 0.9285714285714286,
+      "has_tests": true,
+      "untested_count": 13
+    },
+    "src/session/mod.rs": {
+      "coverage_percentage": 0.6,
+      "has_tests": true,
+      "untested_count": 5
+    },
+    "src/cook/session/state.rs": {
+      "coverage_percentage": 0.5,
+      "has_tests": true,
+      "untested_count": 7
+    },
+    "src/session/events.rs": {
+      "coverage_percentage": 0.4,
+      "has_tests": true,
+      "untested_count": 9
+    },
+    "src/abstractions/exit_status.rs": {
+      "coverage_percentage": 0.0,
+      "has_tests": false,
+      "untested_count": 2
+    },
     "src/metrics/history.rs": {
       "coverage_percentage": 0.4716981132075472,
       "has_tests": true,
       "untested_count": 5
     },
-    "src/session/storage.rs": {
-      "coverage_percentage": 0.9285714285714286,
+    "src/cook/coordinators/execution.rs": {
+      "coverage_percentage": 0.02040816326530612,
+      "has_tests": true,
+      "untested_count": 7
+    },
+    "src/cook/metrics/mod.rs": {
+      "coverage_percentage": 1.0,
+      "has_tests": true,
+      "untested_count": 6
+    },
+    "src/subprocess/mock.rs": {
+      "coverage_percentage": 0.7066666666666667,
+      "has_tests": true,
+      "untested_count": 11
+    },
+    "src/metrics/complexity.rs": {
+      "coverage_percentage": 0.0,
+      "has_tests": false,
+      "untested_count": 10
+    },
+    "src/simple_state/mod.rs": {
+      "coverage_percentage": 0.0,
+      "has_tests": false,
+      "untested_count": 1
+    },
+    "src/cook/interaction/prompts.rs": {
+      "coverage_percentage": 0.05714285714285714,
+      "has_tests": true,
+      "untested_count": 10
+    },
+    "src/cook/session/mod.rs": {
+      "coverage_percentage": 0.0,
+      "has_tests": false,
+      "untested_count": 6
+    },
+    "src/worktree/mod.rs": {
+      "coverage_percentage": 1.0,
+      "has_tests": true,
+      "untested_count": 1
+    },
+    "tests/cli_tests.rs": {
+      "coverage_percentage": 0.0,
+      "has_tests": false,
+      "untested_count": 15
+    },
+    "src/cook/session/summary.rs": {
+      "coverage_percentage": 0.0,
+      "has_tests": false,
+      "untested_count": 0
+    },
+    "src/context/dependencies.rs": {
+      "coverage_percentage": 0.6166666666666667,
+      "has_tests": true,
+      "untested_count": 17
+    },
+    "src/init/command.rs": {
+      "coverage_percentage": 0.0,
+      "has_tests": false,
+      "untested_count": 0
+    },
+    "tests/workflow_commit_verification_tests.rs": {
+      "coverage_percentage": 0.0,
+      "has_tests": false,
+      "untested_count": 6
+    },
+    "src/cook/interaction/display.rs": {
+      "coverage_percentage": 0.42857142857142855,
+      "has_tests": true,
+      "untested_count": 26
+    },
+    "src/config/command.rs": {
+      "coverage_percentage": 0.8,
+      "has_tests": true,
+      "untested_count": 17
+    },
+    "src/metrics/testing.rs": {
+      "coverage_percentage": 0.5147058823529411,
+      "has_tests": true,
+      "untested_count": 17
+    },
+    "src/cook/session/migration.rs": {
+      "coverage_percentage": 0.0,
+      "has_tests": false,
+      "untested_count": 4
+    },
+    "src/cook/command.rs": {
+      "coverage_percentage": 0.0,
+      "has_tests": false,
+      "untested_count": 0
+    },
+    "src/cook/coordinators/workflow.rs": {
+      "coverage_percentage": 0.034482758620689655,
+      "has_tests": true,
+      "untested_count": 10
+    },
+    "src/git/mod.rs": {
+      "coverage_percentage": 0.22142857142857142,
+      "has_tests": true,
+      "untested_count": 25
+    },
+    "src/subprocess/error.rs": {
+      "coverage_percentage": 0.0,
+      "has_tests": false,
+      "untested_count": 0
+    },
+    "src/session/tests.rs": {
+      "coverage_percentage": 0.0,
+      "has_tests": false,
+      "untested_count": 7
+    },
+    "src/cook/tests.rs": {
+      "coverage_percentage": 0.0,
+      "has_tests": false,
+      "untested_count": 25
+    },
+    "src/context/optimized_hybrid.rs": {
+      "coverage_percentage": 0.6981132075471698,
+      "has_tests": true,
+      "untested_count": 2
+    },
+    "tests/metrics_integration.rs": {
+      "coverage_percentage": 0.0,
+      "has_tests": false,
+      "untested_count": 10
+    },
+    "src/metrics/performance.rs": {
+      "coverage_percentage": 0.0,
+      "has_tests": false,
+      "untested_count": 9
+    },
+    "src/subprocess/tests.rs": {
+      "coverage_percentage": 0.0,
+      "has_tests": false,
+      "untested_count": 10
+    },
+    "src/cook/execution/runner.rs": {
+      "coverage_percentage": 0.8333333333333334,
+      "has_tests": true,
+      "untested_count": 14
+    },
+    "src/session/state.rs": {
+      "coverage_percentage": 0.9615384615384616,
+      "has_tests": true,
+      "untested_count": 9
+    },
+    "src/worktree/state.rs": {
+      "coverage_percentage": 0.0,
+      "has_tests": false,
+      "untested_count": 0
+    },
+    "src/cook/interaction/mod.rs": {
+      "coverage_percentage": 0.6190476190476191,
+      "has_tests": true,
+      "untested_count": 56
+    },
+    "src/cook/workflow/executor.rs": {
+      "coverage_percentage": 0.6597222222222222,
+      "has_tests": true,
+      "untested_count": 9
+    },
+    "src/config/command_discovery.rs": {
+      "coverage_percentage": 0.675,
+      "has_tests": true,
+      "untested_count": 6
+    },
+    "src/cook/orchestrator.rs": {
+      "coverage_percentage": 0.5357142857142857,
+      "has_tests": true,
+      "untested_count": 36
+    },
+    "src/cook/retry.rs": {
+      "coverage_percentage": 0.7941176470588235,
+      "has_tests": true,
+      "untested_count": 29
+    },
+    "src/analyze/mod.rs": {
+      "coverage_percentage": 0.0,
+      "has_tests": false,
+      "untested_count": 1
+    },
+    "tests/context_optimization_tests.rs": {
+      "coverage_percentage": 0.0,
+      "has_tests": false,
+      "untested_count": 4
+    },
+    "src/analyze/tests.rs": {
+      "coverage_percentage": 0.0,
+      "has_tests": false,
+      "untested_count": 17
+    },
+    "tests/command_parsing_tests.rs": {
+      "coverage_percentage": 0.0,
+      "has_tests": false,
+      "untested_count": 8
+    },
+    "tests/workflow_tests.rs": {
+      "coverage_percentage": 0.0,
+      "has_tests": false,
+      "untested_count": 12
+    },
+    "src/cook/session/tracker.rs": {
+      "coverage_percentage": 0.7368421052631579,
       "has_tests": true,
       "untested_count": 13
     },
+    "src/metrics/context.rs": {
+      "coverage_percentage": 0.4186046511627907,
+      "has_tests": true,
+      "untested_count": 12
+    },
+    "src/metrics/quality.rs": {
+      "coverage_percentage": 0.0,
+      "has_tests": false,
+      "untested_count": 8
+    },
+    "src/cook/execution/mod.rs": {
+      "coverage_percentage": 0.3,
+      "has_tests": true,
+      "untested_count": 3
+    },
+    "src/subprocess/builder.rs": {
+      "coverage_percentage": 0.9090909090909091,
+      "has_tests": true,
+      "untested_count": 7
+    },
+    "src/session/manager.rs": {
+      "coverage_percentage": 0.8898305084745762,
+      "has_tests": true,
+      "untested_count": 11
+    },
+    "src/cook/coordinators/environment.rs": {
+      "coverage_percentage": 0.034482758620689655,
+      "has_tests": true,
+      "untested_count": 9
+    },
+    "src/abstractions/mod.rs": {
+      "coverage_percentage": 0.0,
+      "has_tests": false,
+      "untested_count": 0
+    },
+    "src/testing/mod.rs": {
+      "coverage_percentage": 0.0,
+      "has_tests": false,
+      "untested_count": 28
+    },
+    "src/config/workflow.rs": {
+      "coverage_percentage": 0.0,
+      "has_tests": false,
+      "untested_count": 0
+    },
+    "src/context/conventions.rs": {
+      "coverage_percentage": 0.7427184466019418,
+      "has_tests": true,
+      "untested_count": 26
+    },
+    "src/context/mod.rs": {
+      "coverage_percentage": 0.8253968253968254,
+      "has_tests": true,
+      "untested_count": 9
+    },
+    "src/abstractions/claude.rs": {
+      "coverage_percentage": 0.36813186813186816,
+      "has_tests": true,
+      "untested_count": 19
+    },
+    "src/git/scenario.rs": {
+      "coverage_percentage": 0.6020408163265306,
+      "has_tests": true,
+      "untested_count": 32
+    },
+    "src/worktree/tests.rs": {
+      "coverage_percentage": 0.0,
+      "has_tests": false,
+      "untested_count": 9
+    },
+    "src/cook/coordinators/session.rs": {
+      "coverage_percentage": 0.058823529411764705,
+      "has_tests": true,
+      "untested_count": 8
+    },
+    "tests/config_integration_tests.rs": {
+      "coverage_percentage": 0.0,
+      "has_tests": false,
+      "untested_count": 1
+    },
+    "src/abstractions/git.rs": {
+      "coverage_percentage": 0.7641509433962265,
+      "has_tests": true,
+      "untested_count": 31
+    },
+    "src/context/hybrid_coverage.rs": {
+      "coverage_percentage": 0.6538461538461539,
+      "has_tests": true,
+      "untested_count": 17
+    },
     "src/metrics/mod.rs": {
-      "coverage_percentage": 0.4411764705882353,
+      "coverage_percentage": 0.38235294117647056,
       "has_tests": true,
       "untested_count": 14
     },
-    "src/analyze/mod.rs": {
-      "coverage_percentage": 0.0,
-      "has_tests": false,
-      "untested_count": 1
-    },
-    "src/subprocess/tests.rs": {
-      "coverage_percentage": 0.0,
-      "has_tests": false,
+    "src/cook/coordinators/mod.rs": {
+      "coverage_percentage": 0.0,
+      "has_tests": false,
+      "untested_count": 0
+    },
+    "src/git/error.rs": {
+      "coverage_percentage": 0.0,
+      "has_tests": false,
+      "untested_count": 2
+    },
+    "src/session/config.rs": {
+      "coverage_percentage": 1.0,
+      "has_tests": true,
+      "untested_count": 6
+    },
+    "src/cook/analysis/cache.rs": {
+      "coverage_percentage": 0.813953488372093,
+      "has_tests": true,
       "untested_count": 10
     },
-    "src/cook/mod.rs": {
-      "coverage_percentage": 0.46938775510204084,
-      "has_tests": true,
-      "untested_count": 6
-    },
-    "src/init/command.rs": {
-      "coverage_percentage": 0.0,
-      "has_tests": false,
-      "untested_count": 0
-    },
-    "src/context/debt.rs": {
-      "coverage_percentage": 0.7396226415094339,
-      "has_tests": true,
-      "untested_count": 30
-    },
-    "src/session/events.rs": {
-      "coverage_percentage": 0.4,
-      "has_tests": true,
-      "untested_count": 9
-    },
-    "src/metrics/quality.rs": {
-      "coverage_percentage": 0.0,
-      "has_tests": false,
-      "untested_count": 8
-=======
-    "src/cook/analysis/mod.rs": {
-      "coverage_percentage": 0.0,
-      "has_tests": false,
-      "untested_count": 5
-    },
-    "src/context/summary.rs": {
-      "coverage_percentage": 0.732484076433121,
+    "src/main.rs": {
+      "coverage_percentage": 0.3333333333333333,
+      "has_tests": true,
+      "untested_count": 7
+    },
+    "src/config/command_parser.rs": {
+      "coverage_percentage": 0.9696969696969697,
+      "has_tests": true,
+      "untested_count": 10
+    },
+    "src/simple_state/types.rs": {
+      "coverage_percentage": 0.8461538461538461,
       "has_tests": true,
       "untested_count": 4
     },
-    "src/session/persistence.rs": {
-      "coverage_percentage": 1.0,
-      "has_tests": true,
-      "untested_count": 4
-    },
-    "tests/cook_tests.rs": {
-      "coverage_percentage": 0.0,
-      "has_tests": false,
-      "untested_count": 5
-    },
-    "tests/common/mod.rs": {
-      "coverage_percentage": 0.0,
-      "has_tests": false,
-      "untested_count": 19
-    },
-    "src/config/metadata_parser.rs": {
-      "coverage_percentage": 0.868421052631579,
-      "has_tests": true,
-      "untested_count": 14
-    },
-    "src/init/mod.rs": {
-      "coverage_percentage": 0.6288659793814433,
-      "has_tests": true,
-      "untested_count": 17
-    },
-    "tests/context_integration.rs": {
-      "coverage_percentage": 0.0,
-      "has_tests": false,
-      "untested_count": 1
-    },
-    "src/context/analyzer.rs": {
-      "coverage_percentage": 0.24096385542168675,
-      "has_tests": true,
-      "untested_count": 8
-    },
-    "src/cook/execution/claude.rs": {
-      "coverage_percentage": 0.4426229508196721,
-      "has_tests": true,
-      "untested_count": 7
-    },
-    "src/config/dynamic_registry.rs": {
-      "coverage_percentage": 0.32061068702290074,
-      "has_tests": true,
-      "untested_count": 9
-    },
-    "src/scoring/mod.rs": {
-      "coverage_percentage": 0.7652173913043478,
-      "has_tests": true,
-      "untested_count": 8
-    },
-    "src/cook/workflow/mod.rs": {
-      "coverage_percentage": 0.0,
-      "has_tests": false,
-      "untested_count": 0
-    },
-    "src/metrics/backends.rs": {
-      "coverage_percentage": 0.39436619718309857,
-      "has_tests": true,
-      "untested_count": 22
-    },
-    "src/subprocess/runner.rs": {
-      "coverage_percentage": 0.5797101449275363,
-      "has_tests": true,
-      "untested_count": 4
->>>>>>> 37251ca5
-    },
-    "src/init/templates.rs": {
-      "coverage_percentage": 1.0,
-      "has_tests": true,
-      "untested_count": 1
-    },
-<<<<<<< HEAD
-    "src/simple_state/state.rs": {
-      "coverage_percentage": 0.8461538461538461,
-      "has_tests": true,
-      "untested_count": 3
-    },
-    "src/config/loader.rs": {
-      "coverage_percentage": 0.7735849056603774,
-      "has_tests": true,
-      "untested_count": 13
-    },
-    "src/context/analyzer.rs": {
-      "coverage_percentage": 0.20689655172413793,
-      "has_tests": true,
-      "untested_count": 8
-    },
-    "src/metrics/storage.rs": {
-      "coverage_percentage": 0.8387096774193549,
-      "has_tests": true,
-      "untested_count": 10
-    },
-    "src/simple_state/cache.rs": {
-      "coverage_percentage": 0.4264705882352941,
-      "has_tests": true,
-      "untested_count": 5
-    },
-    "src/subprocess/error.rs": {
-      "coverage_percentage": 0.0,
-      "has_tests": false,
-      "untested_count": 0
-    },
-    "src/context/mod.rs": {
-      "coverage_percentage": 0.8421052631578947,
-      "has_tests": true,
-      "untested_count": 9
+    "src/subprocess/git.rs": {
+      "coverage_percentage": 0.2169811320754717,
+      "has_tests": true,
+      "untested_count": 6
     },
     "src/context/size_manager.rs": {
       "coverage_percentage": 0.4857142857142857,
       "has_tests": true,
       "untested_count": 7
     },
-    "src/abstractions/exit_status.rs": {
-=======
-    "src/context/debt.rs": {
-      "coverage_percentage": 0.7396226415094339,
-      "has_tests": true,
-      "untested_count": 30
-    },
-    "tests/error_handling_tests.rs": {
-      "coverage_percentage": 0.0,
-      "has_tests": false,
-      "untested_count": 6
-    },
-    "src/config/mod.rs": {
-      "coverage_percentage": 1.0,
-      "has_tests": true,
-      "untested_count": 21
-    },
-    "src/metrics/collector.rs": {
-      "coverage_percentage": 0.24285714285714285,
-      "has_tests": true,
-      "untested_count": 5
-    },
-    "src/cook/analysis/runner.rs": {
-      "coverage_percentage": 0.475,
-      "has_tests": true,
-      "untested_count": 9
-    },
-    "src/worktree/manager.rs": {
-      "coverage_percentage": 0.545045045045045,
-      "has_tests": true,
-      "untested_count": 14
-    },
-    "src/cook/session/adapter.rs": {
-      "coverage_percentage": 0.0,
-      "has_tests": false,
-      "untested_count": 9
-    },
-    "src/context/architecture.rs": {
-      "coverage_percentage": 0.6012269938650306,
-      "has_tests": true,
-      "untested_count": 11
-    },
-    "src/cook/metrics/reporter.rs": {
-      "coverage_percentage": 0.7692307692307693,
-      "has_tests": true,
-      "untested_count": 8
-    },
-    "src/cook/signal_handler.rs": {
->>>>>>> 37251ca5
-      "coverage_percentage": 0.0,
-      "has_tests": false,
-      "untested_count": 2
-    },
-<<<<<<< HEAD
-    "src/session/mod.rs": {
-      "coverage_percentage": 0.6,
-      "has_tests": true,
-      "untested_count": 5
-    },
-    "src/cook/workflow/mod.rs": {
-      "coverage_percentage": 0.0,
-      "has_tests": false,
-      "untested_count": 0
-    },
-    "src/config/command_validator.rs": {
-      "coverage_percentage": 0.7839195979899497,
-      "has_tests": true,
-      "untested_count": 15
-    },
-    "src/subprocess/mock.rs": {
-      "coverage_percentage": 0.7066666666666667,
-      "has_tests": true,
-      "untested_count": 11
-    },
-    "tests/context_integration.rs": {
-      "coverage_percentage": 0.0,
-      "has_tests": false,
-      "untested_count": 1
-    },
-    "tests/workflow_tests.rs": {
-      "coverage_percentage": 0.0,
-      "has_tests": false,
-      "untested_count": 12
-    },
-    "src/context/conventions.rs": {
-      "coverage_percentage": 0.7427184466019418,
-      "has_tests": true,
-      "untested_count": 26
-    },
-    "src/cook/interaction/display.rs": {
-      "coverage_percentage": 0.42857142857142855,
-      "has_tests": true,
-      "untested_count": 26
-    },
-    "src/abstractions/mod.rs": {
-=======
-    "tests/edge_case_tests.rs": {
-      "coverage_percentage": 0.0,
-      "has_tests": false,
-      "untested_count": 7
-    },
-    "src/git/parsers.rs": {
-      "coverage_percentage": 0.8617021276595744,
-      "has_tests": true,
-      "untested_count": 12
-    },
-    "src/simple_state/tests.rs": {
-      "coverage_percentage": 0.0,
-      "has_tests": false,
-      "untested_count": 15
-    },
-    "src/cook/mod.rs": {
-      "coverage_percentage": 0.46938775510204084,
-      "has_tests": true,
-      "untested_count": 6
-    },
-    "src/analyze/command.rs": {
-      "coverage_percentage": 0.3382352941176471,
-      "has_tests": true,
-      "untested_count": 3
-    },
-    "tests/subprocess_tests.rs": {
-      "coverage_percentage": 0.0,
-      "has_tests": false,
-      "untested_count": 8
-    },
-    "src/metrics/registry.rs": {
-      "coverage_percentage": 0.4074074074074074,
-      "has_tests": true,
-      "untested_count": 14
-    },
-    "src/cook/git_ops.rs": {
-      "coverage_percentage": 0.21052631578947367,
-      "has_tests": true,
-      "untested_count": 8
-    },
-    "src/config/command_validator.rs": {
-      "coverage_percentage": 0.7839195979899497,
-      "has_tests": true,
-      "untested_count": 15
-    },
-    "src/lib.rs": {
->>>>>>> 37251ca5
-      "coverage_percentage": 0.0,
-      "has_tests": false,
-      "untested_count": 0
-    },
-<<<<<<< HEAD
-    "src/metrics/performance.rs": {
-      "coverage_percentage": 0.0,
-      "has_tests": false,
-      "untested_count": 9
-    },
-    "src/analyze/command.rs": {
-      "coverage_percentage": 0.38392857142857145,
-      "has_tests": true,
-      "untested_count": 3
-    },
-    "src/cook/execution/claude.rs": {
-      "coverage_percentage": 0.4426229508196721,
-      "has_tests": true,
-      "untested_count": 7
-    },
-    "src/config/metadata_parser.rs": {
-      "coverage_percentage": 0.868421052631579,
-      "has_tests": true,
-      "untested_count": 14
-    },
-    "src/cook/session/adapter.rs": {
-      "coverage_percentage": 0.0,
-      "has_tests": false,
-      "untested_count": 9
-    },
-    "src/analyze/tests.rs": {
-      "coverage_percentage": 0.0,
-      "has_tests": false,
-      "untested_count": 17
-    },
-    "tests/subprocess_tests.rs": {
-      "coverage_percentage": 0.0,
-      "has_tests": false,
-      "untested_count": 8
-    },
-    "src/cook/session/summary.rs": {
-      "coverage_percentage": 0.0,
-      "has_tests": false,
-      "untested_count": 0
-    },
-    "src/testing/mod.rs": {
-      "coverage_percentage": 0.0,
-      "has_tests": false,
-      "untested_count": 28
-    },
-    "tests/cli_tests.rs": {
-      "coverage_percentage": 0.0,
-      "has_tests": false,
-      "untested_count": 15
-    },
-    "src/cook/signal_handler.rs": {
-=======
-    "src/config/loader.rs": {
-      "coverage_percentage": 0.7735849056603774,
-      "has_tests": true,
-      "untested_count": 13
-    },
-    "src/metrics/storage.rs": {
-      "coverage_percentage": 0.8817204301075269,
-      "has_tests": true,
-      "untested_count": 10
-    },
-    "src/simple_state/cache.rs": {
-      "coverage_percentage": 0.4264705882352941,
-      "has_tests": true,
-      "untested_count": 5
-    },
-    "src/context/tarpaulin_coverage.rs": {
-      "coverage_percentage": 0.7018633540372671,
-      "has_tests": true,
-      "untested_count": 12
-    },
-    "src/cook/metrics/collector.rs": {
-      "coverage_percentage": 0.12087912087912088,
-      "has_tests": true,
-      "untested_count": 8
-    },
-    "src/session/storage.rs": {
-      "coverage_percentage": 0.9285714285714286,
-      "has_tests": true,
-      "untested_count": 13
-    },
-    "src/session/mod.rs": {
-      "coverage_percentage": 0.6,
-      "has_tests": true,
-      "untested_count": 5
-    },
-    "src/cook/session/state.rs": {
-      "coverage_percentage": 0.5,
-      "has_tests": true,
-      "untested_count": 7
-    },
-    "src/session/events.rs": {
-      "coverage_percentage": 0.4,
-      "has_tests": true,
-      "untested_count": 9
-    },
-    "src/abstractions/exit_status.rs": {
->>>>>>> 37251ca5
-      "coverage_percentage": 0.0,
-      "has_tests": false,
-      "untested_count": 2
-    },
-<<<<<<< HEAD
-    "tests/metrics_integration.rs": {
-      "coverage_percentage": 0.0,
-      "has_tests": false,
-      "untested_count": 10
-    },
-    "src/cook/session/tracker.rs": {
-      "coverage_percentage": 0.7368421052631579,
-      "has_tests": true,
-      "untested_count": 13
-    },
-    "src/cook/coordinators/environment.rs": {
-      "coverage_percentage": 0.034482758620689655,
-      "has_tests": true,
-      "untested_count": 9
-    },
-    "src/context/architecture.rs": {
-      "coverage_percentage": 0.6012269938650306,
-      "has_tests": true,
-      "untested_count": 11
-    },
-    "tests/unified_scoring_tests.rs": {
-      "coverage_percentage": 0.0,
-      "has_tests": false,
-      "untested_count": 5
-    },
-    "src/worktree/manager.rs": {
-      "coverage_percentage": 0.545045045045045,
-      "has_tests": true,
-      "untested_count": 14
-    },
-    "src/context/hybrid_coverage.rs": {
-      "coverage_percentage": 0.0,
-      "has_tests": false,
-      "untested_count": 19
-    },
-    "src/cook/execution/mod.rs": {
-      "coverage_percentage": 0.3,
-      "has_tests": true,
-      "untested_count": 3
-    },
-    "src/cook/retry.rs": {
-      "coverage_percentage": 0.7941176470588235,
-      "has_tests": true,
-      "untested_count": 29
-    },
-    "src/subprocess/mod.rs": {
-      "coverage_percentage": 1.0,
-      "has_tests": true,
-      "untested_count": 6
-    },
-    "src/context/tarpaulin_coverage.rs": {
-      "coverage_percentage": 0.7018633540372671,
-      "has_tests": true,
-      "untested_count": 12
-    },
-    "src/abstractions/git.rs": {
-      "coverage_percentage": 0.7641509433962265,
-      "has_tests": true,
-      "untested_count": 31
-    },
-    "src/cook/metrics/reporter.rs": {
-      "coverage_percentage": 0.7692307692307693,
-      "has_tests": true,
-      "untested_count": 8
-    },
-    "src/metrics/registry.rs": {
-      "coverage_percentage": 0.4074074074074074,
-      "has_tests": true,
-      "untested_count": 14
-    },
-    "src/main.rs": {
-      "coverage_percentage": 0.3333333333333333,
-      "has_tests": true,
-      "untested_count": 7
-    },
-    "src/cook/coordinators/session.rs": {
-      "coverage_percentage": 0.058823529411764705,
-      "has_tests": true,
-      "untested_count": 8
-    },
-    "src/git/parsers.rs": {
-      "coverage_percentage": 0.8617021276595744,
-      "has_tests": true,
-      "untested_count": 12
-    },
-    "src/metrics/collector.rs": {
-      "coverage_percentage": 0.27586206896551724,
-      "has_tests": true,
-      "untested_count": 4
-    },
-    "src/cook/execution/runner.rs": {
-      "coverage_percentage": 0.8333333333333334,
-      "has_tests": true,
-      "untested_count": 14
-    },
-    "src/cook/metrics/collector.rs": {
-      "coverage_percentage": 0.12087912087912088,
-      "has_tests": true,
-      "untested_count": 8
-    },
-    "src/abstractions/claude.rs": {
-      "coverage_percentage": 0.36813186813186816,
-      "has_tests": true,
-      "untested_count": 19
-    },
-    "src/config/dynamic_registry.rs": {
-      "coverage_percentage": 0.32061068702290074,
-      "has_tests": true,
-      "untested_count": 9
-    },
-    "src/cook/interaction/mod.rs": {
-      "coverage_percentage": 0.6190476190476191,
-      "has_tests": true,
-      "untested_count": 56
-    },
-    "src/session/state.rs": {
-      "coverage_percentage": 0.9615384615384616,
-      "has_tests": true,
-      "untested_count": 9
-    },
     "src/metrics/events.rs": {
       "coverage_percentage": 0.6333333333333333,
       "has_tests": true,
       "untested_count": 12
-=======
-    "src/metrics/history.rs": {
-      "coverage_percentage": 0.4716981132075472,
-      "has_tests": true,
-      "untested_count": 5
-    },
-    "src/cook/coordinators/execution.rs": {
-      "coverage_percentage": 0.02040816326530612,
-      "has_tests": true,
-      "untested_count": 7
-    },
-    "src/cook/metrics/mod.rs": {
-      "coverage_percentage": 1.0,
-      "has_tests": true,
-      "untested_count": 6
-    },
-    "src/subprocess/mock.rs": {
-      "coverage_percentage": 0.7066666666666667,
-      "has_tests": true,
-      "untested_count": 11
-    },
-    "src/metrics/complexity.rs": {
-      "coverage_percentage": 0.0,
-      "has_tests": false,
-      "untested_count": 10
-    },
-    "src/simple_state/mod.rs": {
-      "coverage_percentage": 0.0,
-      "has_tests": false,
-      "untested_count": 1
-    },
-    "src/cook/interaction/prompts.rs": {
-      "coverage_percentage": 0.05714285714285714,
-      "has_tests": true,
-      "untested_count": 10
-    },
-    "src/cook/session/mod.rs": {
-      "coverage_percentage": 0.0,
-      "has_tests": false,
-      "untested_count": 6
-    },
-    "src/worktree/mod.rs": {
-      "coverage_percentage": 1.0,
-      "has_tests": true,
-      "untested_count": 1
-    },
-    "tests/cli_tests.rs": {
-      "coverage_percentage": 0.0,
-      "has_tests": false,
-      "untested_count": 15
-    },
-    "src/cook/session/summary.rs": {
-      "coverage_percentage": 0.0,
-      "has_tests": false,
-      "untested_count": 0
-    },
-    "src/context/dependencies.rs": {
-      "coverage_percentage": 0.6166666666666667,
-      "has_tests": true,
-      "untested_count": 17
-    },
-    "src/init/command.rs": {
-      "coverage_percentage": 0.0,
-      "has_tests": false,
-      "untested_count": 0
-    },
-    "tests/workflow_commit_verification_tests.rs": {
-      "coverage_percentage": 0.0,
-      "has_tests": false,
-      "untested_count": 6
-    },
-    "src/cook/interaction/display.rs": {
-      "coverage_percentage": 0.42857142857142855,
-      "has_tests": true,
-      "untested_count": 26
-    },
-    "src/config/command.rs": {
-      "coverage_percentage": 0.8,
-      "has_tests": true,
-      "untested_count": 17
-    },
-    "src/metrics/testing.rs": {
-      "coverage_percentage": 0.5147058823529411,
-      "has_tests": true,
-      "untested_count": 17
-    },
-    "src/cook/session/migration.rs": {
-      "coverage_percentage": 0.0,
-      "has_tests": false,
-      "untested_count": 4
-    },
-    "src/cook/command.rs": {
-      "coverage_percentage": 0.0,
-      "has_tests": false,
-      "untested_count": 0
-    },
-    "src/cook/coordinators/workflow.rs": {
-      "coverage_percentage": 0.034482758620689655,
-      "has_tests": true,
-      "untested_count": 10
-    },
-    "src/git/mod.rs": {
-      "coverage_percentage": 0.22142857142857142,
-      "has_tests": true,
-      "untested_count": 25
-    },
-    "src/subprocess/error.rs": {
-      "coverage_percentage": 0.0,
-      "has_tests": false,
-      "untested_count": 0
->>>>>>> 37251ca5
-    },
-    "src/session/tests.rs": {
-      "coverage_percentage": 0.0,
-      "has_tests": false,
-      "untested_count": 7
-    },
-<<<<<<< HEAD
-    "src/git/error.rs": {
-      "coverage_percentage": 0.0,
-      "has_tests": false,
-      "untested_count": 2
-    },
-    "src/cook/metrics/mod.rs": {
-      "coverage_percentage": 1.0,
-      "has_tests": true,
-      "untested_count": 6
-    },
-    "tests/workflow_commit_verification_tests.rs": {
-      "coverage_percentage": 0.0,
-      "has_tests": false,
-      "untested_count": 6
-=======
-    "src/cook/tests.rs": {
-      "coverage_percentage": 0.0,
-      "has_tests": false,
-      "untested_count": 25
-    },
-    "src/context/optimized_hybrid.rs": {
-      "coverage_percentage": 0.6981132075471698,
-      "has_tests": true,
-      "untested_count": 2
-    },
-    "tests/metrics_integration.rs": {
-      "coverage_percentage": 0.0,
-      "has_tests": false,
-      "untested_count": 10
-    },
-    "src/metrics/performance.rs": {
-      "coverage_percentage": 0.0,
-      "has_tests": false,
-      "untested_count": 9
-    },
-    "src/subprocess/tests.rs": {
-      "coverage_percentage": 0.0,
-      "has_tests": false,
-      "untested_count": 10
-    },
-    "src/cook/execution/runner.rs": {
-      "coverage_percentage": 0.8333333333333334,
-      "has_tests": true,
-      "untested_count": 14
-    },
-    "src/session/state.rs": {
-      "coverage_percentage": 0.9615384615384616,
-      "has_tests": true,
-      "untested_count": 9
->>>>>>> 37251ca5
-    },
-    "src/worktree/state.rs": {
-      "coverage_percentage": 0.0,
-      "has_tests": false,
-      "untested_count": 0
-    },
-<<<<<<< HEAD
-=======
-    "src/cook/interaction/mod.rs": {
-      "coverage_percentage": 0.6190476190476191,
-      "has_tests": true,
-      "untested_count": 56
-    },
-    "src/cook/workflow/executor.rs": {
-      "coverage_percentage": 0.6597222222222222,
-      "has_tests": true,
-      "untested_count": 9
-    },
->>>>>>> 37251ca5
-    "src/config/command_discovery.rs": {
-      "coverage_percentage": 0.675,
-      "has_tests": true,
-      "untested_count": 6
-    },
-<<<<<<< HEAD
-    "src/lib.rs": {
-      "coverage_percentage": 0.0,
-      "has_tests": false,
-      "untested_count": 0
-    },
-    "src/cook/session/migration.rs": {
-=======
-    "src/cook/orchestrator.rs": {
-      "coverage_percentage": 0.5357142857142857,
-      "has_tests": true,
+    },
+    "tests/worktree_integration_tests.rs": {
+      "coverage_percentage": 0.0,
+      "has_tests": false,
+      "untested_count": 8
+    },
+    "src/cook/mod_tests.rs": {
+      "coverage_percentage": 0.0,
+      "has_tests": false,
       "untested_count": 36
     },
-    "src/cook/retry.rs": {
-      "coverage_percentage": 0.7941176470588235,
-      "has_tests": true,
-      "untested_count": 29
-    },
-    "src/analyze/mod.rs": {
-      "coverage_percentage": 0.0,
-      "has_tests": false,
-      "untested_count": 1
-    },
-    "tests/context_optimization_tests.rs": {
->>>>>>> 37251ca5
-      "coverage_percentage": 0.0,
-      "has_tests": false,
-      "untested_count": 4
-    },
-<<<<<<< HEAD
-=======
-    "src/analyze/tests.rs": {
-      "coverage_percentage": 0.0,
-      "has_tests": false,
-      "untested_count": 17
-    },
->>>>>>> 37251ca5
-    "tests/command_parsing_tests.rs": {
-      "coverage_percentage": 0.0,
-      "has_tests": false,
-      "untested_count": 8
-    },
-<<<<<<< HEAD
-    "tests/cook_tests.rs": {
-      "coverage_percentage": 0.0,
-      "has_tests": false,
-      "untested_count": 5
-    },
-    "src/cook/interaction/prompts.rs": {
-      "coverage_percentage": 0.05714285714285714,
-      "has_tests": true,
-      "untested_count": 10
-    },
-    "src/cook/coordinators/workflow.rs": {
-      "coverage_percentage": 0.034482758620689655,
-      "has_tests": true,
-      "untested_count": 10
-    },
-    "src/cook/mod_tests.rs": {
-      "coverage_percentage": 0.0,
-      "has_tests": false,
-      "untested_count": 36
-    },
-    "src/metrics/backends.rs": {
-      "coverage_percentage": 0.39436619718309857,
-      "has_tests": true,
-      "untested_count": 22
-    },
-    "tests/config_integration_tests.rs": {
-      "coverage_percentage": 0.0,
-      "has_tests": false,
-      "untested_count": 1
-    },
-    "src/cook/git_ops.rs": {
-      "coverage_percentage": 0.21052631578947367,
-      "has_tests": true,
-      "untested_count": 8
-    },
-    "src/simple_state/types.rs": {
-      "coverage_percentage": 0.8461538461538461,
-      "has_tests": true,
-      "untested_count": 4
-    },
-    "src/metrics/complexity.rs": {
-      "coverage_percentage": 0.0,
-      "has_tests": false,
-      "untested_count": 10
-    },
-    "src/session/persistence.rs": {
-      "coverage_percentage": 1.0,
-      "has_tests": true,
-      "untested_count": 4
-    },
-    "src/simple_state/mod.rs": {
-      "coverage_percentage": 0.0,
-      "has_tests": false,
-      "untested_count": 1
-    },
-    "src/subprocess/git.rs": {
-      "coverage_percentage": 0.2169811320754717,
-      "has_tests": true,
-      "untested_count": 6
-    },
-    "src/worktree/tests.rs": {
-      "coverage_percentage": 0.0,
-      "has_tests": false,
-      "untested_count": 9
+    "tests/cook_iteration_tests.rs": {
+      "coverage_percentage": 0.0,
+      "has_tests": false,
+      "untested_count": 12
     },
     "src/subprocess/claude.rs": {
       "coverage_percentage": 0.42857142857142855,
       "has_tests": true,
       "untested_count": 3
-=======
-    "tests/workflow_tests.rs": {
-      "coverage_percentage": 0.0,
-      "has_tests": false,
-      "untested_count": 12
-    },
-    "src/cook/session/tracker.rs": {
-      "coverage_percentage": 0.7368421052631579,
-      "has_tests": true,
-      "untested_count": 13
-    },
-    "src/metrics/context.rs": {
-      "coverage_percentage": 0.4186046511627907,
-      "has_tests": true,
-      "untested_count": 12
-    },
-    "src/metrics/quality.rs": {
-      "coverage_percentage": 0.0,
-      "has_tests": false,
-      "untested_count": 8
-    },
-    "src/cook/execution/mod.rs": {
-      "coverage_percentage": 0.3,
-      "has_tests": true,
-      "untested_count": 3
-    },
-    "src/subprocess/builder.rs": {
-      "coverage_percentage": 0.9090909090909091,
-      "has_tests": true,
-      "untested_count": 7
-    },
-    "src/session/manager.rs": {
-      "coverage_percentage": 0.8898305084745762,
-      "has_tests": true,
-      "untested_count": 11
-    },
-    "src/cook/coordinators/environment.rs": {
-      "coverage_percentage": 0.034482758620689655,
-      "has_tests": true,
-      "untested_count": 9
-    },
-    "src/abstractions/mod.rs": {
-      "coverage_percentage": 0.0,
-      "has_tests": false,
-      "untested_count": 0
-    },
-    "src/testing/mod.rs": {
-      "coverage_percentage": 0.0,
-      "has_tests": false,
-      "untested_count": 28
-    },
-    "src/config/workflow.rs": {
-      "coverage_percentage": 0.0,
-      "has_tests": false,
-      "untested_count": 0
-    },
-    "src/context/conventions.rs": {
-      "coverage_percentage": 0.7427184466019418,
-      "has_tests": true,
-      "untested_count": 26
-    },
-    "src/context/mod.rs": {
-      "coverage_percentage": 0.8253968253968254,
-      "has_tests": true,
-      "untested_count": 9
-    },
-    "src/abstractions/claude.rs": {
-      "coverage_percentage": 0.36813186813186816,
-      "has_tests": true,
-      "untested_count": 19
->>>>>>> 37251ca5
-    },
-    "src/git/scenario.rs": {
-      "coverage_percentage": 0.6020408163265306,
-      "has_tests": true,
-      "untested_count": 32
-    },
-<<<<<<< HEAD
-    "tests/error_handling_tests.rs": {
-      "coverage_percentage": 0.0,
-      "has_tests": false,
-      "untested_count": 6
-    },
-    "src/config/command_parser.rs": {
-      "coverage_percentage": 0.9696969696969697,
-      "has_tests": true,
-      "untested_count": 10
-    },
-    "src/cook/command.rs": {
-      "coverage_percentage": 0.0,
-      "has_tests": false,
-      "untested_count": 0
-    },
-    "src/cook/tests.rs": {
-      "coverage_percentage": 0.0,
-      "has_tests": false,
-      "untested_count": 25
-    },
-    "tests/edge_case_tests.rs": {
-      "coverage_percentage": 0.0,
-      "has_tests": false,
-      "untested_count": 7
-    },
-    "src/cook/orchestrator.rs": {
-      "coverage_percentage": 0.5186335403726708,
-      "has_tests": true,
-      "untested_count": 36
-    },
-    "tests/common/mod.rs": {
-      "coverage_percentage": 0.0,
-      "has_tests": false,
-      "untested_count": 19
-    },
-    "src/session/manager.rs": {
-      "coverage_percentage": 0.8898305084745762,
-      "has_tests": true,
-      "untested_count": 11
-    },
-    "src/cook/coordinators/execution.rs": {
-      "coverage_percentage": 0.02040816326530612,
-      "has_tests": true,
-      "untested_count": 7
-    },
-    "src/config/workflow.rs": {
-=======
-    "src/worktree/tests.rs": {
-      "coverage_percentage": 0.0,
-      "has_tests": false,
-      "untested_count": 9
-    },
-    "src/cook/coordinators/session.rs": {
-      "coverage_percentage": 0.058823529411764705,
-      "has_tests": true,
-      "untested_count": 8
-    },
-    "tests/config_integration_tests.rs": {
-      "coverage_percentage": 0.0,
-      "has_tests": false,
-      "untested_count": 1
-    },
-    "src/abstractions/git.rs": {
-      "coverage_percentage": 0.7641509433962265,
-      "has_tests": true,
-      "untested_count": 31
-    },
-    "src/context/hybrid_coverage.rs": {
-      "coverage_percentage": 0.6538461538461539,
-      "has_tests": true,
-      "untested_count": 17
-    },
-    "src/metrics/mod.rs": {
-      "coverage_percentage": 0.38235294117647056,
-      "has_tests": true,
-      "untested_count": 14
-    },
-    "src/cook/coordinators/mod.rs": {
->>>>>>> 37251ca5
-      "coverage_percentage": 0.0,
-      "has_tests": false,
-      "untested_count": 0
-    },
-<<<<<<< HEAD
-    "src/cook/coordinators/mod.rs": {
-      "coverage_percentage": 0.0,
-      "has_tests": false,
-      "untested_count": 0
-    },
-    "src/init/mod.rs": {
-      "coverage_percentage": 0.6185567010309279,
-      "has_tests": true,
-      "untested_count": 17
-    },
-    "src/config/mod.rs": {
-      "coverage_percentage": 1.0,
-      "has_tests": true,
-      "untested_count": 21
-    },
-    "src/cook/workflow/executor.rs": {
-      "coverage_percentage": 0.6597222222222222,
-      "has_tests": true,
-      "untested_count": 9
-    },
-    "src/config/command.rs": {
-      "coverage_percentage": 0.8,
-      "has_tests": true,
-      "untested_count": 17
-    },
-    "src/cook/analysis/runner.rs": {
-      "coverage_percentage": 0.475,
-      "has_tests": true,
-      "untested_count": 9
-    },
-    "src/git/mod.rs": {
-      "coverage_percentage": 0.22142857142857142,
-      "has_tests": true,
-      "untested_count": 25
-    },
-    "src/cook/analysis/mod.rs": {
-      "coverage_percentage": 0.0,
-      "has_tests": false,
-      "untested_count": 5
-    },
-    "src/context/summary.rs": {
-      "coverage_percentage": 0.732484076433121,
-      "has_tests": true,
-      "untested_count": 4
-    },
-    "src/cook/session/state.rs": {
-      "coverage_percentage": 0.5,
-      "has_tests": true,
-      "untested_count": 7
-    },
-    "src/subprocess/builder.rs": {
-      "coverage_percentage": 0.9090909090909091,
-      "has_tests": true,
-      "untested_count": 7
-    },
-    "src/simple_state/tests.rs": {
-      "coverage_percentage": 0.0,
-      "has_tests": false,
-      "untested_count": 15
-    },
-    "tests/context_optimization_tests.rs": {
-      "coverage_percentage": 0.0,
-      "has_tests": false,
-      "untested_count": 4
-    },
-    "src/context/optimized_hybrid.rs": {
-      "coverage_percentage": 0.0,
-      "has_tests": false,
-      "untested_count": 3
-    },
-    "src/scoring/mod.rs": {
-      "coverage_percentage": 0.8733333333333333,
-      "has_tests": true,
-      "untested_count": 9
-    },
-    "src/metrics/context.rs": {
-      "coverage_percentage": 0.4186046511627907,
-=======
-    "src/git/error.rs": {
-      "coverage_percentage": 0.0,
-      "has_tests": false,
-      "untested_count": 2
-    },
-    "src/session/config.rs": {
-      "coverage_percentage": 1.0,
-      "has_tests": true,
-      "untested_count": 6
-    },
-    "src/cook/analysis/cache.rs": {
-      "coverage_percentage": 0.813953488372093,
-      "has_tests": true,
-      "untested_count": 10
-    },
-    "src/main.rs": {
-      "coverage_percentage": 0.3333333333333333,
-      "has_tests": true,
-      "untested_count": 7
-    },
-    "src/config/command_parser.rs": {
-      "coverage_percentage": 0.9696969696969697,
-      "has_tests": true,
-      "untested_count": 10
-    },
-    "src/simple_state/types.rs": {
-      "coverage_percentage": 0.8461538461538461,
-      "has_tests": true,
-      "untested_count": 4
-    },
-    "src/subprocess/git.rs": {
-      "coverage_percentage": 0.2169811320754717,
-      "has_tests": true,
-      "untested_count": 6
-    },
-    "src/context/size_manager.rs": {
-      "coverage_percentage": 0.4857142857142857,
-      "has_tests": true,
-      "untested_count": 7
-    },
-    "src/metrics/events.rs": {
-      "coverage_percentage": 0.6333333333333333,
->>>>>>> 37251ca5
-      "has_tests": true,
-      "untested_count": 12
-    },
-    "tests/worktree_integration_tests.rs": {
-      "coverage_percentage": 0.0,
-      "has_tests": false,
-      "untested_count": 8
-    },
-<<<<<<< HEAD
-    "src/cook/session/mod.rs": {
-      "coverage_percentage": 0.0,
-      "has_tests": false,
-      "untested_count": 6
-    },
-    "src/metrics/testing.rs": {
-      "coverage_percentage": 0.5147058823529411,
-      "has_tests": true,
-      "untested_count": 17
-    },
-    "src/context/dependencies.rs": {
-      "coverage_percentage": 0.6166666666666667,
-      "has_tests": true,
-      "untested_count": 17
-    },
-    "src/worktree/mod.rs": {
-      "coverage_percentage": 1.0,
-      "has_tests": true,
-      "untested_count": 1
-=======
-    "src/cook/mod_tests.rs": {
-      "coverage_percentage": 0.0,
-      "has_tests": false,
-      "untested_count": 36
-    },
-    "tests/cook_iteration_tests.rs": {
-      "coverage_percentage": 0.0,
-      "has_tests": false,
-      "untested_count": 12
-    },
-    "src/subprocess/claude.rs": {
-      "coverage_percentage": 0.42857142857142855,
-      "has_tests": true,
-      "untested_count": 3
->>>>>>> 37251ca5
     },
     "src/git/types.rs": {
       "coverage_percentage": 0.7592592592592593,
       "has_tests": true,
       "untested_count": 16
-<<<<<<< HEAD
-    },
-    "src/cook/analysis/cache.rs": {
-      "coverage_percentage": 0.813953488372093,
-      "has_tests": true,
-      "untested_count": 10
-    }
-  },
-  "overall_coverage": 0.5509423267677483,
-  "untested_summary": {
-    "total_count": 1286,
-    "by_criticality": {
-      "Low": 1194,
-      "Medium": 91,
-      "High": 1
-=======
     }
   },
   "overall_coverage": 0.5500693481276006,
@@ -1234,7 +628,6 @@
       "High": 1,
       "Medium": 90,
       "Low": 1187
->>>>>>> 37251ca5
     },
     "by_file": [
       {
@@ -1288,25 +681,14 @@
         "highest_criticality": "Medium"
       },
       {
-<<<<<<< HEAD
-        "file": "src/git/mod.rs",
-        "count": 25,
-        "highest_criticality": "Medium"
-      },
-      {
         "file": "src/cook/tests.rs",
         "count": 25,
         "highest_criticality": "Low"
-=======
-        "file": "src/cook/tests.rs",
-        "count": 25,
-        "highest_criticality": "Low"
       },
       {
         "file": "src/git/mod.rs",
         "count": 25,
         "highest_criticality": "Medium"
->>>>>>> 37251ca5
       },
       {
         "file": "src/metrics/backends.rs",
@@ -1319,61 +701,34 @@
         "highest_criticality": "Low"
       },
       {
-<<<<<<< HEAD
-        "file": "src/abstractions/claude.rs",
-=======
-        "file": "tests/common/mod.rs",
->>>>>>> 37251ca5
-        "count": 19,
-        "highest_criticality": "Low"
-      },
-      {
-<<<<<<< HEAD
-        "file": "src/context/hybrid_coverage.rs",
-=======
-        "file": "src/abstractions/claude.rs",
->>>>>>> 37251ca5
-        "count": 19,
-        "highest_criticality": "Low"
-      },
-      {
-<<<<<<< HEAD
         "file": "tests/common/mod.rs",
         "count": 19,
         "highest_criticality": "Low"
       },
       {
-        "file": "src/analyze/tests.rs",
-=======
+        "file": "src/abstractions/claude.rs",
+        "count": 19,
+        "highest_criticality": "Low"
+      },
+      {
         "file": "src/context/dependencies.rs",
         "count": 17,
         "highest_criticality": "Medium"
       },
       {
         "file": "src/init/mod.rs",
->>>>>>> 37251ca5
         "count": 17,
         "highest_criticality": "Medium"
       },
       {
-<<<<<<< HEAD
-        "file": "src/config/command.rs",
-=======
-        "file": "src/metrics/testing.rs",
->>>>>>> 37251ca5
-        "count": 17,
-        "highest_criticality": "Low"
-      },
-      {
-<<<<<<< HEAD
         "file": "src/metrics/testing.rs",
         "count": 17,
         "highest_criticality": "Low"
-=======
+      },
+      {
         "file": "src/analyze/tests.rs",
         "count": 17,
         "highest_criticality": "Medium"
->>>>>>> 37251ca5
       }
     ]
   },
