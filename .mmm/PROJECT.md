# PROJECT.md - Memento Mori (mmm)

## Overview

Memento Mori (mmm) is a dead simple Rust CLI tool that makes your code better through Claude CLI integration. Just run `mmm cook` and it automatically analyzes your project, calls Claude CLI for improvements, and applies the changes.

## Current State

- **Project Status**: Active Development - Core Working
- **Core Feature**: `mmm cook` command with Claude CLI integration
- **Latest Version**: 0.1.0
<<<<<<< HEAD
- **Implementation Status**: Git-native improvement flow fully implemented with robust Claude CLI integration, complete audit trails, self-sufficient automated cycles, dynamic spec generation for improvements, focus-directed initial analysis (Spec 20), configurable workflows (Spec 21), configurable iteration limits (Spec 22), command-line config options (Spec 23), git worktree isolation for parallel sessions (Spec 24), Claude-assisted worktree merging with conflict resolution (Spec 25), worktree CLI flag (Spec 26), structured command objects (Spec 28), centralized worktree state management (Spec 29), product management command (Spec 31), batch spec implementation (Spec 33), unified cook command with mapping (Spec 35), interactive worktree merge prompt (Spec 37), consistent focus directive on all iterations (Spec 38), auto-accept flag for non-interactive operation (Spec 41), MMM command initialization system (Spec 43), context-aware project understanding (Spec 44), cook path argument (Spec 47), and real metrics tracking (Spec 46)
=======
- **Implementation Status**: Git-native improvement flow fully implemented with robust Claude CLI integration, complete audit trails, self-sufficient automated cycles, dynamic spec generation for improvements, focus-directed initial analysis (Spec 20), configurable workflows (Spec 21), configurable iteration limits (Spec 22), command-line config options (Spec 23), git worktree isolation for parallel sessions (Spec 24), Claude-assisted worktree merging with conflict resolution (Spec 25), worktree CLI flag (Spec 26), structured command objects (Spec 28), centralized worktree state management (Spec 29), interrupted worktree recovery (Spec 30), product management command (Spec 31), batch spec implementation (Spec 33), unified cook command with mapping (Spec 35), interactive worktree merge prompt (Spec 37), consistent focus directive on all iterations (Spec 38), auto-accept flag for non-interactive operation (Spec 41), MMM command initialization system (Spec 43), context-aware project understanding (Spec 44), and cook path argument (Spec 47)
>>>>>>> c7c313eb

## What Exists

### Core Functionality
- **Simple CLI**: `mmm cook [PATH] [--show-progress] [--focus "area"] [--max-iterations N] [--worktree] [--map "pattern"] [--args "value"] [--yes] [--metrics]`
- **Command Initialization**: `mmm init` bootstraps .claude/commands for new projects
- **Unified Command**: Single `cook` command handles both iterative improvements and batch processing
- **Git-Native Flow**: Each improvement step creates git commits for complete auditability
- **Claude Integration**: Three-step Claude CLI workflow (review → implement → lint)
- **Project Analysis**: Automatic language and framework detection
- **Focus-Directed Analysis**: Optional focus directive for initial review (e.g., "user experience", "performance", "security")
- **Automated Linting**: Integrated formatting, linting, and testing with commits
- **Minimal State**: Simple JSON files tracking essential data (score, runs, session history)
- **Configurable Workflows**: Optional `.mmm/workflow.toml` for custom improvement workflows
- **Iteration Control**: Configurable maximum iterations with --max-iterations flag (default: 10)
- **Parallel Sessions**: Git worktree isolation enables multiple concurrent improvement sessions
- **Claude-Assisted Merge**: Automatic conflict resolution for worktree merges via Claude CLI
- **Worktree State Tracking**: Centralized metadata for worktree sessions with UUID-based naming
- **Interactive Merge Prompt**: Prompts to merge completed worktrees immediately in TTY environments
- **Auto-Accept Mode**: `-y/--yes` flag for fully unattended operation in scripts and CI/CD
- **Context-Aware Analysis**: Deep project understanding with dependency graphs, architecture detection, conventions, technical debt mapping, and test coverage analysis
<<<<<<< HEAD
- **Real Metrics Tracking**: `--metrics` flag enables comprehensive tracking of code quality, performance, complexity, and progress throughout iterations
=======
- **Interrupted Session Recovery**: Resume interrupted worktree sessions with `--resume <session-id>` from last checkpoint
>>>>>>> c7c313eb

### Project Structure
```
mmm/
├── src/
│   ├── main.rs           # CLI entry point with subcommands
│   ├── cook/             # Core cook command logic
│   ├── context/          # Context-aware project understanding
│   ├── simple_state/     # Minimal state management
│   ├── worktree/         # Git worktree management
│   └── lib.rs           # Library exports
├── .mmm/                # Project context and state
└── README.md            # User documentation

~/.mmm/worktrees/{repo-name}/  # Git worktrees stored in home directory
├── mmm-session-1234567890/
├── mmm-performance-1234567891/
└── mmm-security-1234567892/
```

## Key Capabilities

1. **Dead Simple Interface**
   - Main commands: `mmm cook`, `mmm worktree`, `mmm init`
   - Optional path argument to work on any repository
   - Optional flags for verbosity, focus directive, and more
   - Auto-accept flag for non-interactive automation
   - Quick onboarding with `mmm init` to install required commands
   - Works out of the box

2. **Git-Native Improvement Flow**
   - `/mmm-code-review`: Analyzes code and commits improvement specs
   - `/mmm-implement-spec`: Applies fixes and commits changes
   - `/mmm-lint`: Formats, lints, tests, and commits automated fixes
   - `/mmm-product-enhance`: Analyzes from product perspective for user value
   - Complete audit trail through git history

3. **Minimal State Management**
   - Simple `.mmm/state.json` for essential data only
   - Temporary specs in `specs/temp/` for each iteration
   - Project context files for Claude understanding
   - Git history contains complete change log

4. **Self-Sufficient Automated Loop**
   - Analyze → Review (commit spec) → Extract spec ID → Implement (commit) → Lint (commit) → Re-analyze → Repeat
   - Dynamic spec generation in `specs/temp/` directory for each iteration
   - Automatic termination when target reached or no issues found
   - Robust error handling and graceful failure recovery
   - Complete git audit trail with structured commit messages
   - Focus directive consistently applied across all iterations

5. **Configurable Workflows**
   - Optional `.mmm/workflow.toml` configuration file
   - Simple list of Claude commands to execute
   - Automatic spec ID extraction for mmm-implement-spec
   - Support for custom workflow sequences

6. **Parallel Execution**
   - Git worktree isolation for concurrent sessions
   - Each session runs in its own branch
   - Commands: `mmm worktree list/merge/clean`
   - Enable with `--worktree` flag (or `-w` short form)
   - Claude-assisted merge with automatic conflict resolution
   - Bulk merge support with `mmm worktree merge --all`
   - Legacy `MMM_USE_WORKTREE=true` supported with deprecation warning

7. **Context-Aware Analysis**
   - Dependency graph analysis for module relationships
   - Architecture pattern detection and violation checking
   - Convention learning and naming style detection
   - Technical debt mapping with prioritization
   - Test coverage analysis with gap identification
   - Context provided to Claude commands via environment variables

## Technology Stack

- **Language**: Rust (2021 edition)
- **CLI Framework**: Clap v4
- **Async Runtime**: Tokio
- **State**: JSON files
- **Serialization**: Serde (JSON)
- **Claude Integration**: Direct CLI subprocess calls

## Development Philosophy

- **Dead Simple**: Single command interface, minimal options
- **Git-Native**: Use git as the communication layer - simple, reliable, auditable
- **Actually Works**: Real Claude integration, real file changes, real git commits
- **Minimal State**: Track only what's needed, let git handle the audit trail
- **Self-Sufficient**: Fully automated improvement cycles with complete logging

## Next Steps

Focus on making the core `mmm cook` command robust and reliable:
- Better error handling
- More language support
- Improved Claude context building
- Enhanced progress feedback<|MERGE_RESOLUTION|>--- conflicted
+++ resolved
@@ -9,11 +9,7 @@
 - **Project Status**: Active Development - Core Working
 - **Core Feature**: `mmm cook` command with Claude CLI integration
 - **Latest Version**: 0.1.0
-<<<<<<< HEAD
-- **Implementation Status**: Git-native improvement flow fully implemented with robust Claude CLI integration, complete audit trails, self-sufficient automated cycles, dynamic spec generation for improvements, focus-directed initial analysis (Spec 20), configurable workflows (Spec 21), configurable iteration limits (Spec 22), command-line config options (Spec 23), git worktree isolation for parallel sessions (Spec 24), Claude-assisted worktree merging with conflict resolution (Spec 25), worktree CLI flag (Spec 26), structured command objects (Spec 28), centralized worktree state management (Spec 29), product management command (Spec 31), batch spec implementation (Spec 33), unified cook command with mapping (Spec 35), interactive worktree merge prompt (Spec 37), consistent focus directive on all iterations (Spec 38), auto-accept flag for non-interactive operation (Spec 41), MMM command initialization system (Spec 43), context-aware project understanding (Spec 44), cook path argument (Spec 47), and real metrics tracking (Spec 46)
-=======
-- **Implementation Status**: Git-native improvement flow fully implemented with robust Claude CLI integration, complete audit trails, self-sufficient automated cycles, dynamic spec generation for improvements, focus-directed initial analysis (Spec 20), configurable workflows (Spec 21), configurable iteration limits (Spec 22), command-line config options (Spec 23), git worktree isolation for parallel sessions (Spec 24), Claude-assisted worktree merging with conflict resolution (Spec 25), worktree CLI flag (Spec 26), structured command objects (Spec 28), centralized worktree state management (Spec 29), interrupted worktree recovery (Spec 30), product management command (Spec 31), batch spec implementation (Spec 33), unified cook command with mapping (Spec 35), interactive worktree merge prompt (Spec 37), consistent focus directive on all iterations (Spec 38), auto-accept flag for non-interactive operation (Spec 41), MMM command initialization system (Spec 43), context-aware project understanding (Spec 44), and cook path argument (Spec 47)
->>>>>>> c7c313eb
+- **Implementation Status**: Git-native improvement flow fully implemented with robust Claude CLI integration, complete audit trails, self-sufficient automated cycles, dynamic spec generation for improvements, focus-directed initial analysis (Spec 20), configurable workflows (Spec 21), configurable iteration limits (Spec 22), command-line config options (Spec 23), git worktree isolation for parallel sessions (Spec 24), Claude-assisted worktree merging with conflict resolution (Spec 25), worktree CLI flag (Spec 26), structured command objects (Spec 28), centralized worktree state management (Spec 29), interrupted worktree recovery (Spec 30), product management command (Spec 31), batch spec implementation (Spec 33), unified cook command with mapping (Spec 35), interactive worktree merge prompt (Spec 37), consistent focus directive on all iterations (Spec 38), auto-accept flag for non-interactive operation (Spec 41), MMM command initialization system (Spec 43), context-aware project understanding (Spec 44), real metrics tracking (Spec 46), and cook path argument (Spec 47)
 
 ## What Exists
 
@@ -35,11 +31,8 @@
 - **Interactive Merge Prompt**: Prompts to merge completed worktrees immediately in TTY environments
 - **Auto-Accept Mode**: `-y/--yes` flag for fully unattended operation in scripts and CI/CD
 - **Context-Aware Analysis**: Deep project understanding with dependency graphs, architecture detection, conventions, technical debt mapping, and test coverage analysis
-<<<<<<< HEAD
 - **Real Metrics Tracking**: `--metrics` flag enables comprehensive tracking of code quality, performance, complexity, and progress throughout iterations
-=======
 - **Interrupted Session Recovery**: Resume interrupted worktree sessions with `--resume <session-id>` from last checkpoint
->>>>>>> c7c313eb
 
 ### Project Structure
 ```
