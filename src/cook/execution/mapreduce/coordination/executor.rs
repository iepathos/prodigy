--- conflicted
+++ resolved
@@ -353,15 +353,8 @@
                 }
 
                 // Add stdout if available and stderr is empty
-<<<<<<< HEAD
-                if result.stderr.trim().is_empty() {
-                    if !result.stdout.trim().is_empty() {
-                        error_msg.push_str(&format!("\nstdout: {}", result.stdout.trim()));
-                    }
-=======
                 if result.stderr.trim().is_empty() && !result.stdout.trim().is_empty() {
                     error_msg.push_str(&format!("\nstdout: {}", result.stdout.trim()));
->>>>>>> eaf600ba
                 }
 
                 // If it's a Claude command, add log location hint
@@ -431,13 +424,8 @@
                     MapReduceError::ProcessingError(format!("Claude command failed: {}", e))
                 })?;
 
-<<<<<<< HEAD
-            // Capture json_log_location before moving other fields
             let json_log_location = result.json_log_location().map(|s| s.to_string());
 
-=======
-            let json_log_location = result.json_log_location().map(|s| s.to_string());
->>>>>>> eaf600ba
             Ok(StepResult {
                 success: result.success,
                 exit_code: result.exit_code,
@@ -1033,13 +1021,8 @@
                     ))
                 })?;
 
-<<<<<<< HEAD
-            // Capture json_log_location before moving other fields
             let json_log_location = result.json_log_location().map(|s| s.to_string());
 
-=======
-            let json_log_location = result.json_log_location().map(|s| s.to_string());
->>>>>>> eaf600ba
             Ok(StepResult {
                 success: result.success,
                 exit_code: result.exit_code,
