--- conflicted
+++ resolved
@@ -589,15 +589,12 @@
     environment_manager: Option<crate::cook::environment::EnvironmentManager>,
     /// Global environment configuration
     global_environment_config: Option<crate::cook::environment::EnvironmentConfig>,
-<<<<<<< HEAD
     /// Current workflow being executed (for checkpoint context)
     current_workflow: Option<NormalizedWorkflow>,
     /// Current step index being executed (for checkpoint context)
     current_step_index: Option<usize>,
-=======
     /// Git operations abstraction for testing
     git_operations: Arc<dyn GitOperations>,
->>>>>>> 55a504dd
 }
 
 impl WorkflowExecutor {
@@ -1709,12 +1706,9 @@
             checkpoint_completed_steps: Vec::new(),
             environment_manager: None,
             global_environment_config: None,
-<<<<<<< HEAD
             current_workflow: None,
             current_step_index: None,
-=======
             git_operations: Arc::new(RealGitOperations::new()),
->>>>>>> 55a504dd
         }
     }
 
@@ -1771,10 +1765,8 @@
             checkpoint_completed_steps: Vec::new(),
             environment_manager: None,
             global_environment_config: None,
-<<<<<<< HEAD
             current_workflow: None,
             current_step_index: None,
-=======
             git_operations: Arc::new(RealGitOperations::new()),
         }
     }
@@ -1803,8 +1795,9 @@
             checkpoint_completed_steps: Vec::new(),
             environment_manager: None,
             global_environment_config: None,
+            current_workflow: None,
+            current_step_index: None,
             git_operations,
->>>>>>> 55a504dd
         }
     }
 
