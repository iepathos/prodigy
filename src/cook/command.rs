use clap::Args;
use std::path::PathBuf;

/// Command-line arguments for the cook command
///
/// This struct represents the configuration options available when running
/// `mmm cook` to automatically enhance code quality through Claude CLI integration.
#[derive(Debug, Args, Clone)]
pub struct CookCommand {
    /// Repository path to run in (defaults to current directory)
    #[arg(value_name = "PATH", help = "Repository path to run in")]
    pub path: Option<PathBuf>,

    /// Focus directive for improvements (e.g., "performance", "security", "testing")
    ///
    /// This optional parameter allows you to guide the code analysis towards
    /// specific areas of concern. Claude will naturally interpret the focus area and
    /// prioritize issues accordingly.
    #[arg(short = 'f', long)]
    pub focus: Option<String>,

    /// Path to configuration file
    ///
    /// Specify a custom configuration file path.
    /// Supports both TOML and YAML formats.
    #[arg(short = 'c', long)]
    pub config: Option<PathBuf>,

    /// Maximum number of iterations to run (default: 10)
    ///
    /// This limits how many improvement cycles will be executed.
    #[arg(short = 'n', long, default_value = "10")]
    pub max_iterations: u32,

    /// Run in an isolated git worktree for parallel execution
    ///
    /// Creates a separate git worktree to isolate this improvement session, allowing
    /// multiple MMM sessions to run concurrently without conflicts. Each session will
    /// work in its own branch and worktree, which can be merged back later.
    #[arg(short = 'w', long)]
    pub worktree: bool,

    /// File patterns to map over
    ///
    /// Run a separate improvement loop for each file matching the pattern(s).
    /// Supports glob patterns like "specs/*.md" or "src/**/*.rs".
    #[arg(long, value_name = "PATTERN")]
    pub map: Vec<String>,

    /// Direct arguments to pass to commands
    ///
    /// Arguments that will be passed to workflow commands via $ARG variable.
    /// Can be used with or without --map.
    #[arg(long, value_name = "VALUE")]
    pub args: Vec<String>,

    /// Stop on first failure
    ///
    /// When processing multiple files with --map, stop immediately on first error.
    /// By default, continues processing remaining files.
    #[arg(long)]
    pub fail_fast: bool,

    /// Automatically answer yes to all prompts
    ///
    /// Enables fully unattended operation by automatically accepting all interactive
    /// prompts, including worktree merge and deletion prompts. Useful for scripts,
    /// CI/CD pipelines, and other automation scenarios.
    #[arg(short = 'y', long = "yes")]
    pub auto_accept: bool,

<<<<<<< HEAD
    /// Enable metrics tracking
    ///
    /// Collect and track metrics for code quality, performance, complexity, and progress
    /// throughout improvement iterations. Metrics are stored in .mmm/metrics/ for
    /// historical analysis and trend tracking.
    #[arg(long)]
    pub metrics: bool,
=======
    /// Resume an interrupted session
    ///
    /// Provide the session ID of an interrupted worktree to resume work from the last checkpoint.
    /// Cannot be used with --worktree flag.
    #[arg(long, value_name = "SESSION_ID", conflicts_with = "worktree")]
    pub resume: Option<String>,
>>>>>>> c7c313eb
}<|MERGE_RESOLUTION|>--- conflicted
+++ resolved
@@ -69,7 +69,6 @@
     #[arg(short = 'y', long = "yes")]
     pub auto_accept: bool,
 
-<<<<<<< HEAD
     /// Enable metrics tracking
     ///
     /// Collect and track metrics for code quality, performance, complexity, and progress
@@ -77,12 +76,11 @@
     /// historical analysis and trend tracking.
     #[arg(long)]
     pub metrics: bool,
-=======
+
     /// Resume an interrupted session
     ///
     /// Provide the session ID of an interrupted worktree to resume work from the last checkpoint.
     /// Cannot be used with --worktree flag.
     #[arg(long, value_name = "SESSION_ID", conflicts_with = "worktree")]
     pub resume: Option<String>,
->>>>>>> c7c313eb
 }