--- conflicted
+++ resolved
@@ -1,19 +1,24 @@
 //! Cook orchestrator implementation
 //!
-//! Coordinates all cook operations using specialized coordinators.
-
-use crate::config::WorkflowConfig;
-use anyhow::Result;
+//! Coordinates all cook operations using the extracted components.
+
+use crate::abstractions::git::GitOperations;
+use crate::config::{WorkflowCommand, WorkflowConfig};
+use crate::simple_state::StateManager;
+use crate::worktree::WorktreeManager;
+use anyhow::{anyhow, Context, Result};
 use async_trait::async_trait;
+use std::collections::HashMap;
 use std::path::PathBuf;
 use std::sync::Arc;
 
 use super::analysis::AnalysisCoordinator;
 use super::command::CookCommand;
-use super::coordinators::{
-    EnvironmentCoordinator, ExecutionCoordinator, SessionCoordinator, WorkflowContext,
-    WorkflowCoordinator,
-};
+use super::execution::{ClaudeExecutor, CommandExecutor};
+use super::interaction::UserInteraction;
+use super::metrics::MetricsCoordinator;
+use super::session::{SessionManager, SessionStatus, SessionUpdate};
+use super::workflow::{ExtendedWorkflowConfig, WorkflowExecutor, WorkflowStep};
 
 /// Configuration for cook orchestration
 #[derive(Debug, Clone)]
@@ -60,33 +65,52 @@
 
 /// Default implementation of cook orchestrator
 pub struct DefaultCookOrchestrator {
-    /// Environment coordinator
-    environment_coordinator: Arc<dyn EnvironmentCoordinator>,
-    /// Session coordinator
-    session_coordinator: Arc<dyn SessionCoordinator>,
-    /// Execution coordinator
-    execution_coordinator: Arc<dyn ExecutionCoordinator>,
+    /// Session manager
+    session_manager: Arc<dyn SessionManager>,
+    /// Command executor
+    #[allow(dead_code)]
+    command_executor: Arc<dyn CommandExecutor>,
+    /// Claude executor
+    claude_executor: Arc<dyn ClaudeExecutor>,
     /// Analysis coordinator
     analysis_coordinator: Arc<dyn AnalysisCoordinator>,
-    /// Workflow coordinator
-    workflow_coordinator: Arc<dyn WorkflowCoordinator>,
+    /// Metrics coordinator
+    metrics_coordinator: Arc<dyn MetricsCoordinator>,
+    /// User interaction
+    user_interaction: Arc<dyn UserInteraction>,
+    /// Git operations
+    git_operations: Arc<dyn GitOperations>,
+    /// State manager
+    #[allow(dead_code)]
+    state_manager: StateManager,
+    /// Subprocess manager
+    subprocess: crate::subprocess::SubprocessManager,
 }
 
 impl DefaultCookOrchestrator {
-    /// Create a new orchestrator with coordinators
+    /// Create a new orchestrator with dependencies
+    #[allow(clippy::too_many_arguments)]
     pub fn new(
-        environment_coordinator: Arc<dyn EnvironmentCoordinator>,
-        session_coordinator: Arc<dyn SessionCoordinator>,
-        execution_coordinator: Arc<dyn ExecutionCoordinator>,
+        session_manager: Arc<dyn SessionManager>,
+        command_executor: Arc<dyn CommandExecutor>,
+        claude_executor: Arc<dyn ClaudeExecutor>,
         analysis_coordinator: Arc<dyn AnalysisCoordinator>,
-        workflow_coordinator: Arc<dyn WorkflowCoordinator>,
+        metrics_coordinator: Arc<dyn MetricsCoordinator>,
+        user_interaction: Arc<dyn UserInteraction>,
+        git_operations: Arc<dyn GitOperations>,
+        state_manager: StateManager,
+        subprocess: crate::subprocess::SubprocessManager,
     ) -> Self {
         Self {
-            environment_coordinator,
-            session_coordinator,
-            execution_coordinator,
+            session_manager,
+            command_executor,
+            claude_executor,
             analysis_coordinator,
-            workflow_coordinator,
+            metrics_coordinator,
+            user_interaction,
+            git_operations,
+            state_manager,
+            subprocess,
         }
     }
 
@@ -102,24 +126,11 @@
         // Check prerequisites
         self.check_prerequisites().await?;
 
-        // Setup environment using coordinator
-        let env_setup = self
-            .environment_coordinator
-            .prepare_environment(&config.command, &config.project_path)
-            .await?;
-
-        // Convert to ExecutionEnvironment
-        let env = ExecutionEnvironment {
-            working_dir: env_setup.working_dir,
-            project_dir: env_setup.project_dir,
-            worktree_name: env_setup.worktree_name,
-            session_id: self.generate_session_id(),
-        };
+        // Setup environment
+        let env = self.setup_environment(&config).await?;
 
         // Start session
-        self.session_coordinator
-            .start_session(&env.session_id)
-            .await?;
+        self.session_manager.start_session(&env.session_id).await?;
 
         // Execute workflow
         let result = self.execute_workflow(&env, &config).await;
@@ -127,14 +138,21 @@
         // Handle result
         match result {
             Ok(_) => {
-                self.session_coordinator.complete_session(true).await?;
-                self.workflow_coordinator
-                    .display_progress("Cook session completed successfully!");
+                self.session_manager
+                    .update_session(SessionUpdate::UpdateStatus(SessionStatus::Completed))
+                    .await?;
+                self.user_interaction
+                    .display_success("Cook session completed successfully!");
             }
             Err(e) => {
-                self.session_coordinator.complete_session(false).await?;
-                self.workflow_coordinator
-                    .display_progress(&format!("Cook session failed: {e}"));
+                self.session_manager
+                    .update_session(SessionUpdate::UpdateStatus(SessionStatus::Failed))
+                    .await?;
+                self.session_manager
+                    .update_session(SessionUpdate::AddError(e.to_string()))
+                    .await?;
+                self.user_interaction
+                    .display_error(&format!("Cook session failed: {e}"));
                 return Err(e);
             }
         }
@@ -142,10 +160,12 @@
         // Cleanup
         self.cleanup(&env, &config).await?;
 
-        // Get session info
-        let session_info = self.session_coordinator.get_session_info().await?;
-        self.workflow_coordinator
-            .display_progress(&format!("Session {} complete", session_info.session_id));
+        // Complete session
+        let summary = self.session_manager.complete_session().await?;
+        self.user_interaction.display_info(&format!(
+            "Session complete: {} iterations, {} files changed",
+            summary.iterations, summary.files_changed
+        ));
 
         Ok(())
     }
@@ -157,30 +177,42 @@
             return Ok(());
         }
 
-        // Check Claude CLI using execution coordinator
-        if !self
-            .execution_coordinator
-            .check_command_available("claude")
-            .await?
-        {
+        // Check Claude CLI
+        if !self.claude_executor.check_claude_cli().await? {
             anyhow::bail!("Claude CLI is not available. Please install it first.");
         }
 
+        // Check git
+        if !self.git_operations.is_git_repo().await {
+            anyhow::bail!("Not in a git repository. Please run from a git repository.");
+        }
+
         Ok(())
     }
 
     async fn setup_environment(&self, config: &CookConfig) -> Result<ExecutionEnvironment> {
-        // Delegate to environment coordinator
-        let env_setup = self
-            .environment_coordinator
-            .prepare_environment(&config.command, &config.project_path)
-            .await?;
+        let session_id = self.generate_session_id();
+        let mut working_dir = config.project_path.clone();
+        let mut worktree_name = None;
+
+        // Setup worktree if requested
+        if config.command.worktree {
+            let worktree_manager =
+                WorktreeManager::new(config.project_path.clone(), self.subprocess.clone())?;
+            let session = worktree_manager.create_session().await?;
+
+            working_dir = session.path.clone();
+            worktree_name = Some(session.name.clone());
+
+            self.user_interaction
+                .display_info(&format!("Created worktree at: {}", working_dir.display()));
+        }
 
         Ok(ExecutionEnvironment {
-            working_dir: env_setup.working_dir,
-            project_dir: env_setup.project_dir,
-            worktree_name: env_setup.worktree_name,
-            session_id: self.generate_session_id(),
+            working_dir,
+            project_dir: config.project_path.clone(),
+            worktree_name,
+            session_id,
         })
     }
 
@@ -189,9 +221,68 @@
         env: &ExecutionEnvironment,
         config: &CookConfig,
     ) -> Result<()> {
+        // Check if this is a structured workflow with inputs/outputs
+        let has_structured_commands = config.workflow.commands.iter().any(|cmd| {
+            matches!(cmd, crate::config::command::WorkflowCommand::Structured(c)
+                if c.inputs.is_some() || c.outputs.is_some())
+        });
+
+        if has_structured_commands {
+            self.user_interaction
+                .display_info("Executing structured workflow with inputs/outputs");
+            return self.execute_structured_workflow(env, config).await;
+        }
+
+        // Check if we're processing with --args or --map
+        let has_args_or_map = !config.command.args.is_empty() || !config.command.map.is_empty();
+        if has_args_or_map {
+            self.user_interaction
+                .display_info("Processing workflow with arguments or file patterns");
+            return self.execute_workflow_with_args(env, config).await;
+        }
+
+        // Convert WorkflowConfig to ExtendedWorkflowConfig
+        // For now, create a simple workflow with the commands
+        let steps: Vec<WorkflowStep> = config
+            .workflow
+            .commands
+            .iter()
+            .enumerate()
+            .map(|(i, cmd)| {
+                use crate::config::command::WorkflowCommand;
+                let (command_str, commit_required) = match cmd {
+                    WorkflowCommand::Simple(s) => (s.clone(), true),
+                    WorkflowCommand::Structured(c) => (c.name.clone(), c.metadata.commit_required),
+                    WorkflowCommand::SimpleObject(simple) => {
+                        (simple.name.clone(), simple.commit_required.unwrap_or(true))
+                    }
+                };
+                WorkflowStep {
+                    name: format!("Step {}", i + 1),
+                    command: if command_str.starts_with('/') {
+                        command_str
+                    } else {
+                        format!("/{command_str}")
+                    },
+                    env: std::collections::HashMap::new(),
+                    commit_required,
+                }
+            })
+            .collect();
+
+        let extended_workflow = ExtendedWorkflowConfig {
+            name: "default".to_string(),
+            steps,
+            max_iterations: config.command.max_iterations,
+            iterate: config.command.max_iterations > 1,
+            analyze_before: true,
+            analyze_between: false,
+            collect_metrics: config.command.metrics,
+        };
+
         // Run initial analysis if needed
-        if !config.command.skip_analysis {
-            self.workflow_coordinator
+        if extended_workflow.analyze_before && !config.command.skip_analysis {
+            self.user_interaction
                 .display_progress("Running initial analysis...");
             let analysis = self
                 .analysis_coordinator
@@ -200,39 +291,33 @@
             self.analysis_coordinator
                 .save_analysis(&env.working_dir, &analysis)
                 .await?;
-        } else {
-            self.workflow_coordinator
-                .display_progress("Skipping project analysis (--skip-analysis flag)");
-        }
-
-        // Create workflow context
-        let mut context = WorkflowContext {
-            iteration: 0,
-            max_iterations: config.command.max_iterations as usize,
-            variables: std::collections::HashMap::new(),
-        };
-
-        // Add args and map variables if present
-        if !config.command.args.is_empty() {
-            for (i, arg) in config.command.args.iter().enumerate() {
-                context.variables.insert(format!("ARG{i}"), arg.clone());
-            }
-            context
-                .variables
-                .insert("ARG".to_string(), config.command.args[0].clone());
-        }
-
-        // Execute the workflow
-        self.workflow_coordinator
-            .execute_workflow(&config.workflow.commands, &mut context)
-            .await?;
+        } else if config.command.skip_analysis {
+            self.user_interaction
+                .display_info("Skipping project analysis (--skip-analysis flag)");
+        }
+
+        // Create workflow executor
+        let executor = WorkflowExecutor::new(
+            self.claude_executor.clone(),
+            self.session_manager.clone(),
+            self.analysis_coordinator.clone(),
+            self.metrics_coordinator.clone(),
+            self.user_interaction.clone(),
+        );
+
+        // Execute workflow steps
+        executor.execute(&extended_workflow, env).await?;
 
         Ok(())
     }
 
     async fn cleanup(&self, env: &ExecutionEnvironment, config: &CookConfig) -> Result<()> {
+        // Save session state to a separate file to avoid conflicts with StateManager
+        let session_state_path = env.project_dir.join(".mmm/session_state.json");
+        self.session_manager.save_state(&session_state_path).await?;
+
         // Clean up worktree if needed
-        if let Some(ref _worktree_name) = env.worktree_name {
+        if let Some(ref worktree_name) = env.worktree_name {
             // Skip user prompt in test mode
             let test_mode = std::env::var("MMM_TEST_MODE").unwrap_or_default() == "true";
             let should_merge = if test_mode {
@@ -243,17 +328,12 @@
                 true
             } else {
                 // Ask user if they want to merge
-                self.workflow_coordinator
-                    .prompt_user("Would you like to merge the worktree changes?", true)
+                self.user_interaction
+                    .prompt_yes_no("Would you like to merge the worktree changes?")
                     .await?
             };
 
             if should_merge {
-<<<<<<< HEAD
-                // TODO: Add merge support to environment coordinator
-                self.workflow_coordinator
-                    .display_progress("Merging worktree changes...");
-=======
                 let worktree_manager =
                     WorktreeManager::new(env.project_dir.clone(), self.subprocess.clone())?;
                 worktree_manager.merge_session(worktree_name).await?;
@@ -874,7 +954,6 @@
                 self.session_manager
                     .update_session(SessionUpdate::AddFilesChanged(1))
                     .await?;
->>>>>>> 8f4fccce
             }
         }
 
@@ -885,21 +964,34 @@
 #[cfg(test)]
 mod tests {
     use super::*;
-    use crate::abstractions::git::GitOperations;
+
+    use crate::cook::analysis::runner::AnalysisRunnerImpl;
+    use crate::cook::execution::claude::ClaudeExecutorImpl;
+    use crate::cook::execution::runner::tests::MockCommandRunner;
+    use crate::cook::interaction::mocks::MockUserInteraction;
+    use crate::cook::metrics::collector::MetricsCollectorImpl;
+    use crate::cook::session::tracker::SessionTrackerImpl;
+    use std::collections::HashMap;
+    use std::os::unix::process::ExitStatusExt;
+    use std::path::Path;
     use tempfile::TempDir;
 
-    // Mock coordinators for testing
-    use crate::config::ConfigLoader;
-    use crate::cook::coordinators::{
-        DefaultEnvironmentCoordinator, DefaultExecutionCoordinator, DefaultSessionCoordinator,
-        DefaultWorkflowCoordinator,
-    };
-    use crate::simple_state::StateManager;
-    use crate::subprocess::SubprocessManager;
-    use crate::worktree::WorktreeManager;
-
     // Custom mock git operations for testing
-    struct TestMockGitOperations;
+    struct TestMockGitOperations {
+        is_repo: std::sync::Mutex<bool>,
+    }
+
+    impl TestMockGitOperations {
+        fn new() -> Self {
+            Self {
+                is_repo: std::sync::Mutex::new(true),
+            }
+        }
+
+        fn set_is_git_repo(&self, value: bool) {
+            *self.is_repo.lock().unwrap() = value;
+        }
+    }
 
     #[async_trait]
     impl GitOperations for TestMockGitOperations {
@@ -908,7 +1000,6 @@
             _args: &[&str],
             _description: &str,
         ) -> Result<std::process::Output> {
-            use std::os::unix::process::ExitStatusExt;
             Ok(std::process::Output {
                 status: std::process::ExitStatus::from_raw(0),
                 stdout: vec![],
@@ -917,7 +1008,7 @@
         }
 
         async fn is_git_repo(&self) -> bool {
-            true
+            *self.is_repo.lock().unwrap()
         }
 
         async fn get_last_commit_message(&self) -> Result<String> {
@@ -936,7 +1027,7 @@
             Ok(())
         }
 
-        async fn create_worktree(&self, _name: &str, _path: &std::path::Path) -> Result<()> {
+        async fn create_worktree(&self, _name: &str, _path: &Path) -> Result<()> {
             Ok(())
         }
 
@@ -949,76 +1040,269 @@
         }
     }
 
+    fn create_test_orchestrator() -> (
+        DefaultCookOrchestrator,
+        Arc<MockUserInteraction>,
+        Arc<TestMockGitOperations>,
+    ) {
+        let temp_dir = TempDir::new().unwrap();
+        let _mock_runner1 = MockCommandRunner::new();
+        let mock_runner2 = MockCommandRunner::new();
+        let mock_runner3 = MockCommandRunner::new();
+        let mock_runner4 = MockCommandRunner::new();
+        let mock_interaction = Arc::new(MockUserInteraction::new());
+        let mock_git = Arc::new(TestMockGitOperations::new());
+
+        let session_manager = Arc::new(SessionTrackerImpl::new(
+            "test".to_string(),
+            temp_dir.path().to_path_buf(),
+        ));
+
+        let command_executor = Arc::new(crate::cook::execution::runner::RealCommandRunner::new());
+        let claude_executor = Arc::new(ClaudeExecutorImpl::new(mock_runner2));
+        let analysis_coordinator = Arc::new(AnalysisRunnerImpl::new(mock_runner3));
+        let metrics_coordinator = Arc::new(MetricsCollectorImpl::new(mock_runner4));
+        let state_manager = StateManager::new().unwrap();
+        let subprocess = crate::subprocess::SubprocessManager::production();
+
+        let orchestrator = DefaultCookOrchestrator::new(
+            session_manager,
+            command_executor,
+            claude_executor,
+            analysis_coordinator,
+            metrics_coordinator,
+            mock_interaction.clone(),
+            mock_git.clone(),
+            state_manager,
+            subprocess,
+        );
+
+        (orchestrator, mock_interaction, mock_git)
+    }
+
     #[tokio::test]
-    async fn test_orchestrator_with_coordinators() {
+    async fn test_prerequisites_check_no_git() {
+        // Ensure we're not in test mode for this test
+        // TODO: Audit that the environment access only happens in single-threaded code.
+        unsafe { std::env::remove_var("MMM_TEST_MODE") };
+
         let temp_dir = TempDir::new().unwrap();
-        let project_path = temp_dir.path().to_path_buf();
-
-        // Create dependencies
-        let config_loader = Arc::new(ConfigLoader::new().await.unwrap());
-        let subprocess = SubprocessManager::production();
-        let worktree_manager =
-            Arc::new(WorktreeManager::new(project_path.clone(), subprocess.clone()).unwrap());
-        let git_operations = Arc::new(TestMockGitOperations);
-
-        // Create coordinators
-        let env_coordinator = Arc::new(DefaultEnvironmentCoordinator::new(
-            config_loader,
-            worktree_manager,
-            git_operations,
+        let _mock_runner1 = MockCommandRunner::new();
+        let mock_runner2 = MockCommandRunner::new();
+        let mock_runner3 = MockCommandRunner::new();
+        let mock_runner4 = MockCommandRunner::new();
+        let mock_interaction = Arc::new(MockUserInteraction::new());
+        let mock_git = Arc::new(TestMockGitOperations::new());
+
+        // Set up mock response for Claude CLI check
+        mock_runner2.add_response(crate::cook::execution::ExecutionResult {
+            success: true,
+            stdout: "claude 1.0.0".to_string(),
+            stderr: String::new(),
+            exit_code: Some(0),
+        });
+
+        let session_manager = Arc::new(SessionTrackerImpl::new(
+            "test".to_string(),
+            temp_dir.path().to_path_buf(),
         ));
 
-        let session_manager = Arc::new(crate::cook::session::tracker::SessionTrackerImpl::new(
-            "test".to_string(),
-            project_path.clone(),
-        ));
-        let state_manager = Arc::new(StateManager::new().unwrap());
-        let session_coordinator = Arc::new(DefaultSessionCoordinator::new(
-            session_manager.clone(),
+        let command_executor = Arc::new(crate::cook::execution::runner::RealCommandRunner::new());
+        let claude_executor = Arc::new(ClaudeExecutorImpl::new(mock_runner2));
+        let analysis_coordinator = Arc::new(AnalysisRunnerImpl::new(mock_runner3));
+        let metrics_coordinator = Arc::new(MetricsCollectorImpl::new(mock_runner4));
+        let state_manager = StateManager::new().unwrap();
+        let subprocess = crate::subprocess::SubprocessManager::production();
+
+        let orchestrator = DefaultCookOrchestrator::new(
+            session_manager,
+            command_executor,
+            claude_executor,
+            analysis_coordinator,
+            metrics_coordinator,
+            mock_interaction.clone(),
+            mock_git.clone(),
             state_manager,
-        ));
-
-        let command_executor = Arc::new(crate::cook::execution::runner::RealCommandRunner::new());
-        let claude_executor = Arc::new(crate::cook::execution::claude::ClaudeExecutorImpl::new(
-            crate::cook::execution::runner::RealCommandRunner::new(),
-        ));
-        let subprocess_mgr = Arc::new(subprocess);
-        let execution_coordinator = Arc::new(DefaultExecutionCoordinator::new(
-            command_executor,
-            claude_executor.clone(),
-            subprocess_mgr,
-        ));
-
-        let analysis_coordinator =
-            Arc::new(crate::cook::analysis::runner::AnalysisRunnerImpl::new(
-                crate::cook::execution::runner::RealCommandRunner::new(),
-            ));
-
-        let workflow_executor = Arc::new(crate::cook::workflow::WorkflowExecutor::new(
-            claude_executor,
-            session_manager,
-            analysis_coordinator.clone(),
-            Arc::new(crate::cook::metrics::collector::MetricsCollectorImpl::new(
-                crate::cook::execution::runner::RealCommandRunner::new(),
-            )),
-            Arc::new(crate::cook::interaction::DefaultUserInteraction::new()),
-        ));
-
-        let workflow_coordinator = Arc::new(DefaultWorkflowCoordinator::new(
-            workflow_executor,
-            Arc::new(crate::cook::interaction::DefaultUserInteraction::new()),
-        ));
-
-        // Create orchestrator
-        let orchestrator = DefaultCookOrchestrator::new(
-            env_coordinator,
-            session_coordinator,
-            execution_coordinator,
-            analysis_coordinator,
-            workflow_coordinator,
+            subprocess,
         );
 
-        // Test basic setup
+        mock_git.set_is_git_repo(false);
+
+        let result = orchestrator.check_prerequisites().await;
+        assert!(result.is_err());
+        assert!(result
+            .unwrap_err()
+            .to_string()
+            .contains("Not in a git repository"));
+    }
+
+    #[tokio::test]
+    async fn test_setup_environment_basic() {
+        let (orchestrator, _, _) = create_test_orchestrator();
+
+        let config = CookConfig {
+            command: CookCommand {
+                playbook: PathBuf::from("test.yml"),
+                path: None,
+                max_iterations: 5,
+                worktree: false,
+                map: vec![],
+                args: vec![],
+                fail_fast: false,
+                metrics: false,
+                auto_accept: false,
+                resume: None,
+                skip_analysis: false,
+            },
+            project_path: PathBuf::from("/tmp/test"),
+            workflow: WorkflowConfig { commands: vec![] },
+        };
+
+        let env = orchestrator.setup_environment(&config).await.unwrap();
+
+        assert_eq!(env.project_dir, PathBuf::from("/tmp/test"));
+        assert_eq!(env.working_dir, PathBuf::from("/tmp/test"));
+        assert!(env.worktree_name.is_none());
+        assert!(env.session_id.starts_with("cook-"));
+    }
+
+    #[tokio::test]
+    async fn test_detect_structured_workflow() {
+        let (_orchestrator, _, _) = create_test_orchestrator();
+
+        // Test with simple workflow (no inputs/outputs)
+        let simple_workflow = WorkflowConfig {
+            commands: vec![
+                crate::config::command::WorkflowCommand::Simple("/mmm-code-review".to_string()),
+                crate::config::command::WorkflowCommand::Simple("/mmm-lint".to_string()),
+            ],
+        };
+
+        let simple_config = CookConfig {
+            command: CookCommand {
+                playbook: PathBuf::from("test.yml"),
+                path: None,
+                max_iterations: 1,
+                worktree: false,
+                map: vec![],
+                args: vec![],
+                fail_fast: false,
+                metrics: false,
+                auto_accept: false,
+                resume: None,
+                skip_analysis: true,
+            },
+            project_path: PathBuf::from("/tmp/test"),
+            workflow: simple_workflow,
+        };
+
+        // Should not detect as structured
+        let has_structured = simple_config.workflow.commands.iter().any(|cmd| {
+            matches!(cmd, crate::config::command::WorkflowCommand::Structured(c)
+                if c.inputs.is_some() || c.outputs.is_some())
+        });
+        assert!(!has_structured);
+
+        // Test with structured workflow (has inputs/outputs)
+        let structured_cmd = crate::config::command::Command {
+            name: "mmm-implement-spec".to_string(),
+            args: vec![],
+            options: HashMap::new(),
+            metadata: crate::config::command::CommandMetadata::default(),
+            id: Some("implement".to_string()),
+            outputs: None,
+            inputs: Some(HashMap::from([(
+                "spec".to_string(),
+                crate::config::command::InputReference {
+                    from: "${cleanup.spec}".to_string(),
+                    pass_as: crate::config::command::InputMethod::Argument { position: 0 },
+                    default: None,
+                },
+            )])),
+        };
+
+        let structured_workflow = WorkflowConfig {
+            commands: vec![crate::config::command::WorkflowCommand::Structured(
+                Box::new(structured_cmd),
+            )],
+        };
+
+        let structured_config = CookConfig {
+            command: simple_config.command.clone(),
+            project_path: simple_config.project_path.clone(),
+            workflow: structured_workflow,
+        };
+
+        // Should detect as structured
+        let has_structured = structured_config.workflow.commands.iter().any(|cmd| {
+            matches!(cmd, crate::config::command::WorkflowCommand::Structured(c)
+                if c.inputs.is_some() || c.outputs.is_some())
+        });
+        assert!(has_structured);
+    }
+
+    #[tokio::test]
+    async fn test_find_files_matching_pattern() {
+        let temp_dir = TempDir::new().unwrap();
+        let (orchestrator, _, _) = create_test_orchestrator();
+
+        // Create test directory structure
+        std::fs::create_dir_all(temp_dir.path().join("specs/temp")).unwrap();
+
+        // Create test files
+        std::fs::write(
+            temp_dir.path().join("specs/temp/123-tech-debt-cleanup.md"),
+            "test spec content",
+        )
+        .unwrap();
+        std::fs::write(
+            temp_dir.path().join("specs/temp/456-tech-debt-cleanup.md"),
+            "newer spec content",
+        )
+        .unwrap();
+        std::fs::write(
+            temp_dir.path().join("specs/temp/other-file.md"),
+            "should not match",
+        )
+        .unwrap();
+
+        // Test pattern matching
+        let result = orchestrator
+            .find_files_matching_pattern("specs/temp/*-tech-debt-cleanup.md", temp_dir.path())
+            .await;
+
+        assert!(result.is_ok());
+        let found_file = result.unwrap();
+        assert!(found_file.contains("tech-debt-cleanup.md"));
+        assert!(!found_file.contains("other-file.md"));
+    }
+
+    #[tokio::test]
+    async fn test_workflow_detects_structured_commands() {
+        let (_orchestrator, _, _) = create_test_orchestrator();
+
+        // Create a structured workflow
+        let cleanup_cmd = crate::config::command::Command {
+            name: "mmm-cleanup-tech-debt".to_string(),
+            args: vec![],
+            options: HashMap::new(),
+            metadata: crate::config::command::CommandMetadata::default(),
+            id: Some("cleanup".to_string()),
+            outputs: Some(HashMap::from([(
+                "spec".to_string(),
+                crate::config::command::OutputDeclaration {
+                    file_pattern: "specs/temp/*-tech-debt-cleanup.md".to_string(),
+                },
+            )])),
+            inputs: None,
+        };
+
+        let workflow = WorkflowConfig {
+            commands: vec![crate::config::command::WorkflowCommand::Structured(
+                Box::new(cleanup_cmd),
+            )],
+        };
+
         let config = CookConfig {
             command: CookCommand {
                 playbook: PathBuf::from("test.yml"),
@@ -1033,15 +1317,306 @@
                 resume: None,
                 skip_analysis: true,
             },
-            project_path: project_path.clone(),
+            project_path: PathBuf::from("/tmp/test"),
+            workflow,
+        };
+
+        // The orchestrator should detect this as a structured workflow
+        let has_structured = config.workflow.commands.iter().any(|cmd| {
+            matches!(cmd, crate::config::command::WorkflowCommand::Structured(c)
+                if c.inputs.is_some() || c.outputs.is_some())
+        });
+
+        assert!(
+            has_structured,
+            "Should detect workflow with outputs as structured"
+        );
+    }
+
+    #[test]
+    fn test_input_resolution_logic() {
+        use crate::config::command::{CommandArg, InputMethod, InputReference};
+
+        // Test variable resolution
+        let mut resolved_variables = HashMap::new();
+        resolved_variables.insert("spec_file".to_string(), "path/to/spec.md".to_string());
+
+        let arg = CommandArg::Variable("spec_file".to_string());
+        let resolved = arg.resolve(&resolved_variables);
+        assert_eq!(resolved, "path/to/spec.md");
+
+        // Test literal resolution
+        let literal_arg = CommandArg::Literal("literal_value".to_string());
+        let resolved_literal = literal_arg.resolve(&resolved_variables);
+        assert_eq!(resolved_literal, "literal_value");
+
+        // Test input reference parsing
+        let input_ref = InputReference {
+            from: "${cleanup.spec}".to_string(),
+            pass_as: InputMethod::Argument { position: 0 },
+            default: None,
+        };
+
+        assert!(input_ref.from.starts_with("${"));
+        assert!(input_ref.from.ends_with('}'));
+
+        let var_ref = &input_ref.from[2..input_ref.from.len() - 1];
+        let parts: Vec<&str> = var_ref.split('.').collect();
+        assert_eq!(parts, vec!["cleanup", "spec"]);
+    }
+
+    #[test]
+    fn test_file_pattern_validation() {
+        // Test various file patterns
+        let patterns = vec![
+            ("specs/temp/*-tech-debt-cleanup.md", true),
+            ("**/*.rs", true),
+            ("src/main.rs", true),
+            ("", false),
+        ];
+
+        for (pattern, expected_valid) in patterns {
+            let is_valid = !pattern.is_empty();
+            assert_eq!(
+                is_valid, expected_valid,
+                "Pattern '{pattern}' validation failed"
+            );
+        }
+    }
+
+    #[tokio::test]
+    async fn test_arg_resolution_only_for_commands_with_args() {
+        let temp_dir = TempDir::new().unwrap();
+        let mock_runner = MockCommandRunner::new();
+        let mock_interaction = Arc::new(MockUserInteraction::new());
+        let mock_git = Arc::new(TestMockGitOperations::new());
+
+        // Set up mock responses for Claude commands (need 3 for our 3 commands)
+        for _ in 0..3 {
+            mock_runner.add_response(crate::cook::execution::ExecutionResult {
+                success: true,
+                stdout: "Command executed".to_string(),
+                stderr: String::new(),
+                exit_code: Some(0),
+            });
+        }
+
+        let session_manager = Arc::new(SessionTrackerImpl::new(
+            "test".to_string(),
+            temp_dir.path().to_path_buf(),
+        ));
+
+        let command_executor = Arc::new(crate::cook::execution::runner::RealCommandRunner::new());
+        let claude_executor = Arc::new(ClaudeExecutorImpl::new(mock_runner));
+        let analysis_coordinator = Arc::new(AnalysisRunnerImpl::new(MockCommandRunner::new()));
+        let metrics_coordinator = Arc::new(MetricsCollectorImpl::new(MockCommandRunner::new()));
+        let state_manager = StateManager::new().unwrap();
+        let subprocess = crate::subprocess::SubprocessManager::production();
+
+        let orchestrator = DefaultCookOrchestrator::new(
+            session_manager,
+            command_executor,
+            claude_executor,
+            analysis_coordinator,
+            metrics_coordinator,
+            mock_interaction.clone(),
+            mock_git.clone(),
+            state_manager,
+            subprocess,
+        );
+
+        // Create a workflow with commands that do and don't use $ARG
+        let workflow = WorkflowConfig {
+            commands: vec![
+                // Command with $ARG
+                crate::config::command::WorkflowCommand::SimpleObject(
+                    crate::config::command::SimpleCommand {
+                        name: "mmm-implement-spec".to_string(),
+                        commit_required: Some(false),
+                        args: Some(vec!["$ARG".to_string()]),
+                    },
+                ),
+                // Command without args
+                crate::config::command::WorkflowCommand::SimpleObject(
+                    crate::config::command::SimpleCommand {
+                        name: "mmm-lint".to_string(),
+                        commit_required: Some(false),
+                        args: None,
+                    },
+                ),
+                // Command with literal args
+                crate::config::command::WorkflowCommand::SimpleObject(
+                    crate::config::command::SimpleCommand {
+                        name: "mmm-check".to_string(),
+                        commit_required: Some(false),
+                        args: Some(vec!["--strict".to_string()]),
+                    },
+                ),
+            ],
+        };
+
+        let config = CookConfig {
+            command: CookCommand {
+                playbook: PathBuf::from("test.yml"),
+                path: None,
+                max_iterations: 1,
+                worktree: false,
+                map: vec![],
+                args: vec!["test-value".to_string()],
+                fail_fast: false,
+                metrics: false,
+                auto_accept: false,
+                resume: None,
+                skip_analysis: true,
+            },
+            project_path: temp_dir.path().to_path_buf(),
+            workflow,
+        };
+
+        let env = ExecutionEnvironment {
+            working_dir: temp_dir.path().to_path_buf(),
+            project_dir: temp_dir.path().to_path_buf(),
+            worktree_name: None,
+            session_id: "test-session".to_string(),
+        };
+
+        // Execute the workflow
+        let result = orchestrator.execute_workflow(&env, &config).await;
+        assert!(result.is_ok());
+
+        // Check the interactions - should have different messages for commands with/without ARG
+        let messages = mock_interaction.get_messages();
+
+        // Find the command execution messages
+        let command_messages: Vec<String> = messages
+            .iter()
+            .filter_map(|msg| {
+                // Messages are prefixed with INFO:, so we need to check the content after that
+                if msg.contains("🚀 Executing command:") {
+                    Some(msg.clone())
+                } else {
+                    None
+                }
+            })
+            .collect();
+
+        assert_eq!(
+            command_messages.len(),
+            3,
+            "Should have 3 command execution messages"
+        );
+
+        // First command should show ARG
+        assert!(
+            command_messages[0].contains("(ARG=test-value)"),
+            "First command should show ARG: {}",
+            command_messages[0]
+        );
+
+        // Second command should NOT show ARG
+        assert!(
+            !command_messages[1].contains("(ARG="),
+            "Second command should NOT show ARG: {}",
+            command_messages[1]
+        );
+
+        // Third command should NOT show ARG (has literal args, not $ARG)
+        assert!(
+            !command_messages[2].contains("(ARG="),
+            "Third command should NOT show ARG: {}",
+            command_messages[2]
+        );
+    }
+
+    #[test]
+    fn test_command_arg_detection() {
+        use crate::config::command::CommandArg;
+
+        // Test variable detection
+        let arg_var = CommandArg::Variable("ARG".to_string());
+        assert!(arg_var.is_variable());
+        assert!(matches!(&arg_var, CommandArg::Variable(var) if var == "ARG"));
+
+        // Test literal detection
+        let arg_literal = CommandArg::Literal("--flag".to_string());
+        assert!(!arg_literal.is_variable());
+        assert!(!matches!(&arg_literal, CommandArg::Variable(var) if var == "ARG"));
+
+        // Test other variable
+        let other_var = CommandArg::Variable("FILE".to_string());
+        assert!(other_var.is_variable());
+        assert!(!matches!(&other_var, CommandArg::Variable(var) if var == "ARG"));
+    }
+
+    #[tokio::test]
+    async fn test_auto_accept_worktree_merge() {
+        let temp_dir = TempDir::new().unwrap();
+        let (orchestrator, mock_interaction, _) = create_test_orchestrator();
+
+        // Create environment without worktree to test the basic flow
+        let env_no_worktree = ExecutionEnvironment {
+            working_dir: temp_dir.path().to_path_buf(),
+            project_dir: temp_dir.path().to_path_buf(),
+            worktree_name: None,
+            session_id: "test-session".to_string(),
+        };
+
+        // Test config with auto_accept = true
+        let config_auto = CookConfig {
+            command: CookCommand {
+                playbook: PathBuf::from("test.yml"),
+                path: None,
+                max_iterations: 1,
+                worktree: true,
+                map: vec![],
+                args: vec![],
+                fail_fast: false,
+                metrics: false,
+                auto_accept: true, // This should skip the prompt
+                resume: None,
+                skip_analysis: false,
+            },
+            project_path: temp_dir.path().to_path_buf(),
             workflow: WorkflowConfig { commands: vec![] },
         };
 
-        let env = orchestrator.setup_environment(&config).await.unwrap();
-        assert_eq!(env.project_dir, project_path);
-        assert_eq!(env.working_dir, project_path);
-        assert!(env.worktree_name.is_none());
-        assert!(env.session_id.starts_with("cook-"));
+        // Test config with auto_accept = false
+        let config_manual = CookConfig {
+            command: CookCommand {
+                playbook: PathBuf::from("test.yml"),
+                path: None,
+                max_iterations: 1,
+                worktree: true,
+                map: vec![],
+                args: vec![],
+                fail_fast: false,
+                metrics: false,
+                auto_accept: false, // This should prompt the user
+                resume: None,
+                skip_analysis: false,
+            },
+            project_path: temp_dir.path().to_path_buf(),
+            workflow: WorkflowConfig { commands: vec![] },
+        };
+
+        // Test without worktree (should succeed for both)
+        let result_auto_no_wt = orchestrator.cleanup(&env_no_worktree, &config_auto).await;
+        assert!(result_auto_no_wt.is_ok());
+
+        let result_manual_no_wt = orchestrator.cleanup(&env_no_worktree, &config_manual).await;
+        assert!(result_manual_no_wt.is_ok());
+
+        // Verify the auto_accept flag logic by checking messages (without actual worktree operations)
+        // Both should succeed without prompting since there's no worktree to merge
+        let messages = mock_interaction.get_messages();
+        let prompt_count = messages
+            .iter()
+            .filter(|msg| msg.starts_with("PROMPT:"))
+            .count();
+        assert_eq!(
+            prompt_count, 0,
+            "Should not have prompted when no worktree is present"
+        );
     }
 
     #[tokio::test]
