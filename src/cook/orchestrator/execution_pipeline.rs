//! Execution pipeline for orchestrating workflow execution
//!
//! This module contains the logic for executing workflows, managing session state,
//! and handling signal interrupts during execution.
//!
//! ## Pure Helper Functions
//!
//! This module includes several pure, testable helper functions that extract
//! business logic from the main execution pipeline:
//!
//! - `build_variable_map`: Transforms command outputs into variable mappings
//! - `build_command_string`: Constructs command strings from name and arguments
//! - `should_store_outputs`: Determines if command outputs should be persisted
//! - `build_step_description`: Creates human-readable step descriptions
//!
//! These functions are designed to be:
//! - Pure (no side effects)
//! - Independently testable
//! - Easy to reason about
//! - Focused on single responsibilities

use crate::abstractions::git::GitOperations;
use crate::cook::execution::claude::ClaudeExecutor;
use crate::cook::interaction::UserInteraction;
use crate::cook::orchestrator::{CookConfig, ExecutionEnvironment};
use crate::cook::session::{SessionManager, SessionState, SessionStatus, SessionUpdate};
use crate::cook::workflow::ExtendedWorkflowConfig;
use crate::subprocess::SubprocessManager;
use crate::worktree::{WorktreeManager, WorktreeStatus};
use anyhow::{anyhow, Context, Result};
use log::debug;
use std::collections::HashMap;
use std::sync::Arc;
use tokio::task::JoinHandle;

/// Represents the outcome of a workflow execution
#[derive(Debug, Clone, PartialEq)]
enum ExecutionOutcome {
    Success,
    Interrupted,
    Failed(String),
}

/// Classify the execution result based on result and session status
fn classify_execution_result(
    result: &Result<()>,
    session_status: SessionStatus,
) -> ExecutionOutcome {
    match result {
        Ok(_) => ExecutionOutcome::Success,
        Err(e) => {
            if session_status == SessionStatus::Interrupted {
                ExecutionOutcome::Interrupted
            } else {
                ExecutionOutcome::Failed(e.to_string())
            }
        }
    }
}

/// Determine if a checkpoint should be saved based on the outcome
#[allow(dead_code)] // Reserved for future checkpoint optimization
fn should_save_checkpoint(outcome: &ExecutionOutcome) -> bool {
    matches!(outcome, ExecutionOutcome::Interrupted)
}

/// Generate the resume message for the user
#[allow(dead_code)] // Reserved for future message centralization
fn determine_resume_message(
    session_id: &str,
    playbook_path: &str,
    outcome: &ExecutionOutcome,
) -> Option<String> {
    match outcome {
        ExecutionOutcome::Interrupted => Some(format!(
            "\nSession interrupted. Resume with: prodigy run {} --resume {}",
            playbook_path, session_id
        )),
        ExecutionOutcome::Failed(_) => Some(format!(
            "\n💡 To resume from last checkpoint, run: prodigy resume {}",
            session_id
        )),
        ExecutionOutcome::Success => None,
    }
}

/// Execution pipeline for coordinating workflow execution
pub struct ExecutionPipeline {
    session_manager: Arc<dyn SessionManager>,
    user_interaction: Arc<dyn UserInteraction>,
    claude_executor: Arc<dyn ClaudeExecutor>,
    #[allow(dead_code)]
    git_operations: Arc<dyn GitOperations>,
    subprocess: SubprocessManager,
    session_ops: super::session_ops::SessionOperations,
    workflow_executor: super::workflow_execution::WorkflowExecutor,
}

impl ExecutionPipeline {
    /// Create a new execution pipeline
    pub fn new(
        session_manager: Arc<dyn SessionManager>,
        user_interaction: Arc<dyn UserInteraction>,
        claude_executor: Arc<dyn ClaudeExecutor>,
        git_operations: Arc<dyn GitOperations>,
        subprocess: SubprocessManager,
        session_ops: super::session_ops::SessionOperations,
        workflow_executor: super::workflow_execution::WorkflowExecutor,
    ) -> Self {
        Self {
            session_manager,
            user_interaction,
            claude_executor,
            git_operations,
            subprocess,
            session_ops,
            workflow_executor,
        }
    }

    /// Initialize session metadata with workflow hash and type
    pub async fn initialize_session_metadata(
        &self,
        session_id: &str,
        config: &CookConfig,
    ) -> Result<()> {
        debug!("About to start session");
        self.session_manager.start_session(session_id).await?;
        debug!("Session started successfully");
        self.user_interaction
            .display_info(&format!("Starting session: {}", session_id));
        debug!("Session message displayed");

        // Calculate and store workflow hash
        debug!("Calculating workflow hash");
        let workflow_hash =
            super::session_ops::SessionOperations::calculate_workflow_hash(&config.workflow);
        debug!("Workflow hash calculated: {}", workflow_hash);

        debug!("Classifying workflow type");
        let workflow_type = super::core::DefaultCookOrchestrator::classify_workflow_type(config);
        debug!("Workflow type classified: {:?}", workflow_type);

        // Update session with workflow metadata
        debug!("Updating session with workflow hash");
        debug!("About to call update_session");
        let result = self
            .session_manager
            .update_session(SessionUpdate::SetWorkflowHash(workflow_hash))
            .await;
        debug!("update_session call returned");
        result?;
        debug!("Workflow hash updated");

        debug!("Updating session with workflow type");
        self.session_manager
            .update_session(SessionUpdate::SetWorkflowType(workflow_type.into()))
            .await?;
        debug!("Workflow type updated");

        Ok(())
    }

    /// Create a WorktreeManager from the config
    fn create_worktree_manager(&self, config: &CookConfig) -> Result<WorktreeManager> {
        // Get merge config from workflow or mapreduce config
        let merge_config = config.workflow.merge.clone().or_else(|| {
            config
                .mapreduce_config
                .as_ref()
                .and_then(|m| m.merge.clone())
        });

        // Get workflow environment variables
        let workflow_env = config.workflow.env.clone().unwrap_or_default();

        WorktreeManager::with_config(
            config.project_path.to_path_buf(),
            self.subprocess.clone(),
            config.command.verbosity,
            merge_config,
            workflow_env,
        )
    }

    /// Update worktree state to mark as interrupted
    fn update_worktree_interrupted_state(
        worktree_manager: &WorktreeManager,
        worktree_name: &str,
    ) -> Result<()> {
        worktree_manager.update_session_state(worktree_name, |state| {
            state.status = WorktreeStatus::Interrupted;
            state.interrupted_at = Some(chrono::Utc::now());
            state.interruption_type = Some(crate::worktree::InterruptionType::Unknown);
            state.resumable = true;
        })
    }

    /// Handle successful session completion
    async fn handle_session_success(&self) -> Result<()> {
        self.session_manager
            .update_session(SessionUpdate::UpdateStatus(SessionStatus::Completed))
            .await?;
        self.user_interaction
            .display_success("Cook session completed successfully!");
        Ok(())
    }

    /// Handle session interruption
    async fn handle_session_interruption(
        &self,
        session_id: &str,
        config: &CookConfig,
        env: &ExecutionEnvironment,
    ) -> Result<()> {
        // Display resume message
        let playbook_path = config
            .workflow
            .commands
            .first()
            .map(|_| config.command.playbook.display().to_string())
            .unwrap_or_else(|| "<workflow>".to_string());

        self.user_interaction.display_warning(&format!(
            "\nSession interrupted. Resume with: prodigy run {} --resume {}",
            playbook_path, session_id
        ));

        // Save checkpoint for resume
        let checkpoint_path = env.working_dir.join(".prodigy").join("session_state.json");
        self.session_manager.save_state(&checkpoint_path).await?;

        // Update worktree state if using a worktree
        if let Some(ref name) = env.worktree_name {
            let worktree_manager = self.create_worktree_manager(config)?;
            Self::update_worktree_interrupted_state(&worktree_manager, name.as_ref())?;
        }

        Ok(())
    }

    /// Handle session failure
    async fn handle_session_failure(&self, error: &anyhow::Error, session_id: &str) -> Result<()> {
        self.session_manager
            .update_session(SessionUpdate::UpdateStatus(SessionStatus::Failed))
            .await?;
        self.session_manager
            .update_session(SessionUpdate::AddError(error.to_string()))
            .await?;
        self.user_interaction
            .display_error(&format!("Session failed: {error}"));

        // Display how to resume the session
        let state = self
            .session_manager
            .get_state()
            .context("Failed to get session state for resume info")?;
        if state.workflow_state.is_some() {
            self.user_interaction.display_info(&format!(
                "\n💡 To resume from last checkpoint, run: prodigy resume {}",
                session_id
            ));
        }

        Ok(())
    }

    /// Execute cleanup and complete the session
    async fn execute_cleanup_and_completion(
        &self,
        cleanup_fn: impl std::future::Future<Output = Result<()>>,
    ) -> Result<super::super::session::SessionSummary> {
        // Run cleanup
        cleanup_fn.await?;

        // Complete session
        self.session_manager.complete_session().await
    }

    /// Display session completion summary
    async fn display_completion_summary(
        &self,
        summary: &super::super::session::SessionSummary,
        config: &CookConfig,
        display_health_fn: impl std::future::Future<Output = Result<()>>,
    ) -> Result<()> {
        // Don't display session stats in dry-run mode
        if !config.command.dry_run {
            self.user_interaction.display_info(&format!(
                "Session complete: {} iterations, {} files changed",
                summary.iterations, summary.files_changed
            ));
        }

        // Display health score if metrics flag is set
        if config.command.metrics {
            display_health_fn.await?;
        }

        Ok(())
    }

    /// Setup signal handlers for graceful interruption
    pub fn setup_signal_handlers(
        &self,
        config: &CookConfig,
        session_id: &str,
        worktree_name: Option<Arc<str>>,
    ) -> Result<JoinHandle<()>> {
        log::debug!("Setting up signal handlers");

        let worktree_manager = Arc::new(self.create_worktree_manager(config)?);

        crate::cook::signal_handler::setup_interrupt_handlers(
            worktree_manager,
            session_id.to_string(),
        )?;

        log::debug!("Signal handlers set up successfully");

        let session_manager = self.session_manager.clone();
        let worktree_name = worktree_name.clone();
        let project_path = Arc::clone(&config.project_path);
        let subprocess = self.subprocess.clone();

        let interrupt_handler = tokio::spawn(async move {
            tokio::signal::ctrl_c().await.ok();
            // Mark session as interrupted when Ctrl+C is pressed
            session_manager
                .update_session(SessionUpdate::MarkInterrupted)
                .await
                .ok();

            // Also update worktree state if using a worktree
            if let Some(ref name) = worktree_name {
                if let Ok(worktree_manager) =
                    WorktreeManager::new(project_path.to_path_buf(), subprocess.clone())
                {
                    let _ = worktree_manager.update_session_state(name.as_ref(), |state| {
                        state.status = WorktreeStatus::Interrupted;
                        state.interrupted_at = Some(chrono::Utc::now());
                        state.interruption_type =
                            Some(crate::worktree::InterruptionType::UserInterrupt);
                        state.resumable = true;
                    });
                }
            }
        });

        Ok(interrupt_handler)
    }

    /// Finalize session with appropriate status and messaging
    pub async fn finalize_session(
        &self,
        env: &ExecutionEnvironment,
        config: &CookConfig,
        execution_result: Result<(), anyhow::Error>,
        cleanup_fn: impl std::future::Future<Output = Result<()>>,
        display_health_fn: impl std::future::Future<Output = Result<()>>,
    ) -> Result<()> {
        // Classify the execution outcome
        let session_status = if execution_result.is_err() {
            self.session_manager
                .get_state()
                .context("Failed to get session state after cook error")?
                .status
        } else {
            SessionStatus::InProgress
        };

        let outcome = classify_execution_result(&execution_result, session_status);

        // Route to appropriate handler
        match outcome {
            ExecutionOutcome::Success => {
                self.handle_session_success().await?;
                let summary = self.execute_cleanup_and_completion(cleanup_fn).await?;
                self.display_completion_summary(&summary, config, display_health_fn)
                    .await?;
                Ok(())
            }
            ExecutionOutcome::Interrupted => {
                self.handle_session_interruption(&env.session_id, config, env)
                    .await?;
                execution_result
            }
            ExecutionOutcome::Failed(_) => {
                self.handle_session_failure(
                    execution_result.as_ref().unwrap_err(),
                    &env.session_id,
                )
                .await?;
                execution_result
            }
        }
    }

    /// Validate that a session is in a resumable state
    ///
    /// Checks if the session status allows for resumption.
    fn validate_session_resumable(&self, session_id: &str, state: &SessionState) -> Result<()> {
        if !state.is_resumable() {
            return Err(anyhow!(
                "Session {} is not resumable (status: {:?})",
                session_id,
                state.status
            ));
        }
        Ok(())
    }

    /// Validate that the workflow hasn't been modified since the session was interrupted
    ///
    /// Compares the stored workflow hash with the current workflow hash.
    fn validate_workflow_unchanged(&self, state: &SessionState, config: &CookConfig) -> Result<()> {
        if let Some(ref stored_hash) = state.workflow_hash {
            let current_hash =
                super::session_ops::SessionOperations::calculate_workflow_hash(&config.workflow);
            if current_hash != *stored_hash {
                return Err(anyhow!(
                    "Workflow has been modified since interruption. \
                     Use --force to override or start a new session."
                ));
            }
        }
        Ok(())
    }

    /// Restore config from saved workflow state
    ///
    /// Updates the config with saved arguments and map patterns from the workflow state.
    fn restore_config_from_workflow_state(
        &self,
        config: &mut CookConfig,
        workflow_state: &super::super::session::WorkflowState,
    ) {
        config.command.args = workflow_state.input_args.clone();
        config.command.map = workflow_state.map_patterns.clone();
    }

    /// Display session completion summary
    ///
    /// Shows session statistics unless in dry-run mode.
    fn display_session_completion(
        &self,
        summary: &super::super::session::SessionSummary,
        is_dry_run: bool,
    ) {
        if !is_dry_run {
            self.user_interaction.display_info(&format!(
                "Session complete: {} iterations, {} files changed",
                summary.iterations, summary.files_changed
            ));
        }
    }

    /// Handle the result of a resumed workflow execution
    ///
    /// Processes success, interruption, and failure cases appropriately.
    async fn handle_resume_result(
        &self,
        result: Result<()>,
        session_file: &std::path::Path,
        session_id: &str,
        playbook_path: &std::path::Path,
    ) -> Result<()> {
        match result {
            Ok(_) => {
                self.session_manager
                    .update_session(SessionUpdate::UpdateStatus(SessionStatus::Completed))
                    .await?;
                self.user_interaction
                    .display_success("Resumed session completed successfully!");
                Ok(())
            }
            Err(e) => {
                // Check if session was interrupted again
                let current_state = self
                    .session_manager
                    .get_state()
                    .context("Failed to get session state after resume error")?;
                if current_state.status == SessionStatus::Interrupted {
                    self.user_interaction.display_warning(&format!(
                        "\nSession interrupted again. Resume with: prodigy run {} --resume {}",
                        playbook_path.display(),
                        session_id
                    ));
                    // Save updated checkpoint
                    self.session_manager.save_state(session_file).await?;
                } else {
                    self.session_manager
                        .update_session(SessionUpdate::UpdateStatus(SessionStatus::Failed))
                        .await?;
                    self.session_manager
                        .update_session(SessionUpdate::AddError(e.to_string()))
                        .await?;
                    self.user_interaction
                        .display_error(&format!("Resumed session failed: {e}"));
                }
                Err(e)
            }
        }
    }

    /// Load session state with fallback to worktree session file
    ///
    /// This function attempts to load the session state from UnifiedSessionManager first.
    /// If not found, it falls back to loading from the worktree session file.
    async fn load_session_with_fallback(
        &self,
        session_id: &str,
        config: &CookConfig,
    ) -> Result<SessionState> {
        // Try to load the session state from UnifiedSessionManager
        let state_result = self.session_manager.load_session(session_id).await;

        match state_result {
            Ok(s) => Ok(s),
            Err(_) => {
                // Session not found in unified storage, try loading from worktree
                // The config.project_path should already be the worktree path when resuming
                let session_file = config
                    .project_path
                    .join(".prodigy")
                    .join("session_state.json");

                if !session_file.exists() {
                    return Err(anyhow!(
                        "Session not found: {}\nTried:\n  - Unified session storage\n  - Worktree session file: {}",
                        session_id,
                        session_file.display()
                    ));
                }

                // Load from worktree session file
                self.session_manager.load_state(&session_file).await?;
                self.session_manager.get_state()
            }
        }
    }

    /// Resume a workflow from a previously interrupted session
    pub async fn resume_workflow(&self, session_id: &str, mut config: CookConfig) -> Result<()> {
        // Load session state with fallback to worktree
        let state = self.load_session_with_fallback(session_id, &config).await?;

        // Validate the session is resumable
        self.validate_session_resumable(session_id, &state)?;

        // Validate workflow hasn't changed
        self.validate_workflow_unchanged(&state, &config)?;

        // Display resume information
        self.user_interaction.display_info(&format!(
            "🔄 Resuming session: {} from {}",
            session_id,
            state
                .get_resume_info()
                .unwrap_or_else(|| "unknown state".to_string())
        ));

        // Restore the environment
        let env = self.restore_environment(&state, &config).await?;

        // Update the session manager with the loaded state
        // Use the working directory from the restored environment
        let session_file = env.working_dir.join(".prodigy").join("session_state.json");
        self.session_manager.load_state(&session_file).await?;

        // Transition session status to InProgress (from Failed, Interrupted, etc.)
        self.session_manager
            .update_session(SessionUpdate::UpdateStatus(SessionStatus::InProgress))
            .await?;

        // Resume the workflow execution from the saved state
        if let Some(ref workflow_state) = state.workflow_state {
            // Restore config from saved workflow state
            self.restore_config_from_workflow_state(&mut config, workflow_state);

            // Restore execution context if available
            if let Some(ref exec_context) = state.execution_context {
                // This context would need to be passed to the workflow executor
                // For now, we'll just log that it was restored
                self.user_interaction.display_info(&format!(
                    "Restored {} variables and {} step outputs",
                    exec_context.variables.len(),
                    exec_context.step_outputs.len()
                ));
            }

            // Execute the workflow starting from the saved position
            let result = self
                .resume_workflow_execution(
                    &env,
                    &config,
                    workflow_state.current_iteration,
                    workflow_state.current_step,
                )
                .await;

            // Handle the result (success, interruption, or failure)
            self.handle_resume_result(result, &session_file, session_id, &config.command.playbook)
                .await?;

            // Cleanup - need to call the cleanup function from the orchestrator
            // For now, we'll just complete the session without cleanup
            // TODO: Pass cleanup function as a parameter or make it available

            // Complete session and display summary
            let summary = self.session_manager.complete_session().await?;
            self.display_session_completion(&summary, config.command.dry_run);
        } else {
            return Err(anyhow!(
                "Session {} has no workflow state to resume",
                session_id
            ));
        }

        Ok(())
    }

    /// Restore the execution environment from saved state
    async fn restore_environment(
        &self,
        state: &SessionState,
        config: &CookConfig,
    ) -> Result<ExecutionEnvironment> {
        self.session_ops.restore_environment(state, config).await
    }

    /// Resume workflow execution from a specific point
    async fn resume_workflow_execution(
        &self,
        env: &ExecutionEnvironment,
        config: &CookConfig,
        start_iteration: usize,
        start_step: usize,
    ) -> Result<()> {
        use super::core::WorkflowType;

        self.user_interaction.display_info(&format!(
            "Resuming from iteration {} step {}",
            start_iteration + 1,
            start_step + 1
        ));

        // Load existing completed steps from session state
        let existing_state = self
            .session_manager
            .get_state()
            .context("Failed to get session state before workflow execution")?;
        let completed_steps = existing_state
            .workflow_state
            .as_ref()
            .map(|ws| ws.completed_steps.clone())
            .unwrap_or_default();

        // Create workflow state for checkpointing
        let workflow_state = crate::cook::session::WorkflowState {
            current_iteration: start_iteration,
            current_step: start_step,
            completed_steps,
            workflow_path: config.command.playbook.clone(),
            input_args: config.command.args.clone(),
            map_patterns: config.command.map.clone(),
            using_worktree: true,
        };

        // Update session with workflow state
        self.session_manager
            .update_session(SessionUpdate::UpdateWorkflowState(workflow_state))
            .await?;

        // Determine workflow type and route to appropriate resume handler
        let workflow_type = super::core::DefaultCookOrchestrator::classify_workflow_type(config);

        // For MapReduce workflows, use specialized resume mechanism
        if workflow_type == WorkflowType::MapReduce {
            // Check if there's an existing MapReduce job to resume
            if let Some(_mapreduce_config) = &config.mapreduce_config {
                // MapReduce workflows need to be executed through the orchestrator
                // which has access to the MapReduce execution logic
                return Err(anyhow!(
                    "MapReduce resume requires orchestrator-level execution"
                ));
            }
        }

        // Execute the workflow based on type, but skip completed steps
        match workflow_type {
            WorkflowType::MapReduce => {
                // MapReduce workflows have their own resume mechanism
                Err(anyhow!(
                    "MapReduce workflow requires mapreduce configuration"
                ))
            }
            WorkflowType::StructuredWithOutputs => {
                self.workflow_executor
                    .execute_structured_workflow_from(env, config, start_iteration, start_step)
                    .await
            }
            WorkflowType::WithArguments => {
                self.workflow_executor
                    .execute_iterative_workflow_from(env, config, start_iteration, start_step)
                    .await
            }
            WorkflowType::Standard => {
                self.workflow_executor
                    .execute_standard_workflow_from(env, config, start_iteration, start_step)
                    .await
            }
        }
    }

    /// Execute a structured workflow with outputs
    pub async fn execute_structured_workflow(
        &self,
        env: &ExecutionEnvironment,
        config: &CookConfig,
    ) -> Result<()> {
        // Analysis will be run per-command as needed based on their configuration

        // Track outputs from previous commands
        let mut command_outputs: HashMap<String, HashMap<String, String>> = HashMap::new();

        // Execute iterations if configured
        let max_iterations = config.command.max_iterations;
        for iteration in 1..=max_iterations {
            if iteration > 1 {
                self.user_interaction
                    .display_progress(&format!("Starting iteration {iteration}/{max_iterations}"));
            }

            // Increment iteration counter once per iteration, not per command
            self.session_manager
                .update_session(SessionUpdate::IncrementIteration)
                .await?;

            // Execute each command in sequence
            for (step_index, cmd) in config.workflow.commands.iter().enumerate() {
                let mut command = cmd.to_command();
                // Apply defaults from the command registry
                crate::config::apply_command_defaults(&mut command);

                // Display step start with description
                let step_description = build_step_description(&command.name, &command.args);
                self.user_interaction.step_start(
                    (step_index + 1) as u32,
                    config.workflow.commands.len() as u32,
                    &step_description,
                );

                // Analysis functionality has been removed in v0.3.0

                // Resolve variables from command outputs for use in variable expansion
                let resolved_variables = build_variable_map(&command_outputs);

                // Build final command string with resolved arguments
                let final_command =
                    build_command_string(&command.name, &command.args, &resolved_variables);

                self.user_interaction
                    .display_action(&format!("Executing command: {final_command}"));

                // Execute the command
                let mut env_vars = HashMap::new();
                env_vars.insert("PRODIGY_AUTOMATION".to_string(), "true".to_string());

                let result = self
                    .claude_executor
                    .execute_claude_command(&final_command, &env.working_dir, env_vars)
                    .await?;

                if !result.success {
                    anyhow::bail!(
                        "Command '{}' failed with exit code {:?}. Error: {}",
                        command.name,
                        result.exit_code,
                        result.stderr
                    );
                } else {
                    // Track file changes when command succeeds
                    self.session_manager
                        .update_session(SessionUpdate::AddFilesChanged(1))
                        .await?;
                }

                // Handle outputs if specified
                if let Some(ref outputs) = command.outputs {
                    let mut cmd_output_map = HashMap::new();

                    for (output_name, output_decl) in outputs {
                        self.user_interaction.display_info(&format!(
                            "🔍 Looking for output '{}' with pattern: {}",
                            output_name, output_decl.file_pattern
                        ));

                        // Find files matching the pattern in git commits
                        let pattern_result = self
                            .find_files_matching_pattern(
                                &output_decl.file_pattern,
                                &env.working_dir,
                            )
                            .await;

                        match pattern_result {
                            Ok(file_path) => {
                                self.user_interaction
                                    .display_success(&format!("Found output file: {file_path}"));
                                cmd_output_map.insert(output_name.clone(), file_path);
                            }
                            Err(e) => {
                                self.user_interaction.display_warning(&format!(
                                    "Failed to find output '{output_name}': {e}"
                                ));
                                return Err(e);
                            }
                        }
                    }

                    // Store outputs for this command if it has an ID
                    if should_store_outputs(&command.id) {
                        if let Some(ref id) = command.id {
                            command_outputs.insert(id.clone(), cmd_output_map);
                            self.user_interaction
                                .display_success(&format!("💾 Stored outputs for command '{id}'"));
                        }
                    }
                }
            }

            // Check if we should continue iterations
            if iteration < max_iterations {
                // Could add logic here to check if improvements were made
                // For now, continue with all iterations as requested
            }
        }

        Ok(())
    }

    /// Find files matching a pattern in the last git commit
    pub async fn find_files_matching_pattern(
        &self,
        pattern: &str,
        working_dir: &std::path::Path,
    ) -> Result<String> {
        use tokio::process::Command;

        self.user_interaction.display_info(&format!(
            "🔎 Searching for files matching '{pattern}' in last commit"
        ));

        // Get list of files changed in the last commit
        let output = Command::new("git")
            .args(["diff", "--name-only", "HEAD~1", "HEAD"])
            .current_dir(working_dir)
            .output()
            .await?;

        if !output.status.success() {
            return Err(anyhow!(
                "Failed to get git diff: {}",
                String::from_utf8_lossy(&output.stderr)
            ));
        }

        let files = String::from_utf8(output.stdout)?;

        // Check each file in the diff against the pattern
        for file in files.lines() {
            let file = file.trim();
            if file.is_empty() {
                continue;
            }

            // Match based on pattern type
            let matches = if let Some(suffix) = pattern.strip_prefix('*') {
                // Wildcard pattern - match suffix
                file.ends_with(suffix)
            } else if pattern.contains('*') {
                // Glob-style pattern
                self.matches_glob_pattern(file, pattern)
            } else {
                // Simple substring match - just check if filename contains pattern
                file.split('/')
                    .next_back()
                    .unwrap_or(file)
                    .contains(pattern)
            };

            if matches {
                let full_path = working_dir.join(file);
                return Ok(full_path.to_string_lossy().to_string());
            }
        }

        Err(anyhow!(
            "No files found matching pattern '{}' in last commit",
            pattern
        ))
    }

    /// Helper to match glob-style patterns
    pub fn matches_glob_pattern(&self, file: &str, pattern: &str) -> bool {
        super::workflow_classifier::matches_glob_pattern(file, pattern)
    }

    /// Execute a MapReduce workflow with a pre-configured executor
    pub async fn execute_mapreduce_workflow_with_executor(
        &self,
        env: &ExecutionEnvironment,
        config: &CookConfig,
        mapreduce_config: &crate::config::MapReduceWorkflowConfig,
        mut executor: crate::cook::workflow::WorkflowExecutorImpl,
    ) -> Result<()> {
        // Display MapReduce-specific message
        self.user_interaction.display_info(&format!(
            "Executing MapReduce workflow: {}",
            mapreduce_config.name
        ));

        // Set environment variables for MapReduce execution
        // This ensures auto-merge works when -y flag is provided
        if config.command.auto_accept {
            std::env::set_var("PRODIGY_AUTO_MERGE", "true");
            std::env::set_var("PRODIGY_AUTO_CONFIRM", "true");
        }

        // Convert MapReduce config to ExtendedWorkflowConfig
        // Extract setup commands if they exist
        let setup_steps = mapreduce_config
            .setup
            .as_ref()
            .map(|setup| setup.commands.clone())
            .unwrap_or_default();

        let extended_workflow = ExtendedWorkflowConfig {
            name: mapreduce_config.name.clone(),
            mode: crate::cook::workflow::WorkflowMode::MapReduce,
            steps: setup_steps,
            setup_phase: mapreduce_config.to_setup_phase().context(
                "Failed to resolve setup phase configuration. Check that environment variables are properly defined."
            )?,
            map_phase: Some(mapreduce_config.to_map_phase().context(
                "Failed to resolve MapReduce configuration. Check that environment variables are properly defined."
            )?),
            reduce_phase: mapreduce_config.to_reduce_phase(),
            max_iterations: 1, // MapReduce runs once
            iterate: false,
            retry_defaults: None,
            environment: None,
            // collect_metrics removed - MMM focuses on orchestration
        };

        // Set global environment configuration if present in MapReduce workflow
        if mapreduce_config.env.is_some()
            || mapreduce_config.secrets.is_some()
            || mapreduce_config.env_files.is_some()
            || mapreduce_config.profiles.is_some()
        {
            let global_env_config = crate::cook::environment::EnvironmentConfig {
                global_env: mapreduce_config
                    .env
                    .as_ref()
                    .map(|env| {
                        env.iter()
                            .map(|(k, v)| {
                                (
                                    k.clone(),
                                    crate::cook::environment::EnvValue::Static(v.clone()),
                                )
                            })
                            .collect()
                    })
                    .unwrap_or_default(),
                secrets: mapreduce_config.secrets.clone().unwrap_or_default(),
                env_files: mapreduce_config.env_files.clone().unwrap_or_default(),
                inherit: true,
                profiles: mapreduce_config.profiles.clone().unwrap_or_default(),
                active_profile: None,
            };
            executor = executor.with_environment_config(global_env_config)?;
        }
        // Also check standard workflow env (for backward compatibility with workflows that use both)
        else if config.workflow.env.is_some()
            || config.workflow.secrets.is_some()
            || config.workflow.env_files.is_some()
            || config.workflow.profiles.is_some()
        {
            let global_env_config = crate::cook::environment::EnvironmentConfig {
                global_env: config
                    .workflow
                    .env
                    .as_ref()
                    .map(|env| {
                        env.iter()
                            .map(|(k, v)| {
                                (
                                    k.clone(),
                                    crate::cook::environment::EnvValue::Static(v.clone()),
                                )
                            })
                            .collect()
                    })
                    .unwrap_or_default(),
                secrets: config.workflow.secrets.clone().unwrap_or_default(),
                env_files: config.workflow.env_files.clone().unwrap_or_default(),
                inherit: true,
                profiles: config.workflow.profiles.clone().unwrap_or_default(),
                active_profile: None,
            };
            executor = executor.with_environment_config(global_env_config)?;
        }

        // Execute the MapReduce workflow
        let result = executor.execute(&extended_workflow, env).await;

        // Clean up environment variables
        if config.command.auto_accept {
            std::env::remove_var("PRODIGY_AUTO_MERGE");
            std::env::remove_var("PRODIGY_AUTO_CONFIRM");
        }

        result
    }
}

<<<<<<< HEAD
=======
/// Build a variable map from command outputs
///
/// This pure function takes command outputs and transforms them into a flat
/// map of variables with names in the format "command_id.output_name".
///
/// # Arguments
/// * `command_outputs` - Map of command IDs to their output maps
///
/// # Returns
/// A flat HashMap where keys are "command_id.output_name" and values are the output values
fn build_variable_map(
    command_outputs: &HashMap<String, HashMap<String, String>>,
) -> HashMap<String, String> {
    let mut resolved_variables = HashMap::new();

    // Collect all available outputs as variables
    for (cmd_id, outputs) in command_outputs {
        for (output_name, value) in outputs {
            let var_name = format!("{cmd_id}.{output_name}");
            resolved_variables.insert(var_name, value.clone());
        }
    }

    resolved_variables
}

/// Build a command string from command name and arguments
///
/// This pure function constructs a complete command string by combining the
/// command name with resolved arguments, filtering out empty arguments.
///
/// # Arguments
/// * `command_name` - The name of the command (without leading '/')
/// * `args` - The command arguments to resolve
/// * `variables` - Map of variables for argument resolution
///
/// # Returns
/// A complete command string with format "/<command_name> <arg1> <arg2> ..."
fn build_command_string(
    command_name: &str,
    args: &[crate::config::command::CommandArg],
    variables: &HashMap<String, String>,
) -> String {
    let mut cmd_parts = vec![format!("/{command_name}")];
    for arg in args {
        let resolved_arg = arg.resolve(variables);
        if !resolved_arg.is_empty() {
            cmd_parts.push(resolved_arg);
        }
    }
    cmd_parts.join(" ")
}

/// Determine if command outputs should be stored
///
/// This pure function checks if a command has an ID, which determines whether
/// its outputs should be stored for later reference by other commands.
///
/// # Arguments
/// * `command_id` - Optional command ID
///
/// # Returns
/// true if outputs should be stored, false otherwise
fn should_store_outputs(command_id: &Option<String>) -> bool {
    command_id.is_some()
}

/// Build a step description from command name and arguments
///
/// This pure function constructs a human-readable step description by
/// combining the command name with resolved arguments, filtering out empty ones.
///
/// # Arguments
/// * `command_name` - The name of the command
/// * `args` - The command arguments to resolve
///
/// # Returns
/// A formatted string like "command_name: arg1 arg2 arg3"
fn build_step_description(
    command_name: &str,
    args: &[crate::config::command::CommandArg],
) -> String {
    let args_str = args
        .iter()
        .map(|a| a.resolve(&HashMap::new()))
        .filter(|s| !s.is_empty())
        .collect::<Vec<_>>()
        .join(" ");

    if args_str.is_empty() {
        command_name.to_string()
    } else {
        format!("{command_name}: {args_str}")
    }
}

>>>>>>> 33afc4be
#[cfg(test)]
mod tests {
    use super::*;

    #[test]
<<<<<<< HEAD
    fn test_classify_execution_result_success() {
        let result: Result<()> = Ok(());
        let outcome = classify_execution_result(&result, SessionStatus::InProgress);
        assert_eq!(outcome, ExecutionOutcome::Success);
    }

    #[test]
    fn test_classify_execution_result_interrupted() {
        let result: Result<()> = Err(anyhow!("interrupted"));
        let outcome = classify_execution_result(&result, SessionStatus::Interrupted);
        assert_eq!(outcome, ExecutionOutcome::Interrupted);
    }

    #[test]
    fn test_classify_execution_result_failed() {
        let result: Result<()> = Err(anyhow!("test error"));
        let outcome = classify_execution_result(&result, SessionStatus::InProgress);
        match outcome {
            ExecutionOutcome::Failed(msg) => assert!(msg.contains("test error")),
            _ => panic!("Expected Failed outcome"),
        }
    }

    #[test]
    fn test_should_save_checkpoint_on_interrupted() {
        let outcome = ExecutionOutcome::Interrupted;
        assert!(should_save_checkpoint(&outcome));
    }

    #[test]
    fn test_should_not_save_checkpoint_on_success() {
        let outcome = ExecutionOutcome::Success;
        assert!(!should_save_checkpoint(&outcome));
    }

    #[test]
    fn test_should_not_save_checkpoint_on_failed() {
        let outcome = ExecutionOutcome::Failed("error".to_string());
        assert!(!should_save_checkpoint(&outcome));
    }

    #[test]
    fn test_determine_resume_message_interrupted() {
        let outcome = ExecutionOutcome::Interrupted;
        let message = determine_resume_message("session-123", "workflow.yml", &outcome);
        assert!(message.is_some());
        assert!(message
            .unwrap()
            .contains("prodigy run workflow.yml --resume session-123"));
    }

    #[test]
    fn test_determine_resume_message_failed() {
        let outcome = ExecutionOutcome::Failed("error".to_string());
        let message = determine_resume_message("session-123", "workflow.yml", &outcome);
        assert!(message.is_some());
        assert!(message.unwrap().contains("prodigy resume session-123"));
    }

    #[test]
    fn test_determine_resume_message_success() {
        let outcome = ExecutionOutcome::Success;
        let message = determine_resume_message("session-123", "workflow.yml", &outcome);
        assert!(message.is_none());
=======
    fn test_build_variable_map_empty() {
        let command_outputs = HashMap::new();
        let result = build_variable_map(&command_outputs);
        assert!(result.is_empty());
    }

    #[test]
    fn test_build_variable_map_single_command_single_output() {
        let mut command_outputs = HashMap::new();
        let mut outputs = HashMap::new();
        outputs.insert("result".to_string(), "value1".to_string());
        command_outputs.insert("cmd1".to_string(), outputs);

        let result = build_variable_map(&command_outputs);

        assert_eq!(result.len(), 1);
        assert_eq!(result.get("cmd1.result"), Some(&"value1".to_string()));
    }

    #[test]
    fn test_build_variable_map_multiple_commands_multiple_outputs() {
        let mut command_outputs = HashMap::new();

        let mut outputs1 = HashMap::new();
        outputs1.insert("result".to_string(), "value1".to_string());
        outputs1.insert("status".to_string(), "ok".to_string());
        command_outputs.insert("cmd1".to_string(), outputs1);

        let mut outputs2 = HashMap::new();
        outputs2.insert("output".to_string(), "data".to_string());
        command_outputs.insert("cmd2".to_string(), outputs2);

        let result = build_variable_map(&command_outputs);

        assert_eq!(result.len(), 3);
        assert_eq!(result.get("cmd1.result"), Some(&"value1".to_string()));
        assert_eq!(result.get("cmd1.status"), Some(&"ok".to_string()));
        assert_eq!(result.get("cmd2.output"), Some(&"data".to_string()));
    }

    #[test]
    fn test_build_command_string_no_args() {
        use crate::config::command::CommandArg;
        let args: Vec<CommandArg> = vec![];
        let variables = HashMap::new();

        let result = build_command_string("test-cmd", &args, &variables);

        assert_eq!(result, "/test-cmd");
    }

    #[test]
    fn test_build_command_string_with_static_args() {
        use crate::config::command::CommandArg;
        let args = vec![
            CommandArg::Literal("arg1".to_string()),
            CommandArg::Literal("arg2".to_string()),
        ];
        let variables = HashMap::new();

        let result = build_command_string("test-cmd", &args, &variables);

        assert_eq!(result, "/test-cmd arg1 arg2");
    }

    #[test]
    fn test_build_command_string_with_variable_references() {
        use crate::config::command::CommandArg;
        let args = vec![
            CommandArg::Variable("FILE".to_string()),
            CommandArg::Literal("--flag".to_string()),
        ];
        let mut variables = HashMap::new();
        variables.insert("FILE".to_string(), "test.txt".to_string());

        let result = build_command_string("test-cmd", &args, &variables);

        assert_eq!(result, "/test-cmd test.txt --flag");
    }

    #[test]
    fn test_build_command_string_filters_empty_args() {
        use crate::config::command::CommandArg;
        let args = vec![
            CommandArg::Literal("arg1".to_string()),
            CommandArg::Literal("".to_string()), // Empty literal will be filtered
            CommandArg::Literal("arg2".to_string()),
        ];
        let variables = HashMap::new();

        let result = build_command_string("test-cmd", &args, &variables);

        assert_eq!(result, "/test-cmd arg1 arg2");
    }

    #[test]
    fn test_should_store_outputs_with_id() {
        let command_id = Some("cmd1".to_string());
        assert!(should_store_outputs(&command_id));
    }

    #[test]
    fn test_should_store_outputs_without_id() {
        let command_id: Option<String> = None;
        assert!(!should_store_outputs(&command_id));
    }

    #[test]
    fn test_should_store_outputs_with_empty_id() {
        // Even an empty string ID should allow storage
        let command_id = Some("".to_string());
        assert!(should_store_outputs(&command_id));
    }

    #[test]
    fn test_build_step_description_no_args() {
        use crate::config::command::CommandArg;
        let args: Vec<CommandArg> = vec![];

        let result = build_step_description("test-cmd", &args);

        assert_eq!(result, "test-cmd");
    }

    #[test]
    fn test_build_step_description_with_args() {
        use crate::config::command::CommandArg;
        let args = vec![
            CommandArg::Literal("arg1".to_string()),
            CommandArg::Literal("arg2".to_string()),
        ];

        let result = build_step_description("test-cmd", &args);

        assert_eq!(result, "test-cmd: arg1 arg2");
    }

    #[test]
    fn test_build_step_description_filters_empty() {
        use crate::config::command::CommandArg;
        let args = vec![
            CommandArg::Literal("arg1".to_string()),
            CommandArg::Literal("".to_string()), // Empty arg
            CommandArg::Literal("arg2".to_string()),
        ];

        let result = build_step_description("test-cmd", &args);

        assert_eq!(result, "test-cmd: arg1 arg2");
>>>>>>> 33afc4be
    }
}<|MERGE_RESOLUTION|>--- conflicted
+++ resolved
@@ -1027,8 +1027,6 @@
     }
 }
 
-<<<<<<< HEAD
-=======
 /// Build a variable map from command outputs
 ///
 /// This pure function takes command outputs and transforms them into a flat
@@ -1125,13 +1123,11 @@
     }
 }
 
->>>>>>> 33afc4be
 #[cfg(test)]
 mod tests {
     use super::*;
 
     #[test]
-<<<<<<< HEAD
     fn test_classify_execution_result_success() {
         let result: Result<()> = Ok(());
         let outcome = classify_execution_result(&result, SessionStatus::InProgress);
@@ -1196,7 +1192,9 @@
         let outcome = ExecutionOutcome::Success;
         let message = determine_resume_message("session-123", "workflow.yml", &outcome);
         assert!(message.is_none());
-=======
+    }
+
+    #[test]
     fn test_build_variable_map_empty() {
         let command_outputs = HashMap::new();
         let result = build_variable_map(&command_outputs);
@@ -1346,6 +1344,5 @@
         let result = build_step_description("test-cmd", &args);
 
         assert_eq!(result, "test-cmd: arg1 arg2");
->>>>>>> 33afc4be
     }
 }