--- conflicted
+++ resolved
@@ -19,484 +19,9 @@
     // Parse command line arguments
     let cli = Cli::parse();
 
-<<<<<<< HEAD
     // Create application configuration
     let app_config = match AppConfig::new(cli.verbose) {
         Ok(config) => config,
-=======
-    init_tracing(cli.verbose);
-
-    // Perform automatic migration from local to global storage if needed
-    if let Err(e) = check_and_migrate_storage().await {
-        error!("Storage migration failed: {}", e);
-        // Continue anyway - migration is best effort
-    }
-
-    let result = execute_command(cli.command, cli.verbose).await;
-
-    if let Err(e) = result {
-        handle_fatal_error(e);
-    }
-}
-
-/// Check for local storage and migrate to global if found
-async fn check_and_migrate_storage() -> anyhow::Result<()> {
-    use prodigy::storage::migration;
-    use std::env;
-
-    // Get current directory as project path
-    let project_path = env::current_dir()?;
-
-    // Check if local storage exists
-    if migration::has_local_storage(&project_path).await {
-        debug!("Detected local storage, migrating to global storage");
-        migration::migrate_to_global(&project_path).await?;
-    }
-
-    Ok(())
-}
-
-/// Handle the list command for worktrees
-async fn handle_list_command(
-    worktree_manager: &prodigy::worktree::WorktreeManager,
-    json: bool,
-    detailed: bool,
-) -> anyhow::Result<()> {
-    use prodigy::worktree::SessionDisplay;
-
-    // Get enhanced session information
-    let detailed_list = worktree_manager.list_detailed().await?;
-
-    // Display in appropriate format
-    if json {
-        let json_output = serde_json::to_string_pretty(&detailed_list.format_json())?;
-        println!("{}", json_output);
-    } else if detailed {
-        println!("{}", detailed_list.format_verbose());
-    } else {
-        println!("{}", detailed_list.format_default());
-    }
-
-    Ok(())
-}
-
-/// Classify the merge operation type based on parameters
-fn classify_merge_type(name: &Option<String>, all: bool) -> MergeType {
-    if all {
-        MergeType::All
-    } else if let Some(n) = name {
-        MergeType::Single(n.clone())
-    } else {
-        MergeType::Invalid
-    }
-}
-
-/// Type of merge operation to perform
-enum MergeType {
-    All,
-    Single(String),
-    Invalid,
-}
-
-/// Merge a single worktree session with cleanup handling
-async fn merge_single_session(
-    worktree_manager: &prodigy::worktree::WorktreeManager,
-    session_name: &str,
-    auto_cleanup: bool,
-) -> anyhow::Result<()> {
-    println!("\n📝 Merging worktree '{}'...", session_name);
-
-    match worktree_manager.merge_session(session_name).await {
-        Ok(_) => {
-            println!("✅ Successfully merged worktree '{}'", session_name);
-            if auto_cleanup {
-                if let Err(e) = worktree_manager.cleanup_session(session_name, true).await {
-                    eprintln!(
-                        "⚠️ Warning: Failed to clean up worktree '{}': {}",
-                        session_name, e
-                    );
-                }
-            }
-            Ok(())
-        }
-        Err(e) => {
-            eprintln!("❌ Failed to merge worktree '{}': {}", session_name, e);
-            eprintln!("   Skipping cleanup for failed merge.");
-            Err(e)
-        }
-    }
-}
-
-/// Ask user for cleanup confirmation
-fn should_cleanup_worktree() -> anyhow::Result<bool> {
-    println!("Would you like to clean up the worktree? (y/N)");
-    let mut input = String::new();
-    std::io::stdin().read_line(&mut input)?;
-    Ok(input.trim().to_lowercase() == "y")
-}
-
-/// Handle merging all worktree sessions
-async fn handle_merge_all(
-    worktree_manager: &prodigy::worktree::WorktreeManager,
-) -> anyhow::Result<()> {
-    let sessions = worktree_manager.list_sessions().await?;
-
-    if sessions.is_empty() {
-        println!("No active Prodigy worktrees found to merge.");
-        return Ok(());
-    }
-
-    println!("Found {} worktree(s) to merge", sessions.len());
-
-    for session in sessions {
-        let _ = merge_single_session(worktree_manager, &session.name, true).await;
-    }
-
-    println!("\n✅ Bulk merge operation completed");
-    Ok(())
-}
-
-/// Handle merging a single named worktree
-async fn handle_merge_single(
-    worktree_manager: &prodigy::worktree::WorktreeManager,
-    name: String,
-) -> anyhow::Result<()> {
-    println!("Merging worktree '{name}'...");
-    worktree_manager.merge_session(&name).await?;
-    println!("✅ Successfully merged worktree '{name}'");
-
-    if should_cleanup_worktree()? {
-        worktree_manager.cleanup_session(&name, true).await?;
-        println!("✅ Worktree cleaned up");
-    }
-
-    Ok(())
-}
-
-/// Handle the merge command for worktrees
-async fn handle_merge_command(
-    worktree_manager: &prodigy::worktree::WorktreeManager,
-    name: Option<String>,
-    all: bool,
-) -> anyhow::Result<()> {
-    match classify_merge_type(&name, all) {
-        MergeType::All => handle_merge_all(worktree_manager).await,
-        MergeType::Single(name) => handle_merge_single(worktree_manager, name).await,
-        MergeType::Invalid => anyhow::bail!("Either --all or a worktree name must be specified"),
-    }
-}
-
-/// Determine the cleanup action type based on command arguments
-fn determine_cleanup_action(name: Option<&String>, all: bool, merged_only: bool) -> CleanupAction {
-    match () {
-        _ if merged_only => CleanupAction::MergedOnly,
-        _ if all => CleanupAction::All,
-        _ if name.is_some() => CleanupAction::Single,
-        _ => CleanupAction::ShowMergeable,
-    }
-}
-
-/// Represents the type of cleanup action to perform
-enum CleanupAction {
-    MergedOnly,
-    All,
-    Single,
-    ShowMergeable,
-}
-
-/// Handle cleanup of merged sessions only
-async fn handle_merged_only_cleanup(
-    worktree_manager: &prodigy::worktree::WorktreeManager,
-    cleanup_config: &prodigy::worktree::CleanupConfig,
-) -> anyhow::Result<()> {
-    println!("🔍 Cleaning up merged sessions only...");
-    let cleaned_sessions = worktree_manager
-        .cleanup_merged_sessions(cleanup_config)
-        .await?;
-    if cleaned_sessions.is_empty() {
-        println!("ℹ️  No merged sessions found for cleanup");
-    } else {
-        println!(
-            "✅ Cleaned up {} merged session(s): {}",
-            cleaned_sessions.len(),
-            cleaned_sessions.join(", ")
-        );
-    }
-    Ok(())
-}
-
-/// Handle cleanup of all sessions
-async fn handle_all_cleanup(
-    worktree_manager: &prodigy::worktree::WorktreeManager,
-    force: bool,
-) -> anyhow::Result<()> {
-    println!("Cleaning up all Prodigy worktrees...");
-    worktree_manager.cleanup_all_sessions(force).await?;
-    println!("✅ All worktrees cleaned up");
-    Ok(())
-}
-
-/// Handle cleanup of a single named session
-async fn handle_single_cleanup(
-    worktree_manager: &prodigy::worktree::WorktreeManager,
-    name: &str,
-    force: bool,
-) -> anyhow::Result<()> {
-    // Check if the session is marked as merged and use appropriate cleanup method
-    if let Ok(state) = worktree_manager.get_session_state(name) {
-        if state.merged {
-            println!("🔍 Session '{name}' is merged, using safe cleanup...");
-            worktree_manager.cleanup_session_after_merge(name).await?;
-        } else {
-            println!("Cleaning up worktree '{name}'...");
-            worktree_manager.cleanup_session(name, force).await?;
-        }
-    } else {
-        println!("Cleaning up worktree '{name}'...");
-        worktree_manager.cleanup_session(name, force).await?;
-    }
-    println!("✅ Worktree '{name}' cleaned up");
-    Ok(())
-}
-
-/// Show mergeable sessions for potential cleanup
-async fn handle_show_mergeable(
-    worktree_manager: &prodigy::worktree::WorktreeManager,
-) -> anyhow::Result<()> {
-    println!("🔍 Checking for sessions that can be cleaned up...");
-    let mergeable = worktree_manager.detect_mergeable_sessions().await?;
-    if mergeable.is_empty() {
-        println!("ℹ️  No merged sessions found for cleanup");
-        println!("💡 Use --all to clean up all sessions, or specify a session name");
-    } else {
-        println!(
-            "📋 Found {} merged session(s) ready for cleanup:",
-            mergeable.len()
-        );
-        for session in &mergeable {
-            println!("  • {session}");
-        }
-        println!();
-        println!("💡 Run with --merged-only to clean up all merged sessions");
-    }
-    Ok(())
-}
-
-/// Handle the clean command for worktrees
-async fn handle_clean_command(
-    worktree_manager: &prodigy::worktree::WorktreeManager,
-    name: Option<String>,
-    all: bool,
-    force: bool,
-    merged_only: bool,
-) -> anyhow::Result<()> {
-    use prodigy::worktree::CleanupConfig;
-
-    let cleanup_config = CleanupConfig {
-        auto_cleanup: false, // Manual cleanup via CLI
-        confirm_before_cleanup: std::env::var("PRODIGY_AUTOMATION").is_err(),
-        retention_days: 7,
-        dry_run: false,
-    };
-
-    let action = determine_cleanup_action(name.as_ref(), all, merged_only);
-
-    match action {
-        CleanupAction::MergedOnly => {
-            handle_merged_only_cleanup(worktree_manager, &cleanup_config).await
-        }
-        CleanupAction::All => handle_all_cleanup(worktree_manager, force).await,
-        CleanupAction::Single => {
-            // We only reach this branch if name is Some (see determine_cleanup_action)
-            match name {
-                Some(n) => handle_single_cleanup(worktree_manager, &n, force).await,
-                None => {
-                    // This should be unreachable based on determine_cleanup_action logic,
-                    // but handle gracefully instead of panicking
-                    Err(anyhow::anyhow!(
-                        "Internal error: cleanup action Single requires a worktree name"
-                    ))
-                }
-            }
-        }
-        CleanupAction::ShowMergeable => handle_show_mergeable(worktree_manager).await,
-    }
-}
-
-/// Handle the resume-job command
-async fn run_resume_job_command(
-    job_id: String,
-    force: bool,
-    max_retries: u32,
-    path: Option<PathBuf>,
-) -> anyhow::Result<()> {
-    use prodigy::cook::execution::mapreduce::{MapReduceExecutor, ResumeOptions};
-    use prodigy::cook::execution::state::{DefaultJobStateManager, JobStateManager};
-    use prodigy::cook::orchestrator::ExecutionEnvironment;
-    use prodigy::worktree::WorktreeManager;
-    use std::sync::Arc;
-
-    println!("📝 Resuming MapReduce job: {}", job_id);
-    println!("  Options: force={}, max_retries={}", force, max_retries);
-
-    // Change to specified directory if provided
-    let project_root = if let Some(p) = path {
-        std::env::set_current_dir(&p)?;
-        p
-    } else {
-        std::env::current_dir()?
-    };
-
-    // Create state manager to load job checkpoint
-    let state_manager: Arc<dyn JobStateManager> =
-        Arc::new(DefaultJobStateManager::new_with_global(project_root.clone()).await?);
-
-    // Load job state to validate it exists
-    let job_state = match state_manager.get_job_state(&job_id).await {
-        Ok(state) => state,
-        Err(e) => {
-            eprintln!("❌ Failed to load job state for '{}': {}", job_id, e);
-            eprintln!("   Make sure the job ID is correct and the checkpoint exists.");
-            return Err(anyhow::anyhow!("Job not found or checkpoint corrupted"));
-        }
-    };
-
-    // Display job status
-    println!("\n📊 Job Status:");
-    println!("  Job ID: {}", job_state.job_id);
-    println!("  Total items: {}", job_state.total_items);
-    println!(
-        "  Completed: {} ({:.1}%)",
-        job_state.completed_agents.len(),
-        (job_state.completed_agents.len() as f64 / job_state.total_items as f64) * 100.0
-    );
-    println!("  Failed: {}", job_state.failed_agents.len());
-    println!("  Pending: {}", job_state.pending_items.len());
-    println!("  Checkpoint version: {}", job_state.checkpoint_version);
-
-    if job_state.is_complete && !force {
-        println!("\n✅ Job is already complete. Use --force to re-process failed items.");
-        return Ok(());
-    }
-
-    // Prepare execution environment using the orchestrator's ExecutionEnvironment
-    // Generate a unique session ID for this resume operation
-    let session_id = format!("resume-{}-{}", job_id, chrono::Utc::now().timestamp());
-
-    let env = ExecutionEnvironment {
-        working_dir: Arc::new(project_root.clone()),
-        project_dir: Arc::new(project_root.clone()),
-        worktree_name: None,
-        session_id: Arc::from(session_id.as_str()),
-    };
-
-    // Create resume options - only use fields that exist
-    let options = ResumeOptions {
-        reprocess_failed: force,
-        max_parallel: None, // Use default from original job config
-        skip_validation: false,
-        agent_timeout_secs: None,
-    };
-
-    println!("\n🔄 Resuming job execution...\n");
-
-    // Create necessary components for MapReduceExecutor
-    // Note: This is a simplified version - full implementation would reuse components from cook command
-    use prodigy::subprocess::SubprocessManager;
-    let subprocess = SubprocessManager::production();
-    let worktree_manager = Arc::new(WorktreeManager::new(project_root.clone(), subprocess)?);
-
-    // Create Claude executor using the cook module's implementation
-    use prodigy::cook::execution::{ClaudeExecutor, ClaudeExecutorImpl, RealCommandRunner};
-    let runner = RealCommandRunner::new();
-
-    // Create event logger for Claude streaming logs
-    let event_logger =
-        match prodigy::storage::create_global_event_logger(&project_root, &env.session_id).await {
-            Ok(logger) => Some(Arc::new(logger)),
-            Err(e) => {
-                tracing::warn!(
-                    "Failed to create event logger for resume job session {}: {}",
-                    env.session_id,
-                    e
-                );
-                None
-            }
-        };
-
-    let claude_executor: Arc<dyn ClaudeExecutor> = Arc::new({
-        let mut executor = ClaudeExecutorImpl::new(runner);
-        if let Some(logger) = event_logger {
-            executor = executor.with_event_logger(logger);
-        }
-        executor
-    });
-
-    // Use unified session manager through the adapter
-    use prodigy::cook::session::SessionManager;
-    let storage = prodigy::storage::GlobalStorage::new()?;
-    let session_manager: Arc<dyn SessionManager> = Arc::new(
-        prodigy::unified_session::CookSessionAdapter::new(project_root.clone(), storage).await?,
-    );
-
-    // Create user interaction handler
-    use prodigy::cook::interaction::{DefaultUserInteraction, UserInteraction};
-    let user_interaction: Arc<dyn UserInteraction> = Arc::new(DefaultUserInteraction::new());
-
-    // Create MapReduce executor
-    let executor = MapReduceExecutor::new(
-        claude_executor,
-        session_manager,
-        user_interaction,
-        worktree_manager,
-        project_root,
-    )
-    .await;
-
-    // Resume the job
-    match executor.resume_job_with_options(&job_id, options).await {
-        Ok(result) => {
-            println!("\n✅ Job resumed successfully!");
-            println!(
-                "  Resumed from checkpoint version: {}",
-                result.resumed_from_version
-            );
-            println!("  Items already completed: {}", result.already_completed);
-            println!("  Items processed in this run: {}", result.remaining_items);
-            println!(
-                "  Total successful: {}",
-                result
-                    .final_results
-                    .iter()
-                    .filter(|r| matches!(
-                        r.status,
-                        prodigy::cook::execution::mapreduce::AgentStatus::Success
-                    ))
-                    .count()
-            );
-
-            let failed_count = result
-                .final_results
-                .iter()
-                .filter(|r| {
-                    matches!(
-                        r.status,
-                        prodigy::cook::execution::mapreduce::AgentStatus::Failed(_)
-                    )
-                })
-                .count();
-
-            if failed_count > 0 {
-                println!("  ⚠️  Failed items: {}", failed_count);
-                println!(
-                    "     Check the Dead Letter Queue for details: prodigy dlq list {}",
-                    job_id
-                );
-            }
-
-            Ok(())
-        }
->>>>>>> 3e0212ad
         Err(e) => {
             eprintln!("Failed to initialize application configuration: {}", e);
             std::process::exit(1);
