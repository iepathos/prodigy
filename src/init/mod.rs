--- conflicted
+++ resolved
@@ -122,59 +122,32 @@
     }
 }
 
-<<<<<<< HEAD
-/// Check if running in test environment
-=======
 /// Check if we're running in a test environment
->>>>>>> 5b1de39b
 fn is_test_environment() -> bool {
     std::env::var("CARGO_TARGET_TMPDIR").is_ok()
         || std::env::var("RUST_TEST_THREADS").is_ok()
         || cfg!(test)
 }
 
-<<<<<<< HEAD
-/// Check if we're in an interactive terminal session
-fn is_interactive_session() -> bool {
-=======
 /// Check if the current process should run interactively
 fn should_run_interactively() -> bool {
->>>>>>> 5b1de39b
     use std::io::IsTerminal;
     std::io::stdin().is_terminal() && !is_test_environment()
 }
 
-<<<<<<< HEAD
-/// Check if a command template already exists
-fn check_command_exists(commands_dir: &Path, template_name: &str) -> bool {
-    commands_dir.join(format!("{}.md", template_name)).exists()
-}
-
-/// Find which templates already exist as installed commands
-=======
 /// Find templates that already exist as commands
->>>>>>> 5b1de39b
 fn find_existing_commands<'a>(
     commands_dir: &Path,
     templates: &'a [templates::CommandTemplate],
 ) -> Vec<&'a str> {
     templates
         .iter()
-<<<<<<< HEAD
-<<<<<<< HEAD
-        .filter(|t| check_command_exists(commands_dir, t.name))
-=======
         .filter(|t| commands_dir.join(format!("{}.md", t.name)).exists())
->>>>>>> 5b1de39b
         .map(|t| t.name)
         .collect()
 }
 
-<<<<<<< HEAD
-/// Display warning message about existing commands
-=======
 /// Display warning about existing commands
->>>>>>> 5b1de39b
 fn display_existing_commands_warning(existing: &[&str]) {
     println!("\n⚠️  The following commands already exist:");
     for name in existing {
@@ -186,13 +159,8 @@
     println!("Example: prodigy init --commands prodigy-lint,prodigy-product-enhance");
 }
 
-<<<<<<< HEAD
-/// Prompt user for confirmation in interactive mode
-fn prompt_user_confirmation() -> Result<bool> {
-=======
 /// Get user confirmation for continuing
 fn get_user_confirmation() -> Result<bool> {
->>>>>>> 5b1de39b
     print!("\nDo you want to continue and skip existing commands? (y/N): ");
     use std::io::{self, Write};
     io::stdout().flush()?;
@@ -216,14 +184,8 @@
     if !existing.is_empty() {
         display_existing_commands_warning(&existing);
 
-<<<<<<< HEAD
-        // Ask for confirmation in interactive mode
-        if is_interactive_session() {
-            if !prompt_user_confirmation()? {
-=======
         if should_run_interactively() {
             if !get_user_confirmation()? {
->>>>>>> 5b1de39b
                 println!("❌ Installation cancelled.");
                 return Ok(false);
             }
@@ -669,189 +631,6 @@
         assert!(!commands_dir.join("prodigy-implement-spec.md").exists());
     }
 
-<<<<<<< HEAD
-    #[test]
-<<<<<<< HEAD
-    fn test_is_test_environment() {
-        // In test environment, this should return true
-        assert!(is_test_environment());
-=======
-    fn test_check_command_exists() {
-        let temp_dir = TempDir::new().unwrap();
-        let commands_dir = temp_dir.path().join("commands");
-        fs::create_dir_all(&commands_dir).unwrap();
-
-        // Test non-existing command
-        assert!(!check_command_exists(&commands_dir, "nonexistent"));
-
-        // Create a command file
-        fs::write(commands_dir.join("existing.md"), "content").unwrap();
-
-        // Test existing command
-        assert!(check_command_exists(&commands_dir, "existing"));
-
-        // Test with different extension
-        assert!(!check_command_exists(&commands_dir, "existing.txt"));
->>>>>>> prodigy-agent-cook-1756766583-item_5
-    }
-
-    #[test]
-    fn test_find_existing_commands() {
-        let temp_dir = TempDir::new().unwrap();
-        let commands_dir = temp_dir.path().join("commands");
-        fs::create_dir_all(&commands_dir).unwrap();
-
-<<<<<<< HEAD
-        // Create some existing command files
-        fs::write(commands_dir.join("command1.md"), "content1").unwrap();
-        fs::write(commands_dir.join("command2.md"), "content2").unwrap();
-
-        let templates = vec![
-            templates::CommandTemplate {
-                name: "command1",
-                content: "new content1",
-                description: "Command 1",
-            },
-            templates::CommandTemplate {
-                name: "command2",
-                content: "new content2",
-                description: "Command 2",
-            },
-            templates::CommandTemplate {
-                name: "command3",
-                content: "new content3",
-=======
-        // Create some command files
-        fs::write(commands_dir.join("cmd1.md"), "content").unwrap();
-        fs::write(commands_dir.join("cmd3.md"), "content").unwrap();
-
-        let templates = vec![
-            templates::CommandTemplate {
-                name: "cmd1",
-                content: "content1",
-                description: "Command 1",
-            },
-            templates::CommandTemplate {
-                name: "cmd2",
-                content: "content2",
-                description: "Command 2",
-            },
-            templates::CommandTemplate {
-                name: "cmd3",
-                content: "content3",
->>>>>>> prodigy-agent-cook-1756766583-item_5
-                description: "Command 3",
-            },
-        ];
-
-        let existing = find_existing_commands(&commands_dir, &templates);
-        assert_eq!(existing.len(), 2);
-<<<<<<< HEAD
-        assert!(existing.contains(&"command1"));
-        assert!(existing.contains(&"command2"));
-        assert!(!existing.contains(&"command3"));
-=======
-        assert!(existing.contains(&"cmd1"));
-        assert!(existing.contains(&"cmd3"));
-        assert!(!existing.contains(&"cmd2"));
->>>>>>> prodigy-agent-cook-1756766583-item_5
-    }
-
-    #[test]
-    fn test_find_existing_commands_empty() {
-        let temp_dir = TempDir::new().unwrap();
-        let commands_dir = temp_dir.path().join("commands");
-        fs::create_dir_all(&commands_dir).unwrap();
-
-        let templates = vec![templates::CommandTemplate {
-<<<<<<< HEAD
-            name: "command1",
-            content: "content1",
-            description: "Command 1",
-            },
-        ];
-=======
-            name: "cmd1",
-            content: "content1",
-            description: "Command 1",
-        }];
->>>>>>> prodigy-agent-cook-1756766583-item_5
-
-        let existing = find_existing_commands(&commands_dir, &templates);
-        assert_eq!(existing.len(), 0);
-    }
-
-    #[test]
-<<<<<<< HEAD
-=======
-    fn test_is_test_environment() {
-        // In test context, this should return true
-        assert!(is_test_environment());
-    }
-
-    #[test]
-    fn test_display_existing_commands_warning() {
-        // This is a pure display function, we just ensure it doesn't panic
-        let existing = vec!["cmd1", "cmd2", "cmd3"];
-        display_existing_commands_warning(&existing);
-
-        // Test with empty list
-        let empty: Vec<&str> = vec![];
-        display_existing_commands_warning(&empty);
-    }
-
-    #[test]
->>>>>>> prodigy-agent-cook-1756766583-item_5
-    fn test_handle_existing_commands_no_tty() {
-        let temp_dir = TempDir::new().unwrap();
-        let commands_dir = temp_dir.path().join("commands");
-        fs::create_dir_all(&commands_dir).unwrap();
-
-        let templates = vec![templates::CommandTemplate {
-            name: "test-command",
-            content: "#!/bin/bash\necho test",
-            description: "Test command",
-        }];
-
-        // Should return Ok(true) when no TTY is available
-        let result = handle_existing_commands(&commands_dir, &templates).unwrap();
-        assert!(result);
-    }
-
-    #[test]
-    fn test_handle_existing_commands_with_conflicts() {
-        let temp_dir = TempDir::new().unwrap();
-        let commands_dir = temp_dir.path().join("commands");
-        fs::create_dir_all(&commands_dir).unwrap();
-
-        // Create existing command
-        fs::write(commands_dir.join("test-command.md"), "existing content").unwrap();
-
-        let templates = vec![templates::CommandTemplate {
-            name: "test-command",
-            content: "new content",
-            description: "Test command",
-        }];
-
-        // Should handle conflicts appropriately
-        let result = handle_existing_commands(&commands_dir, &templates);
-        assert!(result.is_ok());
-    }
-
-    #[test]
-    fn test_handle_existing_commands_empty_templates() {
-        let temp_dir = TempDir::new().unwrap();
-        let commands_dir = temp_dir.path().join("commands");
-
-        let templates = vec![];
-
-        // Should return Ok(true) for empty templates
-        let result = handle_existing_commands(&commands_dir, &templates).unwrap();
-        assert!(result);
-    }
-
-=======
->>>>>>> 5b1de39b
     #[tokio::test]
     async fn test_validate_project_structure_not_git_repo() {
         let temp_dir = TempDir::new().unwrap();
@@ -969,10 +748,10 @@
     }
 
     #[test]
-    fn test_is_interactive_session() {
-        // In test context, is_interactive_session should return false
+    fn test_should_run_interactively() {
+        // In test context, should_run_interactively should return false
         // because is_test_environment() returns true
-        assert!(!is_interactive_session());
+        assert!(!should_run_interactively());
     }
 
     #[test]
