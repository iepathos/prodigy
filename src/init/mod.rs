--- conflicted
+++ resolved
@@ -122,35 +122,21 @@
     }
 }
 
-<<<<<<< HEAD
 /// Check if we're running in a test environment
-=======
-/// Check if we're in a test environment
->>>>>>> 1638ef08
 fn is_test_environment() -> bool {
     std::env::var("CARGO_TARGET_TMPDIR").is_ok()
         || std::env::var("RUST_TEST_THREADS").is_ok()
         || cfg!(test)
 }
 
-<<<<<<< HEAD
 /// Check if the current process should run interactively
 fn should_run_interactively() -> bool {
-=======
-/// Check if the current session is interactive
-fn is_interactive_session() -> bool {
->>>>>>> 1638ef08
     use std::io::IsTerminal;
     std::io::stdin().is_terminal() && !is_test_environment()
 }
 
-<<<<<<< HEAD
 /// Find templates that already exist as commands
 fn find_existing_commands<'a>(
-=======
-/// Get existing command names that already exist on disk
-fn get_existing_commands<'a>(
->>>>>>> 1638ef08
     commands_dir: &Path,
     templates: &'a [templates::CommandTemplate],
 ) -> Vec<&'a str> {
@@ -161,11 +147,7 @@
         .collect()
 }
 
-<<<<<<< HEAD
 /// Display warning about existing commands
-=======
-/// Display existing commands warning to the user
->>>>>>> 1638ef08
 fn display_existing_commands_warning(existing: &[&str]) {
     println!("\n⚠️  The following commands already exist:");
     for name in existing {
@@ -177,13 +159,8 @@
     println!("Example: prodigy init --commands prodigy-lint,prodigy-product-enhance");
 }
 
-<<<<<<< HEAD
 /// Get user confirmation for continuing
 fn get_user_confirmation() -> Result<bool> {
-=======
-/// Prompt user for confirmation in interactive mode
-fn prompt_user_confirmation() -> Result<bool> {
->>>>>>> 1638ef08
     print!("\nDo you want to continue and skip existing commands? (y/N): ");
     use std::io::{self, Write};
     io::stdout().flush()?;
@@ -202,22 +179,13 @@
         return Ok(true);
     }
 
-<<<<<<< HEAD
     let existing = find_existing_commands(commands_dir, templates);
-=======
-    let existing = get_existing_commands(commands_dir, templates);
->>>>>>> 1638ef08
 
     if !existing.is_empty() {
         display_existing_commands_warning(&existing);
 
-<<<<<<< HEAD
         if should_run_interactively() {
             if !get_user_confirmation()? {
-=======
-        if is_interactive_session() {
-            if !prompt_user_confirmation()? {
->>>>>>> 1638ef08
                 println!("❌ Installation cancelled.");
                 return Ok(false);
             }
@@ -663,8 +631,6 @@
         assert!(!commands_dir.join("prodigy-implement-spec.md").exists());
     }
 
-<<<<<<< HEAD
-=======
     #[test]
     fn test_is_test_environment() {
         // In test context, should return true
@@ -672,13 +638,7 @@
     }
 
     #[test]
-    fn test_is_interactive_session() {
-        // In test context, should return false (because is_test_environment() is true)
-        assert!(!is_interactive_session());
-    }
-
-    #[test]
-    fn test_get_existing_commands_none_exist() {
+    fn test_find_existing_commands_none_exist() {
         let temp_dir = TempDir::new().unwrap();
         let commands_dir = temp_dir.path().join("commands");
         fs::create_dir_all(&commands_dir).unwrap();
@@ -696,12 +656,12 @@
             },
         ];
 
-        let existing = get_existing_commands(&commands_dir, &templates);
+        let existing = find_existing_commands(&commands_dir, &templates);
         assert_eq!(existing.len(), 0);
     }
 
     #[test]
-    fn test_get_existing_commands_some_exist() {
+    fn test_find_existing_commands_some_exist() {
         let temp_dir = TempDir::new().unwrap();
         let commands_dir = temp_dir.path().join("commands");
         fs::create_dir_all(&commands_dir).unwrap();
@@ -722,13 +682,13 @@
             },
         ];
 
-        let existing = get_existing_commands(&commands_dir, &templates);
+        let existing = find_existing_commands(&commands_dir, &templates);
         assert_eq!(existing.len(), 1);
         assert_eq!(existing[0], "test-command-1");
     }
 
     #[test]
-    fn test_get_existing_commands_all_exist() {
+    fn test_find_existing_commands_all_exist() {
         let temp_dir = TempDir::new().unwrap();
         let commands_dir = temp_dir.path().join("commands");
         fs::create_dir_all(&commands_dir).unwrap();
@@ -750,18 +710,10 @@
             },
         ];
 
-        let existing = get_existing_commands(&commands_dir, &templates);
+        let existing = find_existing_commands(&commands_dir, &templates);
         assert_eq!(existing.len(), 2);
         assert!(existing.contains(&"test-command-1"));
         assert!(existing.contains(&"test-command-2"));
-    }
-
-    #[test]
-    fn test_prompt_user_confirmation_format() {
-        // This test verifies the prompt function structure exists and compiles
-        // Actual user interaction testing would require mocking stdin/stdout
-        // The function signature and error handling are tested by compilation
-        let _: fn() -> Result<bool> = prompt_user_confirmation;
     }
 
     #[test]
@@ -801,7 +753,7 @@
         assert!(result.is_ok());
     }
 
->>>>>>> 1638ef08
+
     #[tokio::test]
     async fn test_validate_project_structure_not_git_repo() {
         let temp_dir = TempDir::new().unwrap();
